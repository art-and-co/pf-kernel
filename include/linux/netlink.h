#ifndef __LINUX_NETLINK_H
#define __LINUX_NETLINK_H

<<<<<<< HEAD
#include <linux/socket.h> /* for __kernel_sa_family_t */
#include <linux/types.h>

#define NETLINK_ROUTE		0	/* Routing/device hook				*/
#define NETLINK_UNUSED		1	/* Unused number				*/
#define NETLINK_USERSOCK	2	/* Reserved for user mode socket protocols 	*/
#define NETLINK_FIREWALL	3	/* Unused number, formerly ip_queue		*/
#define NETLINK_SOCK_DIAG	4	/* socket monitoring				*/
#define NETLINK_NFLOG		5	/* netfilter/iptables ULOG */
#define NETLINK_XFRM		6	/* ipsec */
#define NETLINK_SELINUX		7	/* SELinux event notifications */
#define NETLINK_ISCSI		8	/* Open-iSCSI */
#define NETLINK_AUDIT		9	/* auditing */
#define NETLINK_FIB_LOOKUP	10	
#define NETLINK_CONNECTOR	11
#define NETLINK_NETFILTER	12	/* netfilter subsystem */
#define NETLINK_IP6_FW		13
#define NETLINK_DNRTMSG		14	/* DECnet routing messages */
#define NETLINK_KOBJECT_UEVENT	15	/* Kernel messages to userspace */
#define NETLINK_GENERIC		16
/* leave room for NETLINK_DM (DM Events) */
#define NETLINK_SCSITRANSPORT	18	/* SCSI Transports */
#define NETLINK_ECRYPTFS	19
#define NETLINK_RDMA		20
#define NETLINK_CRYPTO		21	/* Crypto layer */
#define NETLINK_TOI_USERUI	22	/* TuxOnIce's userui */
#define NETLINK_TOI_USM		23	/* Userspace storage manager */

#define NETLINK_INET_DIAG	NETLINK_SOCK_DIAG

#define MAX_LINKS 32		

struct sockaddr_nl {
	__kernel_sa_family_t	nl_family;	/* AF_NETLINK	*/
	unsigned short	nl_pad;		/* zero		*/
	__u32		nl_pid;		/* port ID	*/
       	__u32		nl_groups;	/* multicast groups mask */
};

struct nlmsghdr {
	__u32		nlmsg_len;	/* Length of message including header */
	__u16		nlmsg_type;	/* Message content */
	__u16		nlmsg_flags;	/* Additional flags */
	__u32		nlmsg_seq;	/* Sequence number */
	__u32		nlmsg_pid;	/* Sending process port ID */
};

/* Flags values */

#define NLM_F_REQUEST		1	/* It is request message. 	*/
#define NLM_F_MULTI		2	/* Multipart message, terminated by NLMSG_DONE */
#define NLM_F_ACK		4	/* Reply with ack, with zero or error code */
#define NLM_F_ECHO		8	/* Echo this request 		*/
#define NLM_F_DUMP_INTR		16	/* Dump was inconsistent due to sequence change */

/* Modifiers to GET request */
#define NLM_F_ROOT	0x100	/* specify tree	root	*/
#define NLM_F_MATCH	0x200	/* return all matching	*/
#define NLM_F_ATOMIC	0x400	/* atomic GET		*/
#define NLM_F_DUMP	(NLM_F_ROOT|NLM_F_MATCH)

/* Modifiers to NEW request */
#define NLM_F_REPLACE	0x100	/* Override existing		*/
#define NLM_F_EXCL	0x200	/* Do not touch, if it exists	*/
#define NLM_F_CREATE	0x400	/* Create, if it does not exist	*/
#define NLM_F_APPEND	0x800	/* Add to end of list		*/

/*
   4.4BSD ADD		NLM_F_CREATE|NLM_F_EXCL
   4.4BSD CHANGE	NLM_F_REPLACE

   True CHANGE		NLM_F_CREATE|NLM_F_REPLACE
   Append		NLM_F_CREATE
   Check		NLM_F_EXCL
 */

#define NLMSG_ALIGNTO	4U
#define NLMSG_ALIGN(len) ( ((len)+NLMSG_ALIGNTO-1) & ~(NLMSG_ALIGNTO-1) )
#define NLMSG_HDRLEN	 ((int) NLMSG_ALIGN(sizeof(struct nlmsghdr)))
#define NLMSG_LENGTH(len) ((len)+NLMSG_ALIGN(NLMSG_HDRLEN))
#define NLMSG_SPACE(len) NLMSG_ALIGN(NLMSG_LENGTH(len))
#define NLMSG_DATA(nlh)  ((void*)(((char*)nlh) + NLMSG_LENGTH(0)))
#define NLMSG_NEXT(nlh,len)	 ((len) -= NLMSG_ALIGN((nlh)->nlmsg_len), \
				  (struct nlmsghdr*)(((char*)(nlh)) + NLMSG_ALIGN((nlh)->nlmsg_len)))
#define NLMSG_OK(nlh,len) ((len) >= (int)sizeof(struct nlmsghdr) && \
			   (nlh)->nlmsg_len >= sizeof(struct nlmsghdr) && \
			   (nlh)->nlmsg_len <= (len))
#define NLMSG_PAYLOAD(nlh,len) ((nlh)->nlmsg_len - NLMSG_SPACE((len)))

#define NLMSG_NOOP		0x1	/* Nothing.		*/
#define NLMSG_ERROR		0x2	/* Error		*/
#define NLMSG_DONE		0x3	/* End of a dump	*/
#define NLMSG_OVERRUN		0x4	/* Data lost		*/

#define NLMSG_MIN_TYPE		0x10	/* < 0x10: reserved control messages */

struct nlmsgerr {
	int		error;
	struct nlmsghdr msg;
};

#define NETLINK_ADD_MEMBERSHIP	1
#define NETLINK_DROP_MEMBERSHIP	2
#define NETLINK_PKTINFO		3
#define NETLINK_BROADCAST_ERROR	4
#define NETLINK_NO_ENOBUFS	5

struct nl_pktinfo {
	__u32	group;
};

#define NET_MAJOR 36		/* Major 36 is reserved for networking 						*/

enum {
	NETLINK_UNCONNECTED = 0,
	NETLINK_CONNECTED,
};

/*
 *  <------- NLA_HDRLEN ------> <-- NLA_ALIGN(payload)-->
 * +---------------------+- - -+- - - - - - - - - -+- - -+
 * |        Header       | Pad |     Payload       | Pad |
 * |   (struct nlattr)   | ing |                   | ing |
 * +---------------------+- - -+- - - - - - - - - -+- - -+
 *  <-------------- nlattr->nla_len -------------->
 */

struct nlattr {
	__u16           nla_len;
	__u16           nla_type;
};

/*
 * nla_type (16 bits)
 * +---+---+-------------------------------+
 * | N | O | Attribute Type                |
 * +---+---+-------------------------------+
 * N := Carries nested attributes
 * O := Payload stored in network byte order
 *
 * Note: The N and O flag are mutually exclusive.
 */
#define NLA_F_NESTED		(1 << 15)
#define NLA_F_NET_BYTEORDER	(1 << 14)
#define NLA_TYPE_MASK		~(NLA_F_NESTED | NLA_F_NET_BYTEORDER)

#define NLA_ALIGNTO		4
#define NLA_ALIGN(len)		(((len) + NLA_ALIGNTO - 1) & ~(NLA_ALIGNTO - 1))
#define NLA_HDRLEN		((int) NLA_ALIGN(sizeof(struct nlattr)))

#ifdef __KERNEL__
=======
>>>>>>> ddffeb8c

#include <linux/capability.h>
#include <linux/skbuff.h>
#include <linux/export.h>
#include <net/scm.h>
#include <uapi/linux/netlink.h>

struct net;

static inline struct nlmsghdr *nlmsg_hdr(const struct sk_buff *skb)
{
	return (struct nlmsghdr *)skb->data;
}

struct netlink_skb_parms {
	struct scm_creds	creds;		/* Skb credentials	*/
	__u32			portid;
	__u32			dst_group;
	struct sock		*ssk;
};

#define NETLINK_CB(skb)		(*(struct netlink_skb_parms*)&((skb)->cb))
#define NETLINK_CREDS(skb)	(&NETLINK_CB((skb)).creds)


extern void netlink_table_grab(void);
extern void netlink_table_ungrab(void);

#define NL_CFG_F_NONROOT_RECV	(1 << 0)
#define NL_CFG_F_NONROOT_SEND	(1 << 1)

/* optional Netlink kernel configuration parameters */
struct netlink_kernel_cfg {
	unsigned int	groups;
	unsigned int	flags;
	void		(*input)(struct sk_buff *skb);
	struct mutex	*cb_mutex;
	void		(*bind)(int group);
};

extern struct sock *__netlink_kernel_create(struct net *net, int unit,
					    struct module *module,
					    struct netlink_kernel_cfg *cfg);
static inline struct sock *
netlink_kernel_create(struct net *net, int unit, struct netlink_kernel_cfg *cfg)
{
	return __netlink_kernel_create(net, unit, THIS_MODULE, cfg);
}

extern void netlink_kernel_release(struct sock *sk);
extern int __netlink_change_ngroups(struct sock *sk, unsigned int groups);
extern int netlink_change_ngroups(struct sock *sk, unsigned int groups);
extern void __netlink_clear_multicast_users(struct sock *sk, unsigned int group);
extern void netlink_clear_multicast_users(struct sock *sk, unsigned int group);
extern void netlink_ack(struct sk_buff *in_skb, struct nlmsghdr *nlh, int err);
extern int netlink_has_listeners(struct sock *sk, unsigned int group);
extern int netlink_unicast(struct sock *ssk, struct sk_buff *skb, __u32 portid, int nonblock);
extern int netlink_broadcast(struct sock *ssk, struct sk_buff *skb, __u32 portid,
			     __u32 group, gfp_t allocation);
extern int netlink_broadcast_filtered(struct sock *ssk, struct sk_buff *skb,
	__u32 portid, __u32 group, gfp_t allocation,
	int (*filter)(struct sock *dsk, struct sk_buff *skb, void *data),
	void *filter_data);
extern int netlink_set_err(struct sock *ssk, __u32 portid, __u32 group, int code);
extern int netlink_register_notifier(struct notifier_block *nb);
extern int netlink_unregister_notifier(struct notifier_block *nb);

/* finegrained unicast helpers: */
struct sock *netlink_getsockbyfilp(struct file *filp);
int netlink_attachskb(struct sock *sk, struct sk_buff *skb,
		      long *timeo, struct sock *ssk);
void netlink_detachskb(struct sock *sk, struct sk_buff *skb);
int netlink_sendskb(struct sock *sk, struct sk_buff *skb);

/*
 *	skb should fit one page. This choice is good for headerless malloc.
 *	But we should limit to 8K so that userspace does not have to
 *	use enormous buffer sizes on recvmsg() calls just to avoid
 *	MSG_TRUNC when PAGE_SIZE is very large.
 */
#if PAGE_SIZE < 8192UL
#define NLMSG_GOODSIZE	SKB_WITH_OVERHEAD(PAGE_SIZE)
#else
#define NLMSG_GOODSIZE	SKB_WITH_OVERHEAD(8192UL)
#endif

#define NLMSG_DEFAULT_SIZE (NLMSG_GOODSIZE - NLMSG_HDRLEN)


struct netlink_callback {
	struct sk_buff		*skb;
	const struct nlmsghdr	*nlh;
	int			(*dump)(struct sk_buff * skb,
					struct netlink_callback *cb);
	int			(*done)(struct netlink_callback *cb);
	void			*data;
	/* the module that dump function belong to */
	struct module		*module;
	u16			family;
	u16			min_dump_alloc;
	unsigned int		prev_seq, seq;
	long			args[6];
};

struct netlink_notify {
	struct net *net;
	int portid;
	int protocol;
};

struct nlmsghdr *
__nlmsg_put(struct sk_buff *skb, u32 portid, u32 seq, int type, int len, int flags);

struct netlink_dump_control {
	int (*dump)(struct sk_buff *skb, struct netlink_callback *);
	int (*done)(struct netlink_callback *);
	void *data;
	struct module *module;
	u16 min_dump_alloc;
};

extern int __netlink_dump_start(struct sock *ssk, struct sk_buff *skb,
				const struct nlmsghdr *nlh,
				struct netlink_dump_control *control);
static inline int netlink_dump_start(struct sock *ssk, struct sk_buff *skb,
				     const struct nlmsghdr *nlh,
				     struct netlink_dump_control *control)
{
	if (!control->module)
		control->module = THIS_MODULE;

	return __netlink_dump_start(ssk, skb, nlh, control);
}

#endif	/* __LINUX_NETLINK_H */<|MERGE_RESOLUTION|>--- conflicted
+++ resolved
@@ -1,160 +1,6 @@
 #ifndef __LINUX_NETLINK_H
 #define __LINUX_NETLINK_H
 
-<<<<<<< HEAD
-#include <linux/socket.h> /* for __kernel_sa_family_t */
-#include <linux/types.h>
-
-#define NETLINK_ROUTE		0	/* Routing/device hook				*/
-#define NETLINK_UNUSED		1	/* Unused number				*/
-#define NETLINK_USERSOCK	2	/* Reserved for user mode socket protocols 	*/
-#define NETLINK_FIREWALL	3	/* Unused number, formerly ip_queue		*/
-#define NETLINK_SOCK_DIAG	4	/* socket monitoring				*/
-#define NETLINK_NFLOG		5	/* netfilter/iptables ULOG */
-#define NETLINK_XFRM		6	/* ipsec */
-#define NETLINK_SELINUX		7	/* SELinux event notifications */
-#define NETLINK_ISCSI		8	/* Open-iSCSI */
-#define NETLINK_AUDIT		9	/* auditing */
-#define NETLINK_FIB_LOOKUP	10	
-#define NETLINK_CONNECTOR	11
-#define NETLINK_NETFILTER	12	/* netfilter subsystem */
-#define NETLINK_IP6_FW		13
-#define NETLINK_DNRTMSG		14	/* DECnet routing messages */
-#define NETLINK_KOBJECT_UEVENT	15	/* Kernel messages to userspace */
-#define NETLINK_GENERIC		16
-/* leave room for NETLINK_DM (DM Events) */
-#define NETLINK_SCSITRANSPORT	18	/* SCSI Transports */
-#define NETLINK_ECRYPTFS	19
-#define NETLINK_RDMA		20
-#define NETLINK_CRYPTO		21	/* Crypto layer */
-#define NETLINK_TOI_USERUI	22	/* TuxOnIce's userui */
-#define NETLINK_TOI_USM		23	/* Userspace storage manager */
-
-#define NETLINK_INET_DIAG	NETLINK_SOCK_DIAG
-
-#define MAX_LINKS 32		
-
-struct sockaddr_nl {
-	__kernel_sa_family_t	nl_family;	/* AF_NETLINK	*/
-	unsigned short	nl_pad;		/* zero		*/
-	__u32		nl_pid;		/* port ID	*/
-       	__u32		nl_groups;	/* multicast groups mask */
-};
-
-struct nlmsghdr {
-	__u32		nlmsg_len;	/* Length of message including header */
-	__u16		nlmsg_type;	/* Message content */
-	__u16		nlmsg_flags;	/* Additional flags */
-	__u32		nlmsg_seq;	/* Sequence number */
-	__u32		nlmsg_pid;	/* Sending process port ID */
-};
-
-/* Flags values */
-
-#define NLM_F_REQUEST		1	/* It is request message. 	*/
-#define NLM_F_MULTI		2	/* Multipart message, terminated by NLMSG_DONE */
-#define NLM_F_ACK		4	/* Reply with ack, with zero or error code */
-#define NLM_F_ECHO		8	/* Echo this request 		*/
-#define NLM_F_DUMP_INTR		16	/* Dump was inconsistent due to sequence change */
-
-/* Modifiers to GET request */
-#define NLM_F_ROOT	0x100	/* specify tree	root	*/
-#define NLM_F_MATCH	0x200	/* return all matching	*/
-#define NLM_F_ATOMIC	0x400	/* atomic GET		*/
-#define NLM_F_DUMP	(NLM_F_ROOT|NLM_F_MATCH)
-
-/* Modifiers to NEW request */
-#define NLM_F_REPLACE	0x100	/* Override existing		*/
-#define NLM_F_EXCL	0x200	/* Do not touch, if it exists	*/
-#define NLM_F_CREATE	0x400	/* Create, if it does not exist	*/
-#define NLM_F_APPEND	0x800	/* Add to end of list		*/
-
-/*
-   4.4BSD ADD		NLM_F_CREATE|NLM_F_EXCL
-   4.4BSD CHANGE	NLM_F_REPLACE
-
-   True CHANGE		NLM_F_CREATE|NLM_F_REPLACE
-   Append		NLM_F_CREATE
-   Check		NLM_F_EXCL
- */
-
-#define NLMSG_ALIGNTO	4U
-#define NLMSG_ALIGN(len) ( ((len)+NLMSG_ALIGNTO-1) & ~(NLMSG_ALIGNTO-1) )
-#define NLMSG_HDRLEN	 ((int) NLMSG_ALIGN(sizeof(struct nlmsghdr)))
-#define NLMSG_LENGTH(len) ((len)+NLMSG_ALIGN(NLMSG_HDRLEN))
-#define NLMSG_SPACE(len) NLMSG_ALIGN(NLMSG_LENGTH(len))
-#define NLMSG_DATA(nlh)  ((void*)(((char*)nlh) + NLMSG_LENGTH(0)))
-#define NLMSG_NEXT(nlh,len)	 ((len) -= NLMSG_ALIGN((nlh)->nlmsg_len), \
-				  (struct nlmsghdr*)(((char*)(nlh)) + NLMSG_ALIGN((nlh)->nlmsg_len)))
-#define NLMSG_OK(nlh,len) ((len) >= (int)sizeof(struct nlmsghdr) && \
-			   (nlh)->nlmsg_len >= sizeof(struct nlmsghdr) && \
-			   (nlh)->nlmsg_len <= (len))
-#define NLMSG_PAYLOAD(nlh,len) ((nlh)->nlmsg_len - NLMSG_SPACE((len)))
-
-#define NLMSG_NOOP		0x1	/* Nothing.		*/
-#define NLMSG_ERROR		0x2	/* Error		*/
-#define NLMSG_DONE		0x3	/* End of a dump	*/
-#define NLMSG_OVERRUN		0x4	/* Data lost		*/
-
-#define NLMSG_MIN_TYPE		0x10	/* < 0x10: reserved control messages */
-
-struct nlmsgerr {
-	int		error;
-	struct nlmsghdr msg;
-};
-
-#define NETLINK_ADD_MEMBERSHIP	1
-#define NETLINK_DROP_MEMBERSHIP	2
-#define NETLINK_PKTINFO		3
-#define NETLINK_BROADCAST_ERROR	4
-#define NETLINK_NO_ENOBUFS	5
-
-struct nl_pktinfo {
-	__u32	group;
-};
-
-#define NET_MAJOR 36		/* Major 36 is reserved for networking 						*/
-
-enum {
-	NETLINK_UNCONNECTED = 0,
-	NETLINK_CONNECTED,
-};
-
-/*
- *  <------- NLA_HDRLEN ------> <-- NLA_ALIGN(payload)-->
- * +---------------------+- - -+- - - - - - - - - -+- - -+
- * |        Header       | Pad |     Payload       | Pad |
- * |   (struct nlattr)   | ing |                   | ing |
- * +---------------------+- - -+- - - - - - - - - -+- - -+
- *  <-------------- nlattr->nla_len -------------->
- */
-
-struct nlattr {
-	__u16           nla_len;
-	__u16           nla_type;
-};
-
-/*
- * nla_type (16 bits)
- * +---+---+-------------------------------+
- * | N | O | Attribute Type                |
- * +---+---+-------------------------------+
- * N := Carries nested attributes
- * O := Payload stored in network byte order
- *
- * Note: The N and O flag are mutually exclusive.
- */
-#define NLA_F_NESTED		(1 << 15)
-#define NLA_F_NET_BYTEORDER	(1 << 14)
-#define NLA_TYPE_MASK		~(NLA_F_NESTED | NLA_F_NET_BYTEORDER)
-
-#define NLA_ALIGNTO		4
-#define NLA_ALIGN(len)		(((len) + NLA_ALIGNTO - 1) & ~(NLA_ALIGNTO - 1))
-#define NLA_HDRLEN		((int) NLA_ALIGN(sizeof(struct nlattr)))
-
-#ifdef __KERNEL__
-=======
->>>>>>> ddffeb8c
 
 #include <linux/capability.h>
 #include <linux/skbuff.h>
