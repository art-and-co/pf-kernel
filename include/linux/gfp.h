#ifndef __LINUX_GFP_H
#define __LINUX_GFP_H

#include <linux/mmdebug.h>
#include <linux/mmzone.h>
#include <linux/stddef.h>
#include <linux/linkage.h>
#include <linux/topology.h>

struct vm_area_struct;

/* Plain integer GFP bitmasks. Do not use this directly. */
#define ___GFP_DMA		0x01u
#define ___GFP_HIGHMEM		0x02u
#define ___GFP_DMA32		0x04u
#define ___GFP_MOVABLE		0x08u
#define ___GFP_RECLAIMABLE	0x10u
#define ___GFP_HIGH		0x20u
#define ___GFP_IO		0x40u
#define ___GFP_FS		0x80u
#define ___GFP_COLD		0x100u
#define ___GFP_NOWARN		0x200u
#define ___GFP_REPEAT		0x400u
#define ___GFP_NOFAIL		0x800u
#define ___GFP_NORETRY		0x1000u
#define ___GFP_MEMALLOC		0x2000u
#define ___GFP_COMP		0x4000u
#define ___GFP_ZERO		0x8000u
#define ___GFP_NOMEMALLOC	0x10000u
#define ___GFP_HARDWALL		0x20000u
#define ___GFP_THISNODE		0x40000u
#define ___GFP_ATOMIC		0x80000u
#define ___GFP_NOACCOUNT	0x100000u
#define ___GFP_NOTRACK		0x200000u
#define ___GFP_DIRECT_RECLAIM	0x400000u
#define ___GFP_OTHER_NODE	0x800000u
#define ___GFP_WRITE		0x1000000u
<<<<<<< HEAD
#define ___GFP_TOI_NOTRACK      0x2000000u
=======
#define ___GFP_KSWAPD_RECLAIM	0x2000000u
>>>>>>> 8005c49d
/* If the above are modified, __GFP_BITS_SHIFT may need updating */

/*
 * Physical address zone modifiers (see linux/mmzone.h - low four bits)
 *
 * Do not put any conditional on these. If necessary modify the definitions
 * without the underscores and use them consistently. The definitions here may
 * be used in bit comparisons.
 */
#define __GFP_DMA	((__force gfp_t)___GFP_DMA)
#define __GFP_HIGHMEM	((__force gfp_t)___GFP_HIGHMEM)
#define __GFP_DMA32	((__force gfp_t)___GFP_DMA32)
#define __GFP_MOVABLE	((__force gfp_t)___GFP_MOVABLE)  /* Page is movable */
#define __GFP_MOVABLE	((__force gfp_t)___GFP_MOVABLE)  /* ZONE_MOVABLE allowed */
#define GFP_ZONEMASK	(__GFP_DMA|__GFP_HIGHMEM|__GFP_DMA32|__GFP_MOVABLE)

/*
 * Page mobility and placement hints
 *
 * These flags provide hints about how mobile the page is. Pages with similar
 * mobility are placed within the same pageblocks to minimise problems due
 * to external fragmentation.
 *
 * __GFP_MOVABLE (also a zone modifier) indicates that the page can be
 *   moved by page migration during memory compaction or can be reclaimed.
 *
 * __GFP_RECLAIMABLE is used for slab allocations that specify
 *   SLAB_RECLAIM_ACCOUNT and whose pages can be freed via shrinkers.
 *
 * __GFP_WRITE indicates the caller intends to dirty the page. Where possible,
 *   these pages will be spread between local zones to avoid all the dirty
 *   pages being in one zone (fair zone allocation policy).
 *
 * __GFP_HARDWALL enforces the cpuset memory allocation policy.
 *
 * __GFP_THISNODE forces the allocation to be satisified from the requested
 *   node with no fallbacks or placement policy enforcements.
 */
#define __GFP_RECLAIMABLE ((__force gfp_t)___GFP_RECLAIMABLE)
#define __GFP_WRITE	((__force gfp_t)___GFP_WRITE)
#define __GFP_HARDWALL   ((__force gfp_t)___GFP_HARDWALL)
#define __GFP_THISNODE	((__force gfp_t)___GFP_THISNODE)

/*
 * Watermark modifiers -- controls access to emergency reserves
 *
 * __GFP_HIGH indicates that the caller is high-priority and that granting
 *   the request is necessary before the system can make forward progress.
 *   For example, creating an IO context to clean pages.
 *
 * __GFP_ATOMIC indicates that the caller cannot reclaim or sleep and is
 *   high priority. Users are typically interrupt handlers. This may be
 *   used in conjunction with __GFP_HIGH
 *
 * __GFP_MEMALLOC allows access to all memory. This should only be used when
 *   the caller guarantees the allocation will allow more memory to be freed
 *   very shortly e.g. process exiting or swapping. Users either should
 *   be the MM or co-ordinating closely with the VM (e.g. swap over NFS).
 *
 * __GFP_NOMEMALLOC is used to explicitly forbid access to emergency reserves.
 *   This takes precedence over the __GFP_MEMALLOC flag if both are set.
 *
 * __GFP_NOACCOUNT ignores the accounting for kmemcg limit enforcement.
 */
#define __GFP_ATOMIC	((__force gfp_t)___GFP_ATOMIC)
#define __GFP_HIGH	((__force gfp_t)___GFP_HIGH)
#define __GFP_MEMALLOC	((__force gfp_t)___GFP_MEMALLOC)
#define __GFP_NOMEMALLOC ((__force gfp_t)___GFP_NOMEMALLOC)
#define __GFP_NOACCOUNT	((__force gfp_t)___GFP_NOACCOUNT)

/*
 * Reclaim modifiers
 *
 * __GFP_IO can start physical IO.
 *
 * __GFP_FS can call down to the low-level FS. Clearing the flag avoids the
 *   allocator recursing into the filesystem which might already be holding
 *   locks.
 *
 * __GFP_DIRECT_RECLAIM indicates that the caller may enter direct reclaim.
 *   This flag can be cleared to avoid unnecessary delays when a fallback
 *   option is available.
 *
 * __GFP_KSWAPD_RECLAIM indicates that the caller wants to wake kswapd when
 *   the low watermark is reached and have it reclaim pages until the high
 *   watermark is reached. A caller may wish to clear this flag when fallback
 *   options are available and the reclaim is likely to disrupt the system. The
 *   canonical example is THP allocation where a fallback is cheap but
 *   reclaim/compaction may cause indirect stalls.
 *
 * __GFP_RECLAIM is shorthand to allow/forbid both direct and kswapd reclaim.
 *
 * __GFP_REPEAT: Try hard to allocate the memory, but the allocation attempt
 *   _might_ fail.  This depends upon the particular VM implementation.
 *
 * __GFP_NOFAIL: The VM implementation _must_ retry infinitely: the caller
 *   cannot handle allocation failures. New users should be evaluated carefully
 *   (and the flag should be used only when there is no reasonable failure
 *   policy) but it is definitely preferable to use the flag rather than
 *   opencode endless loop around allocator.
 *
 * __GFP_NORETRY: The VM implementation must not retry indefinitely and will
 *   return NULL when direct reclaim and memory compaction have failed to allow
 *   the allocation to succeed.  The OOM killer is not called with the current
 *   implementation.
 */
<<<<<<< HEAD
#define __GFP_WAIT	((__force gfp_t)___GFP_WAIT)	/* Can wait and reschedule? */
#define __GFP_HIGH	((__force gfp_t)___GFP_HIGH)	/* Should access emergency pools? */
#define __GFP_IO	((__force gfp_t)___GFP_IO)	/* Can start physical IO? */
#define __GFP_FS	((__force gfp_t)___GFP_FS)	/* Can call down to low-level FS? */
#define __GFP_COLD	((__force gfp_t)___GFP_COLD)	/* Cache-cold page required */
#define __GFP_NOWARN	((__force gfp_t)___GFP_NOWARN)	/* Suppress page allocation failure warning */
#define __GFP_REPEAT	((__force gfp_t)___GFP_REPEAT)	/* See above */
#define __GFP_NOFAIL	((__force gfp_t)___GFP_NOFAIL)	/* See above */
#define __GFP_NORETRY	((__force gfp_t)___GFP_NORETRY) /* See above */
#define __GFP_MEMALLOC	((__force gfp_t)___GFP_MEMALLOC)/* Allow access to emergency reserves */
#define __GFP_COMP	((__force gfp_t)___GFP_COMP)	/* Add compound page metadata */
#define __GFP_ZERO	((__force gfp_t)___GFP_ZERO)	/* Return zeroed page on success */
#define __GFP_NOMEMALLOC ((__force gfp_t)___GFP_NOMEMALLOC) /* Don't use emergency reserves.
							 * This takes precedence over the
							 * __GFP_MEMALLOC flag if both are
							 * set
							 */
#define __GFP_HARDWALL   ((__force gfp_t)___GFP_HARDWALL) /* Enforce hardwall cpuset memory allocs */
#define __GFP_THISNODE	((__force gfp_t)___GFP_THISNODE)/* No fallback, no policies */
#define __GFP_RECLAIMABLE ((__force gfp_t)___GFP_RECLAIMABLE) /* Page is reclaimable */
#define __GFP_NOACCOUNT	((__force gfp_t)___GFP_NOACCOUNT) /* Don't account to kmemcg */
#define __GFP_NOTRACK	((__force gfp_t)___GFP_NOTRACK)  /* Don't track with kmemcheck */

#define __GFP_NO_KSWAPD	((__force gfp_t)___GFP_NO_KSWAPD)
#define __GFP_OTHER_NODE ((__force gfp_t)___GFP_OTHER_NODE) /* On behalf of other node */
#define __GFP_WRITE	((__force gfp_t)___GFP_WRITE)	/* Allocator intends to dirty page */
#define __GFP_TOI_NOTRACK	((__force gfp_t)___GFP_TOI_NOTRACK)	/* Allocator wants page untracked by TOI */
=======
#define __GFP_IO	((__force gfp_t)___GFP_IO)
#define __GFP_FS	((__force gfp_t)___GFP_FS)
#define __GFP_DIRECT_RECLAIM	((__force gfp_t)___GFP_DIRECT_RECLAIM) /* Caller can reclaim */
#define __GFP_KSWAPD_RECLAIM	((__force gfp_t)___GFP_KSWAPD_RECLAIM) /* kswapd can wake */
#define __GFP_RECLAIM ((__force gfp_t)(___GFP_DIRECT_RECLAIM|___GFP_KSWAPD_RECLAIM))
#define __GFP_REPEAT	((__force gfp_t)___GFP_REPEAT)
#define __GFP_NOFAIL	((__force gfp_t)___GFP_NOFAIL)
#define __GFP_NORETRY	((__force gfp_t)___GFP_NORETRY)
>>>>>>> 8005c49d

/*
 * Action modifiers
 *
 * __GFP_COLD indicates that the caller does not expect to be used in the near
 *   future. Where possible, a cache-cold page will be returned.
 *
 * __GFP_NOWARN suppresses allocation failure reports.
 *
 * __GFP_COMP address compound page metadata.
 *
 * __GFP_ZERO returns a zeroed page on success.
 *
 * __GFP_NOTRACK avoids tracking with kmemcheck.
 *
 * __GFP_NOTRACK_FALSE_POSITIVE is an alias of __GFP_NOTRACK. It's a means of
 *   distinguishing in the source between false positives and allocations that
 *   cannot be supported (e.g. page tables).
 *
 * __GFP_OTHER_NODE is for allocations that are on a remote node but that
 *   should not be accounted for as a remote allocation in vmstat. A
 *   typical user would be khugepaged collapsing a huge page on a remote
 *   node.
 */
#define __GFP_COLD	((__force gfp_t)___GFP_COLD)
#define __GFP_NOWARN	((__force gfp_t)___GFP_NOWARN)
#define __GFP_COMP	((__force gfp_t)___GFP_COMP)
#define __GFP_ZERO	((__force gfp_t)___GFP_ZERO)
#define __GFP_NOTRACK	((__force gfp_t)___GFP_NOTRACK)
#define __GFP_NOTRACK_FALSE_POSITIVE (__GFP_NOTRACK)
#define __GFP_OTHER_NODE ((__force gfp_t)___GFP_OTHER_NODE)

<<<<<<< HEAD
#define __GFP_BITS_SHIFT 26	/* Room for N __GFP_FOO bits */
=======
/* Room for N __GFP_FOO bits */
#define __GFP_BITS_SHIFT 26
>>>>>>> 8005c49d
#define __GFP_BITS_MASK ((__force gfp_t)((1 << __GFP_BITS_SHIFT) - 1))

/*
 * Useful GFP flag combinations that are commonly used. It is recommended
 * that subsystems start with one of these combinations and then set/clear
 * __GFP_FOO flags as necessary.
 *
 * GFP_ATOMIC users can not sleep and need the allocation to succeed. A lower
 *   watermark is applied to allow access to "atomic reserves"
 *
 * GFP_KERNEL is typical for kernel-internal allocations. The caller requires
 *   ZONE_NORMAL or a lower zone for direct access but can direct reclaim.
 *
 * GFP_NOWAIT is for kernel allocations that should not stall for direct
 *   reclaim, start physical IO or use any filesystem callback.
 *
 * GFP_NOIO will use direct reclaim to discard clean pages or slab pages
 *   that do not require the starting of any physical IO.
 *
 * GFP_NOFS will use direct reclaim but will not use any filesystem interfaces.
 *
 * GFP_USER is for userspace allocations that also need to be directly
 *   accessibly by the kernel or hardware. It is typically used by hardware
 *   for buffers that are mapped to userspace (e.g. graphics) that hardware
 *   still must DMA to. cpuset limits are enforced for these allocations.
 *
 * GFP_DMA exists for historical reasons and should be avoided where possible.
 *   The flags indicates that the caller requires that the lowest zone be
 *   used (ZONE_DMA or 16M on x86-64). Ideally, this would be removed but
 *   it would require careful auditing as some users really require it and
 *   others use the flag to avoid lowmem reserves in ZONE_DMA and treat the
 *   lowest zone as a type of emergency reserve.
 *
 * GFP_DMA32 is similar to GFP_DMA except that the caller requires a 32-bit
 *   address.
 *
 * GFP_HIGHUSER is for userspace allocations that may be mapped to userspace,
 *   do not need to be directly accessible by the kernel but that cannot
 *   move once in use. An example may be a hardware allocation that maps
 *   data directly into userspace but has no addressing limitations.
 *
 * GFP_HIGHUSER_MOVABLE is for userspace allocations that the kernel does not
 *   need direct access to but can use kmap() when access is required. They
 *   are expected to be movable via page reclaim or page migration. Typically,
 *   pages on the LRU would also be allocated with GFP_HIGHUSER_MOVABLE.
 *
 * GFP_TRANSHUGE is used for THP allocations. They are compound allocations
 *   that will fail quickly if memory is not available and will not wake
 *   kswapd on failure.
 */
#define GFP_ATOMIC	(__GFP_HIGH|__GFP_ATOMIC|__GFP_KSWAPD_RECLAIM)
#define GFP_KERNEL	(__GFP_RECLAIM | __GFP_IO | __GFP_FS)
#define GFP_NOWAIT	(__GFP_KSWAPD_RECLAIM)
#define GFP_NOIO	(__GFP_RECLAIM)
#define GFP_NOFS	(__GFP_RECLAIM | __GFP_IO)
#define GFP_TEMPORARY	(__GFP_RECLAIM | __GFP_IO | __GFP_FS | \
			 __GFP_RECLAIMABLE)
#define GFP_USER	(__GFP_RECLAIM | __GFP_IO | __GFP_FS | __GFP_HARDWALL)
#define GFP_DMA		__GFP_DMA
#define GFP_DMA32	__GFP_DMA32
#define GFP_HIGHUSER	(GFP_USER | __GFP_HIGHMEM)
#define GFP_HIGHUSER_MOVABLE	(GFP_HIGHUSER | __GFP_MOVABLE)
#define GFP_TRANSHUGE	((GFP_HIGHUSER_MOVABLE | __GFP_COMP | \
			 __GFP_NOMEMALLOC | __GFP_NORETRY | __GFP_NOWARN) & \
			 ~__GFP_KSWAPD_RECLAIM)

/* Convert GFP flags to their corresponding migrate type */
#define GFP_MOVABLE_MASK (__GFP_RECLAIMABLE|__GFP_MOVABLE)
#define GFP_MOVABLE_SHIFT 3

static inline int gfpflags_to_migratetype(const gfp_t gfp_flags)
{
	VM_WARN_ON((gfp_flags & GFP_MOVABLE_MASK) == GFP_MOVABLE_MASK);
	BUILD_BUG_ON((1UL << GFP_MOVABLE_SHIFT) != ___GFP_MOVABLE);
	BUILD_BUG_ON((___GFP_MOVABLE >> GFP_MOVABLE_SHIFT) != MIGRATE_MOVABLE);

	if (unlikely(page_group_by_mobility_disabled))
		return MIGRATE_UNMOVABLE;

	/* Group based on mobility */
	return (gfp_flags & GFP_MOVABLE_MASK) >> GFP_MOVABLE_SHIFT;
}
#undef GFP_MOVABLE_MASK
#undef GFP_MOVABLE_SHIFT

static inline bool gfpflags_allow_blocking(const gfp_t gfp_flags)
{
	return gfp_flags & __GFP_DIRECT_RECLAIM;
}

#ifdef CONFIG_HIGHMEM
#define OPT_ZONE_HIGHMEM ZONE_HIGHMEM
#else
#define OPT_ZONE_HIGHMEM ZONE_NORMAL
#endif

#ifdef CONFIG_ZONE_DMA
#define OPT_ZONE_DMA ZONE_DMA
#else
#define OPT_ZONE_DMA ZONE_NORMAL
#endif

#ifdef CONFIG_ZONE_DMA32
#define OPT_ZONE_DMA32 ZONE_DMA32
#else
#define OPT_ZONE_DMA32 ZONE_NORMAL
#endif

/*
 * GFP_ZONE_TABLE is a word size bitstring that is used for looking up the
 * zone to use given the lowest 4 bits of gfp_t. Entries are ZONE_SHIFT long
 * and there are 16 of them to cover all possible combinations of
 * __GFP_DMA, __GFP_DMA32, __GFP_MOVABLE and __GFP_HIGHMEM.
 *
 * The zone fallback order is MOVABLE=>HIGHMEM=>NORMAL=>DMA32=>DMA.
 * But GFP_MOVABLE is not only a zone specifier but also an allocation
 * policy. Therefore __GFP_MOVABLE plus another zone selector is valid.
 * Only 1 bit of the lowest 3 bits (DMA,DMA32,HIGHMEM) can be set to "1".
 *
 *       bit       result
 *       =================
 *       0x0    => NORMAL
 *       0x1    => DMA or NORMAL
 *       0x2    => HIGHMEM or NORMAL
 *       0x3    => BAD (DMA+HIGHMEM)
 *       0x4    => DMA32 or DMA or NORMAL
 *       0x5    => BAD (DMA+DMA32)
 *       0x6    => BAD (HIGHMEM+DMA32)
 *       0x7    => BAD (HIGHMEM+DMA32+DMA)
 *       0x8    => NORMAL (MOVABLE+0)
 *       0x9    => DMA or NORMAL (MOVABLE+DMA)
 *       0xa    => MOVABLE (Movable is valid only if HIGHMEM is set too)
 *       0xb    => BAD (MOVABLE+HIGHMEM+DMA)
 *       0xc    => DMA32 (MOVABLE+DMA32)
 *       0xd    => BAD (MOVABLE+DMA32+DMA)
 *       0xe    => BAD (MOVABLE+DMA32+HIGHMEM)
 *       0xf    => BAD (MOVABLE+DMA32+HIGHMEM+DMA)
 *
 * ZONES_SHIFT must be <= 2 on 32 bit platforms.
 */

#if 16 * ZONES_SHIFT > BITS_PER_LONG
#error ZONES_SHIFT too large to create GFP_ZONE_TABLE integer
#endif

#define GFP_ZONE_TABLE ( \
	(ZONE_NORMAL << 0 * ZONES_SHIFT)				      \
	| (OPT_ZONE_DMA << ___GFP_DMA * ZONES_SHIFT)			      \
	| (OPT_ZONE_HIGHMEM << ___GFP_HIGHMEM * ZONES_SHIFT)		      \
	| (OPT_ZONE_DMA32 << ___GFP_DMA32 * ZONES_SHIFT)		      \
	| (ZONE_NORMAL << ___GFP_MOVABLE * ZONES_SHIFT)			      \
	| (OPT_ZONE_DMA << (___GFP_MOVABLE | ___GFP_DMA) * ZONES_SHIFT)	      \
	| (ZONE_MOVABLE << (___GFP_MOVABLE | ___GFP_HIGHMEM) * ZONES_SHIFT)   \
	| (OPT_ZONE_DMA32 << (___GFP_MOVABLE | ___GFP_DMA32) * ZONES_SHIFT)   \
)

/*
 * GFP_ZONE_BAD is a bitmap for all combinations of __GFP_DMA, __GFP_DMA32
 * __GFP_HIGHMEM and __GFP_MOVABLE that are not permitted. One flag per
 * entry starting with bit 0. Bit is set if the combination is not
 * allowed.
 */
#define GFP_ZONE_BAD ( \
	1 << (___GFP_DMA | ___GFP_HIGHMEM)				      \
	| 1 << (___GFP_DMA | ___GFP_DMA32)				      \
	| 1 << (___GFP_DMA32 | ___GFP_HIGHMEM)				      \
	| 1 << (___GFP_DMA | ___GFP_DMA32 | ___GFP_HIGHMEM)		      \
	| 1 << (___GFP_MOVABLE | ___GFP_HIGHMEM | ___GFP_DMA)		      \
	| 1 << (___GFP_MOVABLE | ___GFP_DMA32 | ___GFP_DMA)		      \
	| 1 << (___GFP_MOVABLE | ___GFP_DMA32 | ___GFP_HIGHMEM)		      \
	| 1 << (___GFP_MOVABLE | ___GFP_DMA32 | ___GFP_DMA | ___GFP_HIGHMEM)  \
)

static inline enum zone_type gfp_zone(gfp_t flags)
{
	enum zone_type z;
	int bit = (__force int) (flags & GFP_ZONEMASK);

	z = (GFP_ZONE_TABLE >> (bit * ZONES_SHIFT)) &
					 ((1 << ZONES_SHIFT) - 1);
	VM_BUG_ON((GFP_ZONE_BAD >> bit) & 1);
	return z;
}

/*
 * There is only one page-allocator function, and two main namespaces to
 * it. The alloc_page*() variants return 'struct page *' and as such
 * can allocate highmem pages, the *get*page*() variants return
 * virtual kernel addresses to the allocated page(s).
 */

static inline int gfp_zonelist(gfp_t flags)
{
	if (IS_ENABLED(CONFIG_NUMA) && unlikely(flags & __GFP_THISNODE))
		return 1;

	return 0;
}

/*
 * We get the zone list from the current node and the gfp_mask.
 * This zone list contains a maximum of MAXNODES*MAX_NR_ZONES zones.
 * There are two zonelists per node, one for all zones with memory and
 * one containing just zones from the node the zonelist belongs to.
 *
 * For the normal case of non-DISCONTIGMEM systems the NODE_DATA() gets
 * optimized to &contig_page_data at compile-time.
 */
static inline struct zonelist *node_zonelist(int nid, gfp_t flags)
{
	return NODE_DATA(nid)->node_zonelists + gfp_zonelist(flags);
}

#ifndef HAVE_ARCH_FREE_PAGE
static inline void arch_free_page(struct page *page, int order) { }
#endif
#ifndef HAVE_ARCH_ALLOC_PAGE
static inline void arch_alloc_page(struct page *page, int order) { }
#endif

struct page *
__alloc_pages_nodemask(gfp_t gfp_mask, unsigned int order,
		       struct zonelist *zonelist, nodemask_t *nodemask);

static inline struct page *
__alloc_pages(gfp_t gfp_mask, unsigned int order,
		struct zonelist *zonelist)
{
	return __alloc_pages_nodemask(gfp_mask, order, zonelist, NULL);
}

/*
 * Allocate pages, preferring the node given as nid. The node must be valid and
 * online. For more general interface, see alloc_pages_node().
 */
static inline struct page *
__alloc_pages_node(int nid, gfp_t gfp_mask, unsigned int order)
{
	VM_BUG_ON(nid < 0 || nid >= MAX_NUMNODES);
	VM_WARN_ON(!node_online(nid));

	return __alloc_pages(gfp_mask, order, node_zonelist(nid, gfp_mask));
}

/*
 * Allocate pages, preferring the node given as nid. When nid == NUMA_NO_NODE,
 * prefer the current CPU's closest node. Otherwise node must be valid and
 * online.
 */
static inline struct page *alloc_pages_node(int nid, gfp_t gfp_mask,
						unsigned int order)
{
	if (nid == NUMA_NO_NODE)
		nid = numa_mem_id();

	return __alloc_pages_node(nid, gfp_mask, order);
}

#ifdef CONFIG_NUMA
extern struct page *alloc_pages_current(gfp_t gfp_mask, unsigned order);

static inline struct page *
alloc_pages(gfp_t gfp_mask, unsigned int order)
{
	return alloc_pages_current(gfp_mask, order);
}
extern struct page *alloc_pages_vma(gfp_t gfp_mask, int order,
			struct vm_area_struct *vma, unsigned long addr,
			int node, bool hugepage);
#define alloc_hugepage_vma(gfp_mask, vma, addr, order)	\
	alloc_pages_vma(gfp_mask, order, vma, addr, numa_node_id(), true)
#else
#define alloc_pages(gfp_mask, order) \
		alloc_pages_node(numa_node_id(), gfp_mask, order)
#define alloc_pages_vma(gfp_mask, order, vma, addr, node, false)\
	alloc_pages(gfp_mask, order)
#define alloc_hugepage_vma(gfp_mask, vma, addr, order)	\
	alloc_pages(gfp_mask, order)
#endif
#define alloc_page(gfp_mask) alloc_pages(gfp_mask, 0)
#define alloc_page_vma(gfp_mask, vma, addr)			\
	alloc_pages_vma(gfp_mask, 0, vma, addr, numa_node_id(), false)
#define alloc_page_vma_node(gfp_mask, vma, addr, node)		\
	alloc_pages_vma(gfp_mask, 0, vma, addr, node, false)

extern struct page *alloc_kmem_pages(gfp_t gfp_mask, unsigned int order);
extern struct page *alloc_kmem_pages_node(int nid, gfp_t gfp_mask,
					  unsigned int order);

extern unsigned long __get_free_pages(gfp_t gfp_mask, unsigned int order);
extern unsigned long get_zeroed_page(gfp_t gfp_mask);

void *alloc_pages_exact(size_t size, gfp_t gfp_mask);
void free_pages_exact(void *virt, size_t size);
void * __meminit alloc_pages_exact_nid(int nid, size_t size, gfp_t gfp_mask);

#define __get_free_page(gfp_mask) \
		__get_free_pages((gfp_mask), 0)

#define __get_dma_pages(gfp_mask, order) \
		__get_free_pages((gfp_mask) | GFP_DMA, (order))

extern void __free_pages(struct page *page, unsigned int order);
extern void free_pages(unsigned long addr, unsigned int order);
extern void free_hot_cold_page(struct page *page, bool cold);
extern void free_hot_cold_page_list(struct list_head *list, bool cold);

struct page_frag_cache;
extern void *__alloc_page_frag(struct page_frag_cache *nc,
			       unsigned int fragsz, gfp_t gfp_mask);
extern void __free_page_frag(void *addr);

extern void __free_kmem_pages(struct page *page, unsigned int order);
extern void free_kmem_pages(unsigned long addr, unsigned int order);

#define __free_page(page) __free_pages((page), 0)
#define free_page(addr) free_pages((addr), 0)

void page_alloc_init(void);
void drain_zone_pages(struct zone *zone, struct per_cpu_pages *pcp);
void drain_all_pages(struct zone *zone);
void drain_local_pages(struct zone *zone);

#ifdef CONFIG_DEFERRED_STRUCT_PAGE_INIT
void page_alloc_init_late(void);
#else
static inline void page_alloc_init_late(void)
{
}
#endif

/*
 * gfp_allowed_mask is set to GFP_BOOT_MASK during early boot to restrict what
 * GFP flags are used before interrupts are enabled. Once interrupts are
 * enabled, it is set to __GFP_BITS_MASK while the system is running. During
 * hibernation, it is used by PM to avoid I/O during memory allocation while
 * devices are suspended.
 */
extern gfp_t gfp_allowed_mask;

/* Returns true if the gfp_mask allows use of ALLOC_NO_WATERMARK */
bool gfp_pfmemalloc_allowed(gfp_t gfp_mask);

extern void pm_restrict_gfp_mask(void);
extern void pm_restore_gfp_mask(void);

#ifdef CONFIG_PM_SLEEP
extern bool pm_suspended_storage(void);
#else
static inline bool pm_suspended_storage(void)
{
	return false;
}
#endif /* CONFIG_PM_SLEEP */

#ifdef CONFIG_CMA

/* The below functions must be run on a range from a single zone. */
extern int alloc_contig_range(unsigned long start, unsigned long end,
			      unsigned migratetype);
extern void free_contig_range(unsigned long pfn, unsigned nr_pages);

/* CMA stuff */
extern void init_cma_reserved_pageblock(struct page *page);

#endif

#endif /* __LINUX_GFP_H */<|MERGE_RESOLUTION|>--- conflicted
+++ resolved
@@ -35,11 +35,8 @@
 #define ___GFP_DIRECT_RECLAIM	0x400000u
 #define ___GFP_OTHER_NODE	0x800000u
 #define ___GFP_WRITE		0x1000000u
-<<<<<<< HEAD
 #define ___GFP_TOI_NOTRACK      0x2000000u
-=======
-#define ___GFP_KSWAPD_RECLAIM	0x2000000u
->>>>>>> 8005c49d
+#define ___GFP_KSWAPD_RECLAIM	0x4000000u
 /* If the above are modified, __GFP_BITS_SHIFT may need updating */
 
 /*
@@ -146,35 +143,6 @@
  *   the allocation to succeed.  The OOM killer is not called with the current
  *   implementation.
  */
-<<<<<<< HEAD
-#define __GFP_WAIT	((__force gfp_t)___GFP_WAIT)	/* Can wait and reschedule? */
-#define __GFP_HIGH	((__force gfp_t)___GFP_HIGH)	/* Should access emergency pools? */
-#define __GFP_IO	((__force gfp_t)___GFP_IO)	/* Can start physical IO? */
-#define __GFP_FS	((__force gfp_t)___GFP_FS)	/* Can call down to low-level FS? */
-#define __GFP_COLD	((__force gfp_t)___GFP_COLD)	/* Cache-cold page required */
-#define __GFP_NOWARN	((__force gfp_t)___GFP_NOWARN)	/* Suppress page allocation failure warning */
-#define __GFP_REPEAT	((__force gfp_t)___GFP_REPEAT)	/* See above */
-#define __GFP_NOFAIL	((__force gfp_t)___GFP_NOFAIL)	/* See above */
-#define __GFP_NORETRY	((__force gfp_t)___GFP_NORETRY) /* See above */
-#define __GFP_MEMALLOC	((__force gfp_t)___GFP_MEMALLOC)/* Allow access to emergency reserves */
-#define __GFP_COMP	((__force gfp_t)___GFP_COMP)	/* Add compound page metadata */
-#define __GFP_ZERO	((__force gfp_t)___GFP_ZERO)	/* Return zeroed page on success */
-#define __GFP_NOMEMALLOC ((__force gfp_t)___GFP_NOMEMALLOC) /* Don't use emergency reserves.
-							 * This takes precedence over the
-							 * __GFP_MEMALLOC flag if both are
-							 * set
-							 */
-#define __GFP_HARDWALL   ((__force gfp_t)___GFP_HARDWALL) /* Enforce hardwall cpuset memory allocs */
-#define __GFP_THISNODE	((__force gfp_t)___GFP_THISNODE)/* No fallback, no policies */
-#define __GFP_RECLAIMABLE ((__force gfp_t)___GFP_RECLAIMABLE) /* Page is reclaimable */
-#define __GFP_NOACCOUNT	((__force gfp_t)___GFP_NOACCOUNT) /* Don't account to kmemcg */
-#define __GFP_NOTRACK	((__force gfp_t)___GFP_NOTRACK)  /* Don't track with kmemcheck */
-
-#define __GFP_NO_KSWAPD	((__force gfp_t)___GFP_NO_KSWAPD)
-#define __GFP_OTHER_NODE ((__force gfp_t)___GFP_OTHER_NODE) /* On behalf of other node */
-#define __GFP_WRITE	((__force gfp_t)___GFP_WRITE)	/* Allocator intends to dirty page */
-#define __GFP_TOI_NOTRACK	((__force gfp_t)___GFP_TOI_NOTRACK)	/* Allocator wants page untracked by TOI */
-=======
 #define __GFP_IO	((__force gfp_t)___GFP_IO)
 #define __GFP_FS	((__force gfp_t)___GFP_FS)
 #define __GFP_DIRECT_RECLAIM	((__force gfp_t)___GFP_DIRECT_RECLAIM) /* Caller can reclaim */
@@ -183,7 +151,7 @@
 #define __GFP_REPEAT	((__force gfp_t)___GFP_REPEAT)
 #define __GFP_NOFAIL	((__force gfp_t)___GFP_NOFAIL)
 #define __GFP_NORETRY	((__force gfp_t)___GFP_NORETRY)
->>>>>>> 8005c49d
+#define __GFP_TOI_NOTRACK	((__force gfp_t)___GFP_TOI_NOTRACK)	/* Allocator wants page untracked by TOI */
 
 /*
  * Action modifiers
@@ -216,12 +184,8 @@
 #define __GFP_NOTRACK_FALSE_POSITIVE (__GFP_NOTRACK)
 #define __GFP_OTHER_NODE ((__force gfp_t)___GFP_OTHER_NODE)
 
-<<<<<<< HEAD
-#define __GFP_BITS_SHIFT 26	/* Room for N __GFP_FOO bits */
-=======
 /* Room for N __GFP_FOO bits */
-#define __GFP_BITS_SHIFT 26
->>>>>>> 8005c49d
+#define __GFP_BITS_SHIFT 27
 #define __GFP_BITS_MASK ((__force gfp_t)((1 << __GFP_BITS_SHIFT) - 1))
 
 /*
