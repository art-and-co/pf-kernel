--- conflicted
+++ resolved
@@ -209,11 +209,8 @@
 #define MS_KERNMOUNT	(1<<22) /* this is a kern_mount call */
 #define MS_I_VERSION	(1<<23) /* Update inode I_version field */
 #define MS_STRICTATIME	(1<<24) /* Always perform atime updates */
-<<<<<<< HEAD
 #define MS_FROZEN	(1<<25)	/* Frozen by freeze_filesystems() */
-=======
 #define MS_BORN		(1<<29)
->>>>>>> 502adf57
 #define MS_ACTIVE	(1<<30)
 #define MS_NOUSER	(1<<31)
 
