#ifndef __SHMEM_FS_H
#define __SHMEM_FS_H

#include <linux/swap.h>
#include <linux/mempolicy.h>
#include <linux/pagemap.h>
#include <linux/percpu_counter.h>
#include <linux/xattr.h>

/* inode in-kernel data */

struct shmem_inode_info {
	spinlock_t		lock;
	unsigned long		flags;
	unsigned long		alloced;	/* data pages alloced to file */
	union {
		unsigned long	swapped;	/* subtotal assigned to swap */
		char		*symlink;	/* unswappable short symlink */
	};
	struct shared_policy	policy;		/* NUMA memory alloc policy */
	struct list_head	swaplist;	/* chain of maybes on swap */
	struct simple_xattrs	xattrs;		/* list of xattrs */
	struct inode		vfs_inode;
};

struct shmem_sb_info {
	unsigned long max_blocks;   /* How many blocks are allowed */
	struct percpu_counter used_blocks;  /* How many are allocated */
	unsigned long max_inodes;   /* How many inodes are allowed */
	unsigned long free_inodes;  /* How many are left for allocation */
	spinlock_t stat_lock;	    /* Serialize shmem_sb_info changes */
	kuid_t uid;		    /* Mount uid for root directory */
	kgid_t gid;		    /* Mount gid for root directory */
	umode_t mode;		    /* Mount mode for root directory */
	struct mempolicy *mpol;     /* default memory policy for mappings */
};

static inline struct shmem_inode_info *SHMEM_I(struct inode *inode)
{
	return container_of(inode, struct shmem_inode_info, vfs_inode);
}

/*
 * Functions in mm/shmem.c called directly from elsewhere:
 */
extern int shmem_init(void);
extern int shmem_fill_super(struct super_block *sb, void *data, int silent);
extern struct file *shmem_file_setup(const char *name,
<<<<<<< HEAD
					loff_t size, unsigned long flags,
					int atomic_copy);
=======
					loff_t size, unsigned long flags);
extern struct file *shmem_kernel_file_setup(const char *name, loff_t size,
					    unsigned long flags);
>>>>>>> 8d276377
extern int shmem_zero_setup(struct vm_area_struct *);
extern int shmem_lock(struct file *file, int lock, struct user_struct *user);
extern void shmem_unlock_mapping(struct address_space *mapping);
extern struct page *shmem_read_mapping_page_gfp(struct address_space *mapping,
					pgoff_t index, gfp_t gfp_mask);
extern void shmem_truncate_range(struct inode *inode, loff_t start, loff_t end);
extern int shmem_unuse(swp_entry_t entry, struct page *page);

static inline struct page *shmem_read_mapping_page(
				struct address_space *mapping, pgoff_t index)
{
	return shmem_read_mapping_page_gfp(mapping, index,
					mapping_gfp_mask(mapping));
}

#endif<|MERGE_RESOLUTION|>--- conflicted
+++ resolved
@@ -46,14 +46,10 @@
 extern int shmem_init(void);
 extern int shmem_fill_super(struct super_block *sb, void *data, int silent);
 extern struct file *shmem_file_setup(const char *name,
-<<<<<<< HEAD
 					loff_t size, unsigned long flags,
 					int atomic_copy);
-=======
-					loff_t size, unsigned long flags);
 extern struct file *shmem_kernel_file_setup(const char *name, loff_t size,
 					    unsigned long flags);
->>>>>>> 8d276377
 extern int shmem_zero_setup(struct vm_area_struct *);
 extern int shmem_lock(struct file *file, int lock, struct user_struct *user);
 extern void shmem_unlock_mapping(struct address_space *mapping);
