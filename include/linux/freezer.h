--- conflicted
+++ resolved
@@ -1,7 +1,3 @@
-/* Freezer declarations */
-#ifndef LINUX_FREEZER_H
-#define LINUX_FREEZER_H
-
 #ifndef FREEZER_H_INCLUDED
 #define FREEZER_H_INCLUDED
 
@@ -120,7 +116,14 @@
 	return !!(p->flags & PF_FREEZER_SKIP);
 }
 
-<<<<<<< HEAD
+/*
+ * Tell the freezer that the current task should be frozen by it
+ */
+static inline void set_freezable(void)
+{
+	current->flags &= ~PF_NOFREEZE;
+}
+
 extern int freezer_state;
 #define FREEZER_OFF 0
 #define FREEZER_USERSPACE_FROZEN 1
@@ -133,16 +136,6 @@
 
 extern void thaw_kernel_threads(void);
 
-=======
-/*
- * Tell the freezer that the current task should be frozen by it
- */
-static inline void set_freezable(void)
-{
-	current->flags &= ~PF_NOFREEZE;
-}
-
->>>>>>> f695baf2
 #else
 static inline int frozen(struct task_struct *p) { return 0; }
 static inline int freezing(struct task_struct *p) { return 0; }
@@ -161,12 +154,7 @@
 static inline void freezer_do_not_count(void) {}
 static inline void freezer_count(void) {}
 static inline int freezer_should_skip(struct task_struct *p) { return 0; }
-<<<<<<< HEAD
-#endif
-#endif
-=======
 static inline void set_freezable(void) {}
 #endif
 
-#endif	/* FREEZER_H_INCLUDED */
->>>>>>> f695baf2
+#endif	/* FREEZER_H_INCLUDED */