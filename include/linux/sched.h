--- conflicted
+++ resolved
@@ -1299,11 +1299,6 @@
 	const struct sched_class *sched_class;
 	struct sched_entity se;
 	struct sched_rt_entity rt;
-<<<<<<< HEAD
-=======
-#ifdef CONFIG_CGROUP_SCHED
-	struct task_group *sched_task_group;
->>>>>>> f88df5ff
 #endif
 
 #ifdef CONFIG_PREEMPT_NOTIFIERS
