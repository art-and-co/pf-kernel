--- conflicted
+++ resolved
@@ -101,18 +101,12 @@
 #ifdef CONFIG_MEMORY_FAILURE
 	PG_hwpoison,		/* hardware poisoned page. Don't touch */
 #endif
-<<<<<<< HEAD
-#ifdef CONFIG_TRANSPARENT_HUGEPAGE
-	PG_compound_lock,
-#endif
 #ifdef CONFIG_TOI_INCREMENTAL
 	PG_toi_untracked,	/* Don't track dirtiness of this page - assume always dirty */
 	PG_toi_ro,		/* Page was made RO by TOI */
 	PG_toi_cbw,		/* Copy the page before it is written to */
 	PG_toi_dirty,		/* Page has been modified */
 #endif
-=======
->>>>>>> 048ccca8
 #if defined(CONFIG_IDLE_PAGE_TRACKING) && defined(CONFIG_64BIT)
 	PG_young,
 	PG_idle,
