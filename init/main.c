/*
 *  linux/init/main.c
 *
 *  Copyright (C) 1991, 1992  Linus Torvalds
 *
 *  GK 2/5/95  -  Changed to support mounting root fs via NFS
 *  Added initrd & change_root: Werner Almesberger & Hans Lermen, Feb '96
 *  Moan early if gcc is old, avoiding bogus kernels - Paul Gortmaker, May '96
 *  Simplified starting of init:  Michael A. Griffith <grif@acm.org> 
 */

#include <linux/types.h>
#include <linux/module.h>
#include <linux/proc_fs.h>
#include <linux/kernel.h>
#include <linux/syscalls.h>
#include <linux/string.h>
#include <linux/ctype.h>
#include <linux/delay.h>
#include <linux/utsname.h>
#include <linux/ioport.h>
#include <linux/init.h>
#include <linux/smp_lock.h>
#include <linux/initrd.h>
#include <linux/hdreg.h>
#include <linux/bootmem.h>
#include <linux/tty.h>
#include <linux/gfp.h>
#include <linux/percpu.h>
#include <linux/kmod.h>
#include <linux/kernel_stat.h>
#include <linux/start_kernel.h>
#include <linux/security.h>
#include <linux/workqueue.h>
#include <linux/profile.h>
#include <linux/rcupdate.h>
#include <linux/moduleparam.h>
#include <linux/kallsyms.h>
#include <linux/writeback.h>
#include <linux/cpu.h>
#include <linux/cpuset.h>
#include <linux/cgroup.h>
#include <linux/efi.h>
#include <linux/tick.h>
#include <linux/interrupt.h>
#include <linux/taskstats_kern.h>
#include <linux/delayacct.h>
#include <linux/unistd.h>
#include <linux/rmap.h>
#include <linux/mempolicy.h>
#include <linux/key.h>
#include <linux/unwind.h>
#include <linux/buffer_head.h>
#include <linux/debug_locks.h>
#include <linux/debugobjects.h>
#include <linux/lockdep.h>
#include <linux/pid_namespace.h>
#include <linux/device.h>
#include <linux/kthread.h>
#include <linux/dyn_pageflags.h>
#include <linux/sched.h>
#include <linux/signal.h>
#include <linux/idr.h>

#include <asm/io.h>
#include <asm/bugs.h>
#include <asm/setup.h>
#include <asm/sections.h>
#include <asm/cacheflush.h>

#ifdef CONFIG_X86_LOCAL_APIC
#include <asm/smp.h>
#endif

/*
 * This is one of the first .c files built. Error out early if we have compiler
 * trouble.
 */

#if __GNUC__ == 4 && __GNUC_MINOR__ == 1 && __GNUC_PATCHLEVEL__ == 0
#warning gcc-4.1.0 is known to miscompile the kernel.  A different compiler version is recommended.
#endif

static int kernel_init(void *);

extern void init_IRQ(void);
extern void fork_init(unsigned long);
extern void mca_init(void);
extern void sbus_init(void);
extern void pidhash_init(void);
extern void pidmap_init(void);
extern void prio_tree_init(void);
extern void radix_tree_init(void);
extern void free_initmem(void);
#ifdef	CONFIG_ACPI
extern void acpi_early_init(void);
#else
static inline void acpi_early_init(void) { }
#endif
#ifndef CONFIG_DEBUG_RODATA
static inline void mark_rodata_ro(void) { }
#endif

#ifdef CONFIG_TC
extern void tc_init(void);
#endif

enum system_states system_state;
EXPORT_SYMBOL(system_state);

/*
 * Boot command-line arguments
 */
#define MAX_INIT_ARGS CONFIG_INIT_ENV_ARG_LIMIT
#define MAX_INIT_ENVS CONFIG_INIT_ENV_ARG_LIMIT

extern void time_init(void);
/* Default late time init is NULL. archs can override this later. */
void (*late_time_init)(void);
extern void softirq_init(void);

/* Untouched command line saved by arch-specific code. */
char __initdata boot_command_line[COMMAND_LINE_SIZE];
/* Untouched saved command line (eg. for /proc) */
char *saved_command_line;
/* Command line for parameter parsing */
static char *static_command_line;

static char *execute_command;
static char *ramdisk_execute_command;

#ifdef CONFIG_SMP
/* Setup configured maximum number of CPUs to activate */
unsigned int __initdata setup_max_cpus = NR_CPUS;

/*
 * Setup routine for controlling SMP activation
 *
 * Command-line option of "nosmp" or "maxcpus=0" will disable SMP
 * activation entirely (the MPS table probe still happens, though).
 *
 * Command-line option of "maxcpus=<NUM>", where <NUM> is an integer
 * greater than 0, limits the maximum number of CPUs activated in
 * SMP mode to <NUM>.
 */
#ifndef CONFIG_X86_IO_APIC
static inline void disable_ioapic_setup(void) {};
#endif

static int __init nosmp(char *str)
{
	setup_max_cpus = 0;
	disable_ioapic_setup();
	return 0;
}

early_param("nosmp", nosmp);

static int __init maxcpus(char *str)
{
	get_option(&str, &setup_max_cpus);
	if (setup_max_cpus == 0)
		disable_ioapic_setup();

	return 0;
}

early_param("maxcpus", maxcpus);
#else
#define setup_max_cpus NR_CPUS
#endif

/*
 * If set, this is an indication to the drivers that reset the underlying
 * device before going ahead with the initialization otherwise driver might
 * rely on the BIOS and skip the reset operation.
 *
 * This is useful if kernel is booting in an unreliable environment.
 * For ex. kdump situaiton where previous kernel has crashed, BIOS has been
 * skipped and devices will be in unknown state.
 */
unsigned int reset_devices;
EXPORT_SYMBOL(reset_devices);

static int __init set_reset_devices(char *str)
{
	reset_devices = 1;
	return 1;
}

__setup("reset_devices", set_reset_devices);

static char * argv_init[MAX_INIT_ARGS+2] = { "init", NULL, };
char * envp_init[MAX_INIT_ENVS+2] = { "HOME=/", "TERM=linux", NULL, };
static const char *panic_later, *panic_param;

extern struct obs_kernel_param __setup_start[], __setup_end[];

static int __init obsolete_checksetup(char *line)
{
	struct obs_kernel_param *p;
	int had_early_param = 0;

	p = __setup_start;
	do {
		int n = strlen(p->str);
		if (!strncmp(line, p->str, n)) {
			if (p->early) {
				/* Already done in parse_early_param?
				 * (Needs exact match on param part).
				 * Keep iterating, as we can have early
				 * params and __setups of same names 8( */
				if (line[n] == '\0' || line[n] == '=')
					had_early_param = 1;
			} else if (!p->setup_func) {
				printk(KERN_WARNING "Parameter %s is obsolete,"
				       " ignored\n", p->str);
				return 1;
			} else if (p->setup_func(line + n))
				return 1;
		}
		p++;
	} while (p < __setup_end);

	return had_early_param;
}

/*
 * This should be approx 2 Bo*oMips to start (note initial shift), and will
 * still work even if initially too large, it will just take slightly longer
 */
unsigned long loops_per_jiffy = (1<<12);

EXPORT_SYMBOL(loops_per_jiffy);

static int __init debug_kernel(char *str)
{
	console_loglevel = 10;
	return 0;
}

static int __init quiet_kernel(char *str)
{
	console_loglevel = 4;
	return 0;
}

early_param("debug", debug_kernel);
early_param("quiet", quiet_kernel);

static int __init loglevel(char *str)
{
	get_option(&str, &console_loglevel);
	return 0;
}

early_param("loglevel", loglevel);

/*
 * Unknown boot options get handed to init, unless they look like
 * failed parameters
 */
static int __init unknown_bootoption(char *param, char *val)
{
	/* Change NUL term back to "=", to make "param" the whole string. */
	if (val) {
		/* param=val or param="val"? */
		if (val == param+strlen(param)+1)
			val[-1] = '=';
		else if (val == param+strlen(param)+2) {
			val[-2] = '=';
			memmove(val-1, val, strlen(val)+1);
			val--;
		} else
			BUG();
	}

	/* Handle obsolete-style parameters */
	if (obsolete_checksetup(param))
		return 0;

	/*
	 * Preemptive maintenance for "why didn't my misspelled command
	 * line work?"
	 */
	if (strchr(param, '.') && (!val || strchr(param, '.') < val)) {
		printk(KERN_ERR "Unknown boot option `%s': ignoring\n", param);
		return 0;
	}

	if (panic_later)
		return 0;

	if (val) {
		/* Environment option */
		unsigned int i;
		for (i = 0; envp_init[i]; i++) {
			if (i == MAX_INIT_ENVS) {
				panic_later = "Too many boot env vars at `%s'";
				panic_param = param;
			}
			if (!strncmp(param, envp_init[i], val - param))
				break;
		}
		envp_init[i] = param;
	} else {
		/* Command line option */
		unsigned int i;
		for (i = 0; argv_init[i]; i++) {
			if (i == MAX_INIT_ARGS) {
				panic_later = "Too many boot init vars at `%s'";
				panic_param = param;
			}
		}
		argv_init[i] = param;
	}
	return 0;
}

#ifdef CONFIG_DEBUG_PAGEALLOC
int __read_mostly debug_pagealloc_enabled = 0;
#endif

static int __init init_setup(char *str)
{
	unsigned int i;

	execute_command = str;
	/*
	 * In case LILO is going to boot us with default command line,
	 * it prepends "auto" before the whole cmdline which makes
	 * the shell think it should execute a script with such name.
	 * So we ignore all arguments entered _before_ init=... [MJ]
	 */
	for (i = 1; i < MAX_INIT_ARGS; i++)
		argv_init[i] = NULL;
	return 1;
}
__setup("init=", init_setup);

static int __init rdinit_setup(char *str)
{
	unsigned int i;

	ramdisk_execute_command = str;
	/* See "auto" comment in init_setup */
	for (i = 1; i < MAX_INIT_ARGS; i++)
		argv_init[i] = NULL;
	return 1;
}
__setup("rdinit=", rdinit_setup);

#ifndef CONFIG_SMP

#ifdef CONFIG_X86_LOCAL_APIC
static void __init smp_init(void)
{
	APIC_init_uniprocessor();
}
#else
#define smp_init()	do { } while (0)
#endif

static inline void setup_per_cpu_areas(void) { }
static inline void setup_nr_cpu_ids(void) { }
static inline void smp_prepare_cpus(unsigned int maxcpus) { }

#else

#if NR_CPUS > BITS_PER_LONG
cpumask_t cpu_mask_all __read_mostly = CPU_MASK_ALL;
EXPORT_SYMBOL(cpu_mask_all);
#endif

/* Setup number of possible processor ids */
int nr_cpu_ids __read_mostly = NR_CPUS;
EXPORT_SYMBOL(nr_cpu_ids);

/* An arch may set nr_cpu_ids earlier if needed, so this would be redundant */
static void __init setup_nr_cpu_ids(void)
{
	int cpu, highest_cpu = 0;

	for_each_possible_cpu(cpu)
		highest_cpu = cpu;

	nr_cpu_ids = highest_cpu + 1;
}

#ifndef CONFIG_HAVE_SETUP_PER_CPU_AREA
unsigned long __per_cpu_offset[NR_CPUS] __read_mostly;

EXPORT_SYMBOL(__per_cpu_offset);

static void __init setup_per_cpu_areas(void)
{
	unsigned long size, i;
	char *ptr;
	unsigned long nr_possible_cpus = num_possible_cpus();

	/* Copy section for each CPU (we discard the original) */
	size = ALIGN(PERCPU_ENOUGH_ROOM, PAGE_SIZE);
	ptr = alloc_bootmem_pages(size * nr_possible_cpus);

	for_each_possible_cpu(i) {
		__per_cpu_offset[i] = ptr - __per_cpu_start;
		memcpy(ptr, __per_cpu_start, __per_cpu_end - __per_cpu_start);
		ptr += size;
	}
}
#endif /* CONFIG_HAVE_SETUP_PER_CPU_AREA */

/* Called by boot processor to activate the rest. */
static void __init smp_init(void)
{
	unsigned int cpu;

	/* FIXME: This should be done in userspace --RR */
	for_each_present_cpu(cpu) {
		if (num_online_cpus() >= setup_max_cpus)
			break;
		if (!cpu_online(cpu))
			cpu_up(cpu);
	}

	/* Any cleanup work */
	printk(KERN_INFO "Brought up %ld CPUs\n", (long)num_online_cpus());
	smp_cpus_done(setup_max_cpus);
}

#endif

/*
 * We need to store the untouched command line for future reference.
 * We also need to store the touched command line since the parameter
 * parsing is performed in place, and we should allow a component to
 * store reference of name/value for future reference.
 */
static void __init setup_command_line(char *command_line)
{
	saved_command_line = alloc_bootmem(strlen (boot_command_line)+1);
	static_command_line = alloc_bootmem(strlen (command_line)+1);
	strcpy (saved_command_line, boot_command_line);
	strcpy (static_command_line, command_line);
}

/*
 * We need to finalize in a non-__init function or else race conditions
 * between the root thread and the init thread may cause start_kernel to
 * be reaped by free_initmem before the root thread has proceeded to
 * cpu_idle.
 *
 * gcc-3.4 accidentally inlines this function, so use noinline.
 */

static void noinline __init_refok rest_init(void)
	__releases(kernel_lock)
{
	int pid;

	kernel_thread(kernel_init, NULL, CLONE_FS | CLONE_SIGHAND);
	numa_default_policy();
	pid = kernel_thread(kthreadd, NULL, CLONE_FS | CLONE_FILES);
	kthreadd_task = find_task_by_pid_ns(pid, &init_pid_ns);
	unlock_kernel();

	/*
	 * The boot idle thread must execute schedule()
	 * at least once to get things moving:
	 */
	init_idle_bootup_task(current);
	preempt_enable_no_resched();
	schedule();
	preempt_disable();

	/* Call into cpu_idle with preempt disabled */
	cpu_idle();
}

/* Check for early params. */
static int __init do_early_param(char *param, char *val)
{
	struct obs_kernel_param *p;

	for (p = __setup_start; p < __setup_end; p++) {
		if ((p->early && strcmp(param, p->str) == 0) ||
		    (strcmp(param, "console") == 0 &&
		     strcmp(p->str, "earlycon") == 0)
		) {
			if (p->setup_func(val) != 0)
				printk(KERN_WARNING
				       "Malformed early option '%s'\n", param);
		}
	}
	/* We accept everything at this stage. */
	return 0;
}

/* Arch code calls this early on, or if not, just before other parsing. */
void __init parse_early_param(void)
{
	static __initdata int done = 0;
	static __initdata char tmp_cmdline[COMMAND_LINE_SIZE];

	if (done)
		return;

	/* All fall through to do_early_param. */
	strlcpy(tmp_cmdline, boot_command_line, COMMAND_LINE_SIZE);
	parse_args("early options", tmp_cmdline, NULL, 0, do_early_param);
	done = 1;
}

/*
 *	Activate the first processor.
 */

static void __init boot_cpu_init(void)
{
	int cpu = smp_processor_id();
	/* Mark the boot cpu "present", "online" etc for SMP and UP case */
	cpu_set(cpu, cpu_online_map);
	cpu_set(cpu, cpu_present_map);
	cpu_set(cpu, cpu_possible_map);
}

void __init __weak smp_setup_processor_id(void)
{
}

void __init __weak thread_info_cache_init(void)
{
}

asmlinkage void __init start_kernel(void)
{
	char * command_line;
	extern struct kernel_param __start___param[], __stop___param[];

	smp_setup_processor_id();

	/*
	 * Need to run as early as possible, to initialize the
	 * lockdep hash:
	 */
	unwind_init();
	lockdep_init();
	debug_objects_early_init();
	cgroup_init_early();

	local_irq_disable();
	early_boot_irqs_off();
	early_init_irq_lock_class();

/*
 * Interrupts are still disabled. Do necessary setups, then
 * enable them
 */
	lock_kernel();
	tick_init();
	boot_cpu_init();
	page_address_init();
	printk(KERN_NOTICE);
	printk(linux_banner);
	setup_arch(&command_line);
	mm_init_owner(&init_mm, &init_task);
	setup_command_line(command_line);
	unwind_setup();
	setup_per_cpu_areas();
	setup_nr_cpu_ids();
	smp_prepare_boot_cpu();	/* arch-specific boot-cpu hooks */

	/*
	 * Set up the scheduler prior starting any interrupts (such as the
	 * timer interrupt). Full topology setup happens at smp_init()
	 * time - but meanwhile we still have a functioning scheduler.
	 */
	sched_init();
	/*
	 * Disable preemption - early bootup scheduling is extremely
	 * fragile until we cpu_idle() for the first time.
	 */
	preempt_disable();
	build_all_zonelists();
	page_alloc_init();
	printk(KERN_NOTICE "Kernel command line: %s\n", boot_command_line);
	parse_early_param();
	parse_args("Booting kernel", static_command_line, __start___param,
		   __stop___param - __start___param,
		   &unknown_bootoption);
	if (!irqs_disabled()) {
		printk(KERN_WARNING "start_kernel(): bug: interrupts were "
				"enabled *very* early, fixing it\n");
		local_irq_disable();
	}
	sort_main_extable();
	trap_init();
	rcu_init();
	init_IRQ();
	pidhash_init();
	init_timers();
	hrtimers_init();
	softirq_init();
	timekeeping_init();
	time_init();
<<<<<<< HEAD
	dyn_pageflags_init();
=======
	sched_clock_init();
>>>>>>> a1530636
	profile_init();
	if (!irqs_disabled())
		printk("start_kernel(): bug: interrupts were enabled early\n");
	early_boot_irqs_on();
	local_irq_enable();

	/*
	 * HACK ALERT! This is early. We're enabling the console before
	 * we've done PCI setups etc, and console_init() must be aware of
	 * this. But we do want output early, in case something goes wrong.
	 */
	console_init();
	if (panic_later)
		panic(panic_later, panic_param);

	lockdep_info();

	/*
	 * Need to run this when irqs are enabled, because it wants
	 * to self-test [hard/soft]-irqs on/off lock inversion bugs
	 * too:
	 */
	locking_selftest();

#ifdef CONFIG_BLK_DEV_INITRD
	if (initrd_start && !initrd_below_start_ok &&
			initrd_start < min_low_pfn << PAGE_SHIFT) {
		printk(KERN_CRIT "initrd overwritten (0x%08lx < 0x%08lx) - "
		    "disabling it.\n",initrd_start,min_low_pfn << PAGE_SHIFT);
		initrd_start = 0;
	}
#endif
	vfs_caches_init_early();
	cpuset_init_early();
	mem_init();
	enable_debug_pagealloc();
	cpu_hotplug_init();
	kmem_cache_init();
	dyn_pageflags_use_kzalloc();
	debug_objects_mem_init();
	idr_init_cache();
	setup_per_cpu_pageset();
	numa_policy_init();
	if (late_time_init)
		late_time_init();
	calibrate_delay();
	pidmap_init();
	pgtable_cache_init();
	prio_tree_init();
	anon_vma_init();
#ifdef CONFIG_X86
	if (efi_enabled)
		efi_enter_virtual_mode();
#endif
	thread_info_cache_init();
	fork_init(num_physpages);
	proc_caches_init();
	buffer_init();
	unnamed_dev_init();
	key_init();
	security_init();
	vfs_caches_init(num_physpages);
	radix_tree_init();
	signals_init();
	/* rootfs populating might need page-writeback */
	page_writeback_init();
#ifdef CONFIG_PROC_FS
	proc_root_init();
#endif
	cgroup_init();
	cpuset_init();
	taskstats_init_early();
	delayacct_init();

	check_bugs();

	acpi_early_init(); /* before LAPIC and SMP init */

	/* Do the rest non-__init'ed, we're now alive */
	rest_init();
}

static int __initdata initcall_debug;

static int __init initcall_debug_setup(char *str)
{
	initcall_debug = 1;
	return 1;
}
__setup("initcall_debug", initcall_debug_setup);

extern initcall_t __initcall_start[], __initcall_end[];

static void __init do_initcalls(void)
{
	initcall_t *call;
	int count = preempt_count();

	for (call = __initcall_start; call < __initcall_end; call++) {
		ktime_t t0, t1, delta;
		char *msg = NULL;
		char msgbuf[40];
		int result;

		if (initcall_debug) {
			print_fn_descriptor_symbol("calling  %s()\n",
					(unsigned long) *call);
			t0 = ktime_get();
		}

		result = (*call)();

		if (initcall_debug) {
			t1 = ktime_get();
			delta = ktime_sub(t1, t0);

			print_fn_descriptor_symbol("initcall %s()",
					(unsigned long) *call);
			printk(" returned %d after %Ld msecs\n", result,
				(unsigned long long) delta.tv64 >> 20);
		}

		if (result && result != -ENODEV && initcall_debug) {
			sprintf(msgbuf, "error code %d", result);
			msg = msgbuf;
		}
		if (preempt_count() != count) {
			msg = "preemption imbalance";
			preempt_count() = count;
		}
		if (irqs_disabled()) {
			msg = "disabled interrupts";
			local_irq_enable();
		}
		if (msg) {
			print_fn_descriptor_symbol(KERN_WARNING "initcall %s()",
					(unsigned long) *call);
			printk(" returned with %s\n", msg);
		}
	}

	/* Make sure there is no pending stuff from the initcall sequence */
	flush_scheduled_work();
}

/*
 * Ok, the machine is now initialized. None of the devices
 * have been touched yet, but the CPU subsystem is up and
 * running, and memory and process management works.
 *
 * Now we can finally start doing some real work..
 */
static void __init do_basic_setup(void)
{
	/* drivers will send hotplug events */
	init_workqueues();
	usermodehelper_init();
	driver_init();
	init_irq_proc();
	do_initcalls();
}

static int __initdata nosoftlockup;

static int __init nosoftlockup_setup(char *str)
{
	nosoftlockup = 1;
	return 1;
}
__setup("nosoftlockup", nosoftlockup_setup);

static void __init do_pre_smp_initcalls(void)
{
	extern int spawn_ksoftirqd(void);

	migration_init();
	spawn_ksoftirqd();
	if (!nosoftlockup)
		spawn_softlockup_task();
}

static void run_init_process(char *init_filename)
{
	argv_init[0] = init_filename;
	kernel_execve(init_filename, argv_init, envp_init);
}

/* This is a non __init function. Force it to be noinline otherwise gcc
 * makes it inline to init() and it becomes part of init.text section
 */
static int noinline init_post(void)
{
	free_initmem();
	unlock_kernel();
	mark_rodata_ro();
	system_state = SYSTEM_RUNNING;
	numa_default_policy();

	if (sys_open((const char __user *) "/dev/console", O_RDWR, 0) < 0)
		printk(KERN_WARNING "Warning: unable to open an initial console.\n");

	(void) sys_dup(0);
	(void) sys_dup(0);

	current->signal->flags |= SIGNAL_UNKILLABLE;

	if (ramdisk_execute_command) {
		run_init_process(ramdisk_execute_command);
		printk(KERN_WARNING "Failed to execute %s\n",
				ramdisk_execute_command);
	}

	/*
	 * We try each of these until one succeeds.
	 *
	 * The Bourne shell can be used instead of init if we are
	 * trying to recover a really broken machine.
	 */
	if (execute_command) {
		run_init_process(execute_command);
		printk(KERN_WARNING "Failed to execute %s.  Attempting "
					"defaults...\n", execute_command);
	}
	run_init_process("/sbin/init");
	run_init_process("/etc/init");
	run_init_process("/bin/init");
	run_init_process("/bin/sh");

	panic("No init found.  Try passing init= option to kernel.");
}

static int __init kernel_init(void * unused)
{
	lock_kernel();
	/*
	 * init can run on any cpu.
	 */
	set_cpus_allowed_ptr(current, CPU_MASK_ALL_PTR);
	/*
	 * Tell the world that we're going to be the grim
	 * reaper of innocent orphaned children.
	 *
	 * We don't want people to have to make incorrect
	 * assumptions about where in the task array this
	 * can be found.
	 */
	init_pid_ns.child_reaper = current;

	cad_pid = task_pid(current);

	smp_prepare_cpus(setup_max_cpus);

	do_pre_smp_initcalls();

	smp_init();
	sched_init_smp();

	cpuset_init_smp();

	do_basic_setup();

	/*
	 * check if there is an early userspace init.  If yes, let it do all
	 * the work
	 */

	if (!ramdisk_execute_command)
		ramdisk_execute_command = "/init";

	if (sys_access((const char __user *) ramdisk_execute_command, 0) != 0) {
		ramdisk_execute_command = NULL;
		prepare_namespace();
	}

	/*
	 * Ok, we have completed the initial bootup, and
	 * we're essentially up and running. Get rid of the
	 * initmem segments and start the user-mode stuff..
	 */
	init_post();
	return 0;
}<|MERGE_RESOLUTION|>--- conflicted
+++ resolved
@@ -603,11 +603,8 @@
 	softirq_init();
 	timekeeping_init();
 	time_init();
-<<<<<<< HEAD
 	dyn_pageflags_init();
-=======
 	sched_clock_init();
->>>>>>> a1530636
 	profile_init();
 	if (!irqs_disabled())
 		printk("start_kernel(): bug: interrupts were enabled early\n");
