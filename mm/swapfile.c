/*
 *  linux/mm/swapfile.c
 *
 *  Copyright (C) 1991, 1992, 1993, 1994  Linus Torvalds
 *  Swap reorganised 29.12.95, Stephen Tweedie
 */

#include <linux/mm.h>
#include <linux/hugetlb.h>
#include <linux/mman.h>
#include <linux/slab.h>
#include <linux/kernel_stat.h>
#include <linux/swap.h>
#include <linux/vmalloc.h>
#include <linux/pagemap.h>
#include <linux/namei.h>
#include <linux/shm.h>
#include <linux/blkdev.h>
#include <linux/random.h>
#include <linux/writeback.h>
#include <linux/proc_fs.h>
#include <linux/seq_file.h>
#include <linux/init.h>
#include <linux/module.h>
#include <linux/ksm.h>
#include <linux/rmap.h>
#include <linux/security.h>
#include <linux/backing-dev.h>
#include <linux/mutex.h>
#include <linux/capability.h>
#include <linux/syscalls.h>
#include <linux/memcontrol.h>

#include <asm/pgtable.h>
#include <asm/tlbflush.h>
#include <linux/swapops.h>
#include <linux/page_cgroup.h>

static bool swap_count_continued(struct swap_info_struct *, pgoff_t,
				 unsigned char);
static void free_swap_count_continuations(struct swap_info_struct *);

static DEFINE_SPINLOCK(swap_lock);
static unsigned int nr_swapfiles;
long nr_swap_pages;
long total_swap_pages;
static int least_priority;

static bool swap_for_hibernation;

static const char Bad_file[] = "Bad swap file entry ";
static const char Unused_file[] = "Unused swap file entry ";
static const char Bad_offset[] = "Bad swap offset entry ";
static const char Unused_offset[] = "Unused swap offset entry ";

static struct swap_list_t swap_list = {-1, -1};

static struct swap_info_struct *swap_info[MAX_SWAPFILES];

static DEFINE_MUTEX(swapon_mutex);

static inline unsigned char swap_count(unsigned char ent)
{
	return ent & ~SWAP_HAS_CACHE;	/* may include SWAP_HAS_CONT flag */
}

/* returns 1 if swap entry is freed */
static int
__try_to_reclaim_swap(struct swap_info_struct *si, unsigned long offset)
{
	swp_entry_t entry = swp_entry(si->type, offset);
	struct page *page;
	int ret = 0;

	page = find_get_page(&swapper_space, entry.val);
	if (!page)
		return 0;
	/*
	 * This function is called from scan_swap_map() and it's called
	 * by vmscan.c at reclaiming pages. So, we hold a lock on a page, here.
	 * We have to use trylock for avoiding deadlock. This is a special
	 * case and you should use try_to_free_swap() with explicit lock_page()
	 * in usual operations.
	 */
	if (trylock_page(page)) {
		ret = try_to_free_swap(page);
		unlock_page(page);
	}
	page_cache_release(page);
	return ret;
}

/*
 * We need this because the bdev->unplug_fn can sleep and we cannot
 * hold swap_lock while calling the unplug_fn. And swap_lock
 * cannot be turned into a mutex.
 */
static DECLARE_RWSEM(swap_unplug_sem);

void swap_unplug_io_fn(struct backing_dev_info *unused_bdi, struct page *page)
{
	swp_entry_t entry;

	down_read(&swap_unplug_sem);
	entry.val = page_private(page);
	if (PageSwapCache(page)) {
		struct block_device *bdev = swap_info[swp_type(entry)]->bdev;
		struct backing_dev_info *bdi;

		/*
		 * If the page is removed from swapcache from under us (with a
		 * racy try_to_unuse/swapoff) we need an additional reference
		 * count to avoid reading garbage from page_private(page) above.
		 * If the WARN_ON triggers during a swapoff it maybe the race
		 * condition and it's harmless. However if it triggers without
		 * swapoff it signals a problem.
		 */
		WARN_ON(page_count(page) <= 1);

		bdi = bdev->bd_inode->i_mapping->backing_dev_info;
		blk_run_backing_dev(bdi, page);
	}
	up_read(&swap_unplug_sem);
}

/*
 * swapon tell device that all the old swap contents can be discarded,
 * to allow the swap device to optimize its wear-levelling.
 */
static int discard_swap(struct swap_info_struct *si)
{
	struct swap_extent *se;
	sector_t start_block;
	sector_t nr_blocks;
	int err = 0;

	/* Do not discard the swap header page! */
	se = &si->first_swap_extent;
	start_block = (se->start_block + 1) << (PAGE_SHIFT - 9);
	nr_blocks = ((sector_t)se->nr_pages - 1) << (PAGE_SHIFT - 9);
	if (nr_blocks) {
		err = blkdev_issue_discard(si->bdev, start_block,
				nr_blocks, GFP_KERNEL,
				BLKDEV_IFL_WAIT | BLKDEV_IFL_BARRIER);
		if (err)
			return err;
		cond_resched();
	}

	list_for_each_entry(se, &si->first_swap_extent.list, list) {
		start_block = se->start_block << (PAGE_SHIFT - 9);
		nr_blocks = (sector_t)se->nr_pages << (PAGE_SHIFT - 9);

		err = blkdev_issue_discard(si->bdev, start_block,
				nr_blocks, GFP_KERNEL,
				BLKDEV_IFL_WAIT | BLKDEV_IFL_BARRIER);
		if (err)
			break;

		cond_resched();
	}
	return err;		/* That will often be -EOPNOTSUPP */
}

/*
 * swap allocation tell device that a cluster of swap can now be discarded,
 * to allow the swap device to optimize its wear-levelling.
 */
static void discard_swap_cluster(struct swap_info_struct *si,
				 pgoff_t start_page, pgoff_t nr_pages)
{
	struct swap_extent *se = si->curr_swap_extent;
	int found_extent = 0;

	while (nr_pages) {
		struct list_head *lh;

		if (se->start_page <= start_page &&
		    start_page < se->start_page + se->nr_pages) {
			pgoff_t offset = start_page - se->start_page;
			sector_t start_block = se->start_block + offset;
			sector_t nr_blocks = se->nr_pages - offset;

			if (nr_blocks > nr_pages)
				nr_blocks = nr_pages;
			start_page += nr_blocks;
			nr_pages -= nr_blocks;

			if (!found_extent++)
				si->curr_swap_extent = se;

			start_block <<= PAGE_SHIFT - 9;
			nr_blocks <<= PAGE_SHIFT - 9;
			if (blkdev_issue_discard(si->bdev, start_block,
				    nr_blocks, GFP_NOIO, BLKDEV_IFL_WAIT |
							BLKDEV_IFL_BARRIER))
				break;
		}

		lh = se->list.next;
		se = list_entry(lh, struct swap_extent, list);
	}
}

static int wait_for_discard(void *word)
{
	schedule();
	return 0;
}

#define SWAPFILE_CLUSTER	256
#define LATENCY_LIMIT		256

static inline unsigned long scan_swap_map(struct swap_info_struct *si,
					  unsigned char usage)
{
	unsigned long offset;
	unsigned long scan_base;
	unsigned long last_in_cluster = 0;
	int latency_ration = LATENCY_LIMIT;
	int found_free_cluster = 0;

	/*
	 * We try to cluster swap pages by allocating them sequentially
	 * in swap.  Once we've allocated SWAPFILE_CLUSTER pages this
	 * way, however, we resort to first-free allocation, starting
	 * a new cluster.  This prevents us from scattering swap pages
	 * all over the entire swap partition, so that we reduce
	 * overall disk seek times between swap pages.  -- sct
	 * But we do now try to find an empty cluster.  -Andrea
	 * And we let swap pages go all over an SSD partition.  Hugh
	 */

	si->flags += SWP_SCANNING;
	scan_base = offset = si->cluster_next;

	if (unlikely(!si->cluster_nr--)) {
		if (si->pages - si->inuse_pages < SWAPFILE_CLUSTER) {
			si->cluster_nr = SWAPFILE_CLUSTER - 1;
			goto checks;
		}
		if (si->flags & SWP_DISCARDABLE) {
			/*
			 * Start range check on racing allocations, in case
			 * they overlap the cluster we eventually decide on
			 * (we scan without swap_lock to allow preemption).
			 * It's hardly conceivable that cluster_nr could be
			 * wrapped during our scan, but don't depend on it.
			 */
			if (si->lowest_alloc)
				goto checks;
			si->lowest_alloc = si->max;
			si->highest_alloc = 0;
		}
		spin_unlock(&swap_lock);

		/*
		 * If seek is expensive, start searching for new cluster from
		 * start of partition, to minimize the span of allocated swap.
		 * But if seek is cheap, search from our current position, so
		 * that swap is allocated from all over the partition: if the
		 * Flash Translation Layer only remaps within limited zones,
		 * we don't want to wear out the first zone too quickly.
		 */
		if (!(si->flags & SWP_SOLIDSTATE))
			scan_base = offset = si->lowest_bit;
		last_in_cluster = offset + SWAPFILE_CLUSTER - 1;

		/* Locate the first empty (unaligned) cluster */
		for (; last_in_cluster <= si->highest_bit; offset++) {
			if (si->swap_map[offset])
				last_in_cluster = offset + SWAPFILE_CLUSTER;
			else if (offset == last_in_cluster) {
				spin_lock(&swap_lock);
				offset -= SWAPFILE_CLUSTER - 1;
				si->cluster_next = offset;
				si->cluster_nr = SWAPFILE_CLUSTER - 1;
				found_free_cluster = 1;
				goto checks;
			}
			if (unlikely(--latency_ration < 0)) {
				cond_resched();
				latency_ration = LATENCY_LIMIT;
			}
		}

		offset = si->lowest_bit;
		last_in_cluster = offset + SWAPFILE_CLUSTER - 1;

		/* Locate the first empty (unaligned) cluster */
		for (; last_in_cluster < scan_base; offset++) {
			if (si->swap_map[offset])
				last_in_cluster = offset + SWAPFILE_CLUSTER;
			else if (offset == last_in_cluster) {
				spin_lock(&swap_lock);
				offset -= SWAPFILE_CLUSTER - 1;
				si->cluster_next = offset;
				si->cluster_nr = SWAPFILE_CLUSTER - 1;
				found_free_cluster = 1;
				goto checks;
			}
			if (unlikely(--latency_ration < 0)) {
				cond_resched();
				latency_ration = LATENCY_LIMIT;
			}
		}

		offset = scan_base;
		spin_lock(&swap_lock);
		si->cluster_nr = SWAPFILE_CLUSTER - 1;
		si->lowest_alloc = 0;
	}

checks:
	if (!(si->flags & SWP_WRITEOK))
		goto no_page;
	if (!si->highest_bit)
		goto no_page;
	if (offset > si->highest_bit)
		scan_base = offset = si->lowest_bit;

	/* reuse swap entry of cache-only swap if not hibernation. */
	if (vm_swap_full()
		&& usage == SWAP_HAS_CACHE
		&& si->swap_map[offset] == SWAP_HAS_CACHE) {
		int swap_was_freed;
		spin_unlock(&swap_lock);
		swap_was_freed = __try_to_reclaim_swap(si, offset);
		spin_lock(&swap_lock);
		/* entry was freed successfully, try to use this again */
		if (swap_was_freed)
			goto checks;
		goto scan; /* check next one */
	}

	if (si->swap_map[offset])
		goto scan;

	if (offset == si->lowest_bit)
		si->lowest_bit++;
	if (offset == si->highest_bit)
		si->highest_bit--;
	si->inuse_pages++;
	if (si->inuse_pages == si->pages) {
		si->lowest_bit = si->max;
		si->highest_bit = 0;
	}
	si->swap_map[offset] = usage;
	si->cluster_next = offset + 1;
	si->flags -= SWP_SCANNING;

	if (si->lowest_alloc) {
		/*
		 * Only set when SWP_DISCARDABLE, and there's a scan
		 * for a free cluster in progress or just completed.
		 */
		if (found_free_cluster) {
			/*
			 * To optimize wear-levelling, discard the
			 * old data of the cluster, taking care not to
			 * discard any of its pages that have already
			 * been allocated by racing tasks (offset has
			 * already stepped over any at the beginning).
			 */
			if (offset < si->highest_alloc &&
			    si->lowest_alloc <= last_in_cluster)
				last_in_cluster = si->lowest_alloc - 1;
			si->flags |= SWP_DISCARDING;
			spin_unlock(&swap_lock);

			if (offset < last_in_cluster)
				discard_swap_cluster(si, offset,
					last_in_cluster - offset + 1);

			spin_lock(&swap_lock);
			si->lowest_alloc = 0;
			si->flags &= ~SWP_DISCARDING;

			smp_mb();	/* wake_up_bit advises this */
			wake_up_bit(&si->flags, ilog2(SWP_DISCARDING));

		} else if (si->flags & SWP_DISCARDING) {
			/*
			 * Delay using pages allocated by racing tasks
			 * until the whole discard has been issued. We
			 * could defer that delay until swap_writepage,
			 * but it's easier to keep this self-contained.
			 */
			spin_unlock(&swap_lock);
			wait_on_bit(&si->flags, ilog2(SWP_DISCARDING),
				wait_for_discard, TASK_UNINTERRUPTIBLE);
			spin_lock(&swap_lock);
		} else {
			/*
			 * Note pages allocated by racing tasks while
			 * scan for a free cluster is in progress, so
			 * that its final discard can exclude them.
			 */
			if (offset < si->lowest_alloc)
				si->lowest_alloc = offset;
			if (offset > si->highest_alloc)
				si->highest_alloc = offset;
		}
	}
	return offset;

scan:
	spin_unlock(&swap_lock);
	while (++offset <= si->highest_bit) {
		if (!si->swap_map[offset]) {
			spin_lock(&swap_lock);
			goto checks;
		}
		if (vm_swap_full() && si->swap_map[offset] == SWAP_HAS_CACHE) {
			spin_lock(&swap_lock);
			goto checks;
		}
		if (unlikely(--latency_ration < 0)) {
			cond_resched();
			latency_ration = LATENCY_LIMIT;
		}
	}
	offset = si->lowest_bit;
	while (++offset < scan_base) {
		if (!si->swap_map[offset]) {
			spin_lock(&swap_lock);
			goto checks;
		}
		if (vm_swap_full() && si->swap_map[offset] == SWAP_HAS_CACHE) {
			spin_lock(&swap_lock);
			goto checks;
		}
		if (unlikely(--latency_ration < 0)) {
			cond_resched();
			latency_ration = LATENCY_LIMIT;
		}
	}
	spin_lock(&swap_lock);

no_page:
	si->flags -= SWP_SCANNING;
	return 0;
}

swp_entry_t get_swap_page(void)
{
	struct swap_info_struct *si;
	pgoff_t offset;
	int type, next;
	int wrapped = 0;

	spin_lock(&swap_lock);
	if (nr_swap_pages <= 0)
		goto noswap;
	if (swap_for_hibernation)
		goto noswap;
	nr_swap_pages--;

	for (type = swap_list.next; type >= 0 && wrapped < 2; type = next) {
		si = swap_info[type];
		next = si->next;
		if (next < 0 ||
		    (!wrapped && si->prio != swap_info[next]->prio)) {
			next = swap_list.head;
			wrapped++;
		}

		if (!si->highest_bit)
			continue;
		if (!(si->flags & SWP_WRITEOK))
			continue;

		swap_list.next = next;
		/* This is called for allocating swap entry for cache */
		offset = scan_swap_map(si, SWAP_HAS_CACHE);
		if (offset) {
			spin_unlock(&swap_lock);
			return swp_entry(type, offset);
		}
		next = swap_list.next;
	}

	nr_swap_pages++;
noswap:
	spin_unlock(&swap_lock);
	return (swp_entry_t) {0};
}
EXPORT_SYMBOL_GPL(get_swap_page);

<<<<<<< HEAD
/* The only caller of this function is now susupend routine */
swp_entry_t get_swap_page_of_type(int type)
{
	struct swap_info_struct *si;
	pgoff_t offset;

	spin_lock(&swap_lock);
	si = swap_info[type];
	if (si && (si->flags & SWP_WRITEOK)) {
		nr_swap_pages--;
		/* This is called for allocating swap entry, not cache */
		offset = scan_swap_map(si, 1);
		if (offset) {
			spin_unlock(&swap_lock);
			return swp_entry(type, offset);
		}
		nr_swap_pages++;
	}
	spin_unlock(&swap_lock);
	return (swp_entry_t) {0};
}
EXPORT_SYMBOL_GPL(get_swap_page_of_type);

=======
>>>>>>> 502adf57
static struct swap_info_struct *swap_info_get(swp_entry_t entry)
{
	struct swap_info_struct *p;
	unsigned long offset, type;

	if (!entry.val)
		goto out;
	type = swp_type(entry);
	if (type >= nr_swapfiles)
		goto bad_nofile;
	p = swap_info[type];
	if (!(p->flags & SWP_USED))
		goto bad_device;
	offset = swp_offset(entry);
	if (offset >= p->max)
		goto bad_offset;
	if (!p->swap_map[offset])
		goto bad_free;
	spin_lock(&swap_lock);
	return p;

bad_free:
	printk(KERN_ERR "swap_free: %s%08lx\n", Unused_offset, entry.val);
	goto out;
bad_offset:
	printk(KERN_ERR "swap_free: %s%08lx\n", Bad_offset, entry.val);
	goto out;
bad_device:
	printk(KERN_ERR "swap_free: %s%08lx\n", Unused_file, entry.val);
	goto out;
bad_nofile:
	printk(KERN_ERR "swap_free: %s%08lx\n", Bad_file, entry.val);
out:
	return NULL;
}

static unsigned char swap_entry_free(struct swap_info_struct *p,
				     swp_entry_t entry, unsigned char usage)
{
	unsigned long offset = swp_offset(entry);
	unsigned char count;
	unsigned char has_cache;

	count = p->swap_map[offset];
	has_cache = count & SWAP_HAS_CACHE;
	count &= ~SWAP_HAS_CACHE;

	if (usage == SWAP_HAS_CACHE) {
		VM_BUG_ON(!has_cache);
		has_cache = 0;
	} else if (count == SWAP_MAP_SHMEM) {
		/*
		 * Or we could insist on shmem.c using a special
		 * swap_shmem_free() and free_shmem_swap_and_cache()...
		 */
		count = 0;
	} else if ((count & ~COUNT_CONTINUED) <= SWAP_MAP_MAX) {
		if (count == COUNT_CONTINUED) {
			if (swap_count_continued(p, offset, count))
				count = SWAP_MAP_MAX | COUNT_CONTINUED;
			else
				count = SWAP_MAP_MAX;
		} else
			count--;
	}

	if (!count)
		mem_cgroup_uncharge_swap(entry);

	usage = count | has_cache;
	p->swap_map[offset] = usage;

	/* free if no reference */
	if (!usage) {
		struct gendisk *disk = p->bdev->bd_disk;
		if (offset < p->lowest_bit)
			p->lowest_bit = offset;
		if (offset > p->highest_bit)
			p->highest_bit = offset;
		if (swap_list.next >= 0 &&
		    p->prio > swap_info[swap_list.next]->prio)
			swap_list.next = p->type;
		nr_swap_pages++;
		p->inuse_pages--;
		if ((p->flags & SWP_BLKDEV) &&
				disk->fops->swap_slot_free_notify)
			disk->fops->swap_slot_free_notify(p->bdev, offset);
	}

	return usage;
}

/*
 * Caller has made sure that the swapdevice corresponding to entry
 * is still around or has not been recycled.
 */
void swap_free(swp_entry_t entry)
{
	struct swap_info_struct *p;

	p = swap_info_get(entry);
	if (p) {
		swap_entry_free(p, entry, 1);
		spin_unlock(&swap_lock);
	}
}

/*
 * Called after dropping swapcache to decrease refcnt to swap entries.
 */
void swapcache_free(swp_entry_t entry, struct page *page)
{
	struct swap_info_struct *p;
	unsigned char count;

	p = swap_info_get(entry);
	if (p) {
		count = swap_entry_free(p, entry, SWAP_HAS_CACHE);
		if (page)
			mem_cgroup_uncharge_swapcache(page, entry, count != 0);
		spin_unlock(&swap_lock);
	}
}
EXPORT_SYMBOL_GPL(swap_free);

/*
 * How many references to page are currently swapped out?
 * This does not give an exact answer when swap count is continued,
 * but does include the high COUNT_CONTINUED flag to allow for that.
 */
static inline int page_swapcount(struct page *page)
{
	int count = 0;
	struct swap_info_struct *p;
	swp_entry_t entry;

	entry.val = page_private(page);
	p = swap_info_get(entry);
	if (p) {
		count = swap_count(p->swap_map[swp_offset(entry)]);
		spin_unlock(&swap_lock);
	}
	return count;
}

/*
 * We can write to an anon page without COW if there are no other references
 * to it.  And as a side-effect, free up its swap: because the old content
 * on disk will never be read, and seeking back there to write new content
 * later would only waste time away from clustering.
 */
int reuse_swap_page(struct page *page)
{
	int count;

	VM_BUG_ON(!PageLocked(page));
	if (unlikely(PageKsm(page)))
		return 0;
	count = page_mapcount(page);
	if (count <= 1 && PageSwapCache(page)) {
		count += page_swapcount(page);
		if (count == 1 && !PageWriteback(page)) {
			delete_from_swap_cache(page);
			SetPageDirty(page);
		}
	}
	return count <= 1;
}

/*
 * If swap is getting full, or if there are no more mappings of this page,
 * then try_to_free_swap is called to free its swap space.
 */
int try_to_free_swap(struct page *page)
{
	VM_BUG_ON(!PageLocked(page));

	if (!PageSwapCache(page))
		return 0;
	if (PageWriteback(page))
		return 0;
	if (page_swapcount(page))
		return 0;

	delete_from_swap_cache(page);
	SetPageDirty(page);
	return 1;
}

/*
 * Free the swap entry like above, but also try to
 * free the page cache entry if it is the last user.
 */
int free_swap_and_cache(swp_entry_t entry)
{
	struct swap_info_struct *p;
	struct page *page = NULL;

	if (non_swap_entry(entry))
		return 1;

	p = swap_info_get(entry);
	if (p) {
		if (swap_entry_free(p, entry, 1) == SWAP_HAS_CACHE) {
			page = find_get_page(&swapper_space, entry.val);
			if (page && !trylock_page(page)) {
				page_cache_release(page);
				page = NULL;
			}
		}
		spin_unlock(&swap_lock);
	}
	if (page) {
		/*
		 * Not mapped elsewhere, or swap space full? Free it!
		 * Also recheck PageSwapCache now page is locked (above).
		 */
		if (PageSwapCache(page) && !PageWriteback(page) &&
				(!page_mapped(page) || vm_swap_full())) {
			delete_from_swap_cache(page);
			SetPageDirty(page);
		}
		unlock_page(page);
		page_cache_release(page);
	}
	return p != NULL;
}

#ifdef CONFIG_CGROUP_MEM_RES_CTLR
/**
 * mem_cgroup_count_swap_user - count the user of a swap entry
 * @ent: the swap entry to be checked
 * @pagep: the pointer for the swap cache page of the entry to be stored
 *
 * Returns the number of the user of the swap entry. The number is valid only
 * for swaps of anonymous pages.
 * If the entry is found on swap cache, the page is stored to pagep with
 * refcount of it being incremented.
 */
int mem_cgroup_count_swap_user(swp_entry_t ent, struct page **pagep)
{
	struct page *page;
	struct swap_info_struct *p;
	int count = 0;

	page = find_get_page(&swapper_space, ent.val);
	if (page)
		count += page_mapcount(page);
	p = swap_info_get(ent);
	if (p) {
		count += swap_count(p->swap_map[swp_offset(ent)]);
		spin_unlock(&swap_lock);
	}

	*pagep = page;
	return count;
}
#endif

#ifdef CONFIG_HIBERNATION

static pgoff_t hibernation_offset[MAX_SWAPFILES];
/*
 * Once hibernation starts to use swap, we freeze swap_map[]. Otherwise,
 * saved swap_map[] image to the disk will be an incomplete because it's
 * changing without synchronization with hibernation snap shot.
 * At resume, we just make swap_for_hibernation=false. We can forget
 * used maps easily.
 */
void hibernation_freeze_swap(void)
{
	int i;

	spin_lock(&swap_lock);

	printk(KERN_INFO "PM: Freeze Swap\n");
	swap_for_hibernation = true;
	for (i = 0; i < MAX_SWAPFILES; i++)
		hibernation_offset[i] = 1;
	spin_unlock(&swap_lock);
}

void hibernation_thaw_swap(void)
{
	spin_lock(&swap_lock);
	if (swap_for_hibernation) {
		printk(KERN_INFO "PM: Thaw Swap\n");
		swap_for_hibernation = false;
	}
	spin_unlock(&swap_lock);
}

/*
 * Because updateing swap_map[] can make not-saved-status-change,
 * we use our own easy allocator.
 * Please see kernel/power/swap.c, Used swaps are recorded into
 * RB-tree.
 */
swp_entry_t get_swap_for_hibernation(int type)
{
	pgoff_t off;
	swp_entry_t val = {0};
	struct swap_info_struct *si;

	spin_lock(&swap_lock);

	si = swap_info[type];
	if (!si || !(si->flags & SWP_WRITEOK))
		goto done;

	for (off = hibernation_offset[type]; off < si->max; ++off) {
		if (!si->swap_map[off])
			break;
	}
	if (off < si->max) {
		val = swp_entry(type, off);
		hibernation_offset[type] = off + 1;
	}
done:
	spin_unlock(&swap_lock);
	return val;
}

void swap_free_for_hibernation(swp_entry_t ent)
{
	/* Nothing to do */
}

/*
 * Find the swap type that corresponds to given device (if any).
 *
 * @offset - number of the PAGE_SIZE-sized block of the device, starting
 * from 0, in which the swap header is expected to be located.
 *
 * This is needed for the suspend to disk (aka swsusp).
 */
int swap_type_of(dev_t device, sector_t offset, struct block_device **bdev_p)
{
	struct block_device *bdev = NULL;
	int type;

	if (device)
		bdev = bdget(device);

	spin_lock(&swap_lock);
	for (type = 0; type < nr_swapfiles; type++) {
		struct swap_info_struct *sis = swap_info[type];

		if (!(sis->flags & SWP_WRITEOK))
			continue;

		if (!bdev) {
			if (bdev_p)
				*bdev_p = bdgrab(sis->bdev);

			spin_unlock(&swap_lock);
			return type;
		}
		if (bdev == sis->bdev) {
			struct swap_extent *se = &sis->first_swap_extent;

			if (se->start_block == offset) {
				if (bdev_p)
					*bdev_p = bdgrab(sis->bdev);

				spin_unlock(&swap_lock);
				bdput(bdev);
				return type;
			}
		}
	}
	spin_unlock(&swap_lock);
	if (bdev)
		bdput(bdev);

	return -ENODEV;
}

/*
 * Get the (PAGE_SIZE) block corresponding to given offset on the swapdev
 * corresponding to given index in swap_info (swap type).
 */
sector_t swapdev_block(int type, pgoff_t offset)
{
	struct block_device *bdev;

	if ((unsigned int)type >= nr_swapfiles)
		return 0;
	if (!(swap_info[type]->flags & SWP_WRITEOK))
		return 0;
	return map_swap_entry(swp_entry(type, offset), &bdev);
}

/*
 * Return either the total number of swap pages of given type, or the number
 * of free pages of that type (depending on @free)
 *
 * This is needed for software suspend
 */
unsigned int count_swap_pages(int type, int free)
{
	unsigned int n = 0;

	spin_lock(&swap_lock);
	if ((unsigned int)type < nr_swapfiles) {
		struct swap_info_struct *sis = swap_info[type];

		if (sis->flags & SWP_WRITEOK) {
			n = sis->pages;
			if (free)
				n -= sis->inuse_pages;
		}
	}
	spin_unlock(&swap_lock);
	return n;
}
#endif /* CONFIG_HIBERNATION */

/*
 * No need to decide whether this PTE shares the swap entry with others,
 * just let do_wp_page work it out if a write is requested later - to
 * force COW, vm_page_prot omits write permission from any private vma.
 */
static int unuse_pte(struct vm_area_struct *vma, pmd_t *pmd,
		unsigned long addr, swp_entry_t entry, struct page *page)
{
	struct mem_cgroup *ptr = NULL;
	spinlock_t *ptl;
	pte_t *pte;
	int ret = 1;

	if (mem_cgroup_try_charge_swapin(vma->vm_mm, page, GFP_KERNEL, &ptr)) {
		ret = -ENOMEM;
		goto out_nolock;
	}

	pte = pte_offset_map_lock(vma->vm_mm, pmd, addr, &ptl);
	if (unlikely(!pte_same(*pte, swp_entry_to_pte(entry)))) {
		if (ret > 0)
			mem_cgroup_cancel_charge_swapin(ptr);
		ret = 0;
		goto out;
	}

	dec_mm_counter(vma->vm_mm, MM_SWAPENTS);
	inc_mm_counter(vma->vm_mm, MM_ANONPAGES);
	get_page(page);
	set_pte_at(vma->vm_mm, addr, pte,
		   pte_mkold(mk_pte(page, vma->vm_page_prot)));
	page_add_anon_rmap(page, vma, addr);
	mem_cgroup_commit_charge_swapin(page, ptr);
	swap_free(entry);
	/*
	 * Move the page to the active list so it is not
	 * immediately swapped out again after swapon.
	 */
	activate_page(page);
out:
	pte_unmap_unlock(pte, ptl);
out_nolock:
	return ret;
}

static int unuse_pte_range(struct vm_area_struct *vma, pmd_t *pmd,
				unsigned long addr, unsigned long end,
				swp_entry_t entry, struct page *page)
{
	pte_t swp_pte = swp_entry_to_pte(entry);
	pte_t *pte;
	int ret = 0;

	/*
	 * We don't actually need pte lock while scanning for swp_pte: since
	 * we hold page lock and mmap_sem, swp_pte cannot be inserted into the
	 * page table while we're scanning; though it could get zapped, and on
	 * some architectures (e.g. x86_32 with PAE) we might catch a glimpse
	 * of unmatched parts which look like swp_pte, so unuse_pte must
	 * recheck under pte lock.  Scanning without pte lock lets it be
	 * preemptible whenever CONFIG_PREEMPT but not CONFIG_HIGHPTE.
	 */
	pte = pte_offset_map(pmd, addr);
	do {
		/*
		 * swapoff spends a _lot_ of time in this loop!
		 * Test inline before going to call unuse_pte.
		 */
		if (unlikely(pte_same(*pte, swp_pte))) {
			pte_unmap(pte);
			ret = unuse_pte(vma, pmd, addr, entry, page);
			if (ret)
				goto out;
			pte = pte_offset_map(pmd, addr);
		}
	} while (pte++, addr += PAGE_SIZE, addr != end);
	pte_unmap(pte - 1);
out:
	return ret;
}

static inline int unuse_pmd_range(struct vm_area_struct *vma, pud_t *pud,
				unsigned long addr, unsigned long end,
				swp_entry_t entry, struct page *page)
{
	pmd_t *pmd;
	unsigned long next;
	int ret;

	pmd = pmd_offset(pud, addr);
	do {
		next = pmd_addr_end(addr, end);
		if (pmd_none_or_clear_bad(pmd))
			continue;
		ret = unuse_pte_range(vma, pmd, addr, next, entry, page);
		if (ret)
			return ret;
	} while (pmd++, addr = next, addr != end);
	return 0;
}

static inline int unuse_pud_range(struct vm_area_struct *vma, pgd_t *pgd,
				unsigned long addr, unsigned long end,
				swp_entry_t entry, struct page *page)
{
	pud_t *pud;
	unsigned long next;
	int ret;

	pud = pud_offset(pgd, addr);
	do {
		next = pud_addr_end(addr, end);
		if (pud_none_or_clear_bad(pud))
			continue;
		ret = unuse_pmd_range(vma, pud, addr, next, entry, page);
		if (ret)
			return ret;
	} while (pud++, addr = next, addr != end);
	return 0;
}

static int unuse_vma(struct vm_area_struct *vma,
				swp_entry_t entry, struct page *page)
{
	pgd_t *pgd;
	unsigned long addr, end, next;
	int ret;

	if (page_anon_vma(page)) {
		addr = page_address_in_vma(page, vma);
		if (addr == -EFAULT)
			return 0;
		else
			end = addr + PAGE_SIZE;
	} else {
		addr = vma->vm_start;
		end = vma->vm_end;
	}

	pgd = pgd_offset(vma->vm_mm, addr);
	do {
		next = pgd_addr_end(addr, end);
		if (pgd_none_or_clear_bad(pgd))
			continue;
		ret = unuse_pud_range(vma, pgd, addr, next, entry, page);
		if (ret)
			return ret;
	} while (pgd++, addr = next, addr != end);
	return 0;
}

static int unuse_mm(struct mm_struct *mm,
				swp_entry_t entry, struct page *page)
{
	struct vm_area_struct *vma;
	int ret = 0;

	if (!down_read_trylock(&mm->mmap_sem)) {
		/*
		 * Activate page so shrink_inactive_list is unlikely to unmap
		 * its ptes while lock is dropped, so swapoff can make progress.
		 */
		activate_page(page);
		unlock_page(page);
		down_read(&mm->mmap_sem);
		lock_page(page);
	}
	for (vma = mm->mmap; vma; vma = vma->vm_next) {
		if (vma->anon_vma && (ret = unuse_vma(vma, entry, page)))
			break;
	}
	up_read(&mm->mmap_sem);
	return (ret < 0)? ret: 0;
}

/*
 * Scan swap_map from current position to next entry still in use.
 * Recycle to start on reaching the end, returning 0 when empty.
 */
static unsigned int find_next_to_unuse(struct swap_info_struct *si,
					unsigned int prev)
{
	unsigned int max = si->max;
	unsigned int i = prev;
	unsigned char count;

	/*
	 * No need for swap_lock here: we're just looking
	 * for whether an entry is in use, not modifying it; false
	 * hits are okay, and sys_swapoff() has already prevented new
	 * allocations from this area (while holding swap_lock).
	 */
	for (;;) {
		if (++i >= max) {
			if (!prev) {
				i = 0;
				break;
			}
			/*
			 * No entries in use at top of swap_map,
			 * loop back to start and recheck there.
			 */
			max = prev + 1;
			prev = 0;
			i = 1;
		}
		count = si->swap_map[i];
		if (count && swap_count(count) != SWAP_MAP_BAD)
			break;
	}
	return i;
}

/*
 * We completely avoid races by reading each swap page in advance,
 * and then search for the process using it.  All the necessary
 * page table adjustments can then be made atomically.
 */
static int try_to_unuse(unsigned int type)
{
	struct swap_info_struct *si = swap_info[type];
	struct mm_struct *start_mm;
	unsigned char *swap_map;
	unsigned char swcount;
	struct page *page;
	swp_entry_t entry;
	unsigned int i = 0;
	int retval = 0;

	/*
	 * When searching mms for an entry, a good strategy is to
	 * start at the first mm we freed the previous entry from
	 * (though actually we don't notice whether we or coincidence
	 * freed the entry).  Initialize this start_mm with a hold.
	 *
	 * A simpler strategy would be to start at the last mm we
	 * freed the previous entry from; but that would take less
	 * advantage of mmlist ordering, which clusters forked mms
	 * together, child after parent.  If we race with dup_mmap(), we
	 * prefer to resolve parent before child, lest we miss entries
	 * duplicated after we scanned child: using last mm would invert
	 * that.
	 */
	start_mm = &init_mm;
	atomic_inc(&init_mm.mm_users);

	/*
	 * Keep on scanning until all entries have gone.  Usually,
	 * one pass through swap_map is enough, but not necessarily:
	 * there are races when an instance of an entry might be missed.
	 */
	while ((i = find_next_to_unuse(si, i)) != 0) {
		if (signal_pending(current)) {
			retval = -EINTR;
			break;
		}

		/*
		 * Get a page for the entry, using the existing swap
		 * cache page if there is one.  Otherwise, get a clean
		 * page and read the swap into it.
		 */
		swap_map = &si->swap_map[i];
		entry = swp_entry(type, i);
		page = read_swap_cache_async(entry,
					GFP_HIGHUSER_MOVABLE, NULL, 0);
		if (!page) {
			/*
			 * Either swap_duplicate() failed because entry
			 * has been freed independently, and will not be
			 * reused since sys_swapoff() already disabled
			 * allocation from here, or alloc_page() failed.
			 */
			if (!*swap_map)
				continue;
			retval = -ENOMEM;
			break;
		}

		/*
		 * Don't hold on to start_mm if it looks like exiting.
		 */
		if (atomic_read(&start_mm->mm_users) == 1) {
			mmput(start_mm);
			start_mm = &init_mm;
			atomic_inc(&init_mm.mm_users);
		}

		/*
		 * Wait for and lock page.  When do_swap_page races with
		 * try_to_unuse, do_swap_page can handle the fault much
		 * faster than try_to_unuse can locate the entry.  This
		 * apparently redundant "wait_on_page_locked" lets try_to_unuse
		 * defer to do_swap_page in such a case - in some tests,
		 * do_swap_page and try_to_unuse repeatedly compete.
		 */
		wait_on_page_locked(page);
		wait_on_page_writeback(page);
		lock_page(page);
		wait_on_page_writeback(page);

		/*
		 * Remove all references to entry.
		 */
		swcount = *swap_map;
		if (swap_count(swcount) == SWAP_MAP_SHMEM) {
			retval = shmem_unuse(entry, page);
			/* page has already been unlocked and released */
			if (retval < 0)
				break;
			continue;
		}
		if (swap_count(swcount) && start_mm != &init_mm)
			retval = unuse_mm(start_mm, entry, page);

		if (swap_count(*swap_map)) {
			int set_start_mm = (*swap_map >= swcount);
			struct list_head *p = &start_mm->mmlist;
			struct mm_struct *new_start_mm = start_mm;
			struct mm_struct *prev_mm = start_mm;
			struct mm_struct *mm;

			atomic_inc(&new_start_mm->mm_users);
			atomic_inc(&prev_mm->mm_users);
			spin_lock(&mmlist_lock);
			while (swap_count(*swap_map) && !retval &&
					(p = p->next) != &start_mm->mmlist) {
				mm = list_entry(p, struct mm_struct, mmlist);
				if (!atomic_inc_not_zero(&mm->mm_users))
					continue;
				spin_unlock(&mmlist_lock);
				mmput(prev_mm);
				prev_mm = mm;

				cond_resched();

				swcount = *swap_map;
				if (!swap_count(swcount)) /* any usage ? */
					;
				else if (mm == &init_mm)
					set_start_mm = 1;
				else
					retval = unuse_mm(mm, entry, page);

				if (set_start_mm && *swap_map < swcount) {
					mmput(new_start_mm);
					atomic_inc(&mm->mm_users);
					new_start_mm = mm;
					set_start_mm = 0;
				}
				spin_lock(&mmlist_lock);
			}
			spin_unlock(&mmlist_lock);
			mmput(prev_mm);
			mmput(start_mm);
			start_mm = new_start_mm;
		}
		if (retval) {
			unlock_page(page);
			page_cache_release(page);
			break;
		}

		/*
		 * If a reference remains (rare), we would like to leave
		 * the page in the swap cache; but try_to_unmap could
		 * then re-duplicate the entry once we drop page lock,
		 * so we might loop indefinitely; also, that page could
		 * not be swapped out to other storage meanwhile.  So:
		 * delete from cache even if there's another reference,
		 * after ensuring that the data has been saved to disk -
		 * since if the reference remains (rarer), it will be
		 * read from disk into another page.  Splitting into two
		 * pages would be incorrect if swap supported "shared
		 * private" pages, but they are handled by tmpfs files.
		 *
		 * Given how unuse_vma() targets one particular offset
		 * in an anon_vma, once the anon_vma has been determined,
		 * this splitting happens to be just what is needed to
		 * handle where KSM pages have been swapped out: re-reading
		 * is unnecessarily slow, but we can fix that later on.
		 */
		if (swap_count(*swap_map) &&
		     PageDirty(page) && PageSwapCache(page)) {
			struct writeback_control wbc = {
				.sync_mode = WB_SYNC_NONE,
			};

			swap_writepage(page, &wbc);
			lock_page(page);
			wait_on_page_writeback(page);
		}

		/*
		 * It is conceivable that a racing task removed this page from
		 * swap cache just before we acquired the page lock at the top,
		 * or while we dropped it in unuse_mm().  The page might even
		 * be back in swap cache on another swap area: that we must not
		 * delete, since it may not have been written out to swap yet.
		 */
		if (PageSwapCache(page) &&
		    likely(page_private(page) == entry.val))
			delete_from_swap_cache(page);

		/*
		 * So we could skip searching mms once swap count went
		 * to 1, we did not mark any present ptes as dirty: must
		 * mark page dirty so shrink_page_list will preserve it.
		 */
		SetPageDirty(page);
		unlock_page(page);
		page_cache_release(page);

		/*
		 * Make sure that we aren't completely killing
		 * interactive performance.
		 */
		cond_resched();
	}

	mmput(start_mm);
	return retval;
}

/*
 * After a successful try_to_unuse, if no swap is now in use, we know
 * we can empty the mmlist.  swap_lock must be held on entry and exit.
 * Note that mmlist_lock nests inside swap_lock, and an mm must be
 * added to the mmlist just after page_duplicate - before would be racy.
 */
static void drain_mmlist(void)
{
	struct list_head *p, *next;
	unsigned int type;

	for (type = 0; type < nr_swapfiles; type++)
		if (swap_info[type]->inuse_pages)
			return;
	spin_lock(&mmlist_lock);
	list_for_each_safe(p, next, &init_mm.mmlist)
		list_del_init(p);
	spin_unlock(&mmlist_lock);
}

/*
 * Use this swapdev's extent info to locate the (PAGE_SIZE) block which
 * corresponds to page offset for the specified swap entry.
 * Note that the type of this function is sector_t, but it returns page offset
 * into the bdev, not sector offset.
 */
sector_t map_swap_entry(swp_entry_t entry, struct block_device **bdev)
{
	struct swap_info_struct *sis;
	struct swap_extent *start_se;
	struct swap_extent *se;
	pgoff_t offset;

	sis = swap_info[swp_type(entry)];
	*bdev = sis->bdev;

	offset = swp_offset(entry);
	start_se = sis->curr_swap_extent;
	se = start_se;

	for ( ; ; ) {
		struct list_head *lh;

		if (se->start_page <= offset &&
				offset < (se->start_page + se->nr_pages)) {
			return se->start_block + (offset - se->start_page);
		}
		lh = se->list.next;
		se = list_entry(lh, struct swap_extent, list);
		sis->curr_swap_extent = se;
		BUG_ON(se == start_se);		/* It *must* be present */
	}
}
EXPORT_SYMBOL_GPL(map_swap_entry);

/*
 * Returns the page offset into bdev for the specified page's swap entry.
 */
sector_t map_swap_page(struct page *page, struct block_device **bdev)
{
	swp_entry_t entry;
	entry.val = page_private(page);
	return map_swap_entry(entry, bdev);
}

/*
 * Free all of a swapdev's extent information
 */
static void destroy_swap_extents(struct swap_info_struct *sis)
{
	while (!list_empty(&sis->first_swap_extent.list)) {
		struct swap_extent *se;

		se = list_entry(sis->first_swap_extent.list.next,
				struct swap_extent, list);
		list_del(&se->list);
		kfree(se);
	}
}

/*
 * Add a block range (and the corresponding page range) into this swapdev's
 * extent list.  The extent list is kept sorted in page order.
 *
 * This function rather assumes that it is called in ascending page order.
 */
static int
add_swap_extent(struct swap_info_struct *sis, unsigned long start_page,
		unsigned long nr_pages, sector_t start_block)
{
	struct swap_extent *se;
	struct swap_extent *new_se;
	struct list_head *lh;

	if (start_page == 0) {
		se = &sis->first_swap_extent;
		sis->curr_swap_extent = se;
		se->start_page = 0;
		se->nr_pages = nr_pages;
		se->start_block = start_block;
		return 1;
	} else {
		lh = sis->first_swap_extent.list.prev;	/* Highest extent */
		se = list_entry(lh, struct swap_extent, list);
		BUG_ON(se->start_page + se->nr_pages != start_page);
		if (se->start_block + se->nr_pages == start_block) {
			/* Merge it */
			se->nr_pages += nr_pages;
			return 0;
		}
	}

	/*
	 * No merge.  Insert a new extent, preserving ordering.
	 */
	new_se = kmalloc(sizeof(*se), GFP_KERNEL);
	if (new_se == NULL)
		return -ENOMEM;
	new_se->start_page = start_page;
	new_se->nr_pages = nr_pages;
	new_se->start_block = start_block;

	list_add_tail(&new_se->list, &sis->first_swap_extent.list);
	return 1;
}

/*
 * A `swap extent' is a simple thing which maps a contiguous range of pages
 * onto a contiguous range of disk blocks.  An ordered list of swap extents
 * is built at swapon time and is then used at swap_writepage/swap_readpage
 * time for locating where on disk a page belongs.
 *
 * If the swapfile is an S_ISBLK block device, a single extent is installed.
 * This is done so that the main operating code can treat S_ISBLK and S_ISREG
 * swap files identically.
 *
 * Whether the swapdev is an S_ISREG file or an S_ISBLK blockdev, the swap
 * extent list operates in PAGE_SIZE disk blocks.  Both S_ISREG and S_ISBLK
 * swapfiles are handled *identically* after swapon time.
 *
 * For S_ISREG swapfiles, setup_swap_extents() will walk all the file's blocks
 * and will parse them into an ordered extent list, in PAGE_SIZE chunks.  If
 * some stray blocks are found which do not fall within the PAGE_SIZE alignment
 * requirements, they are simply tossed out - we will never use those blocks
 * for swapping.
 *
 * For S_ISREG swapfiles we set S_SWAPFILE across the life of the swapon.  This
 * prevents root from shooting her foot off by ftruncating an in-use swapfile,
 * which will scribble on the fs.
 *
 * The amount of disk space which a single swap extent represents varies.
 * Typically it is in the 1-4 megabyte range.  So we can have hundreds of
 * extents in the list.  To avoid much list walking, we cache the previous
 * search location in `curr_swap_extent', and start new searches from there.
 * This is extremely effective.  The average number of iterations in
 * map_swap_page() has been measured at about 0.3 per page.  - akpm.
 */
static int setup_swap_extents(struct swap_info_struct *sis, sector_t *span)
{
	struct inode *inode;
	unsigned blocks_per_page;
	unsigned long page_no;
	unsigned blkbits;
	sector_t probe_block;
	sector_t last_block;
	sector_t lowest_block = -1;
	sector_t highest_block = 0;
	int nr_extents = 0;
	int ret;

	inode = sis->swap_file->f_mapping->host;
	if (S_ISBLK(inode->i_mode)) {
		ret = add_swap_extent(sis, 0, sis->max, 0);
		*span = sis->pages;
		goto out;
	}

	blkbits = inode->i_blkbits;
	blocks_per_page = PAGE_SIZE >> blkbits;

	/*
	 * Map all the blocks into the extent list.  This code doesn't try
	 * to be very smart.
	 */
	probe_block = 0;
	page_no = 0;
	last_block = i_size_read(inode) >> blkbits;
	while ((probe_block + blocks_per_page) <= last_block &&
			page_no < sis->max) {
		unsigned block_in_page;
		sector_t first_block;

		first_block = bmap(inode, probe_block);
		if (first_block == 0)
			goto bad_bmap;

		/*
		 * It must be PAGE_SIZE aligned on-disk
		 */
		if (first_block & (blocks_per_page - 1)) {
			probe_block++;
			goto reprobe;
		}

		for (block_in_page = 1; block_in_page < blocks_per_page;
					block_in_page++) {
			sector_t block;

			block = bmap(inode, probe_block + block_in_page);
			if (block == 0)
				goto bad_bmap;
			if (block != first_block + block_in_page) {
				/* Discontiguity */
				probe_block++;
				goto reprobe;
			}
		}

		first_block >>= (PAGE_SHIFT - blkbits);
		if (page_no) {	/* exclude the header page */
			if (first_block < lowest_block)
				lowest_block = first_block;
			if (first_block > highest_block)
				highest_block = first_block;
		}

		/*
		 * We found a PAGE_SIZE-length, PAGE_SIZE-aligned run of blocks
		 */
		ret = add_swap_extent(sis, page_no, 1, first_block);
		if (ret < 0)
			goto out;
		nr_extents += ret;
		page_no++;
		probe_block += blocks_per_page;
reprobe:
		continue;
	}
	ret = nr_extents;
	*span = 1 + highest_block - lowest_block;
	if (page_no == 0)
		page_no = 1;	/* force Empty message */
	sis->max = page_no;
	sis->pages = page_no - 1;
	sis->highest_bit = page_no - 1;
out:
	return ret;
bad_bmap:
	printk(KERN_ERR "swapon: swapfile has holes\n");
	ret = -EINVAL;
	goto out;
}

SYSCALL_DEFINE1(swapoff, const char __user *, specialfile)
{
	struct swap_info_struct *p = NULL;
	unsigned char *swap_map;
	struct file *swap_file, *victim;
	struct address_space *mapping;
	struct inode *inode;
	char *pathname;
	int i, type, prev;
	int err;

	if (!capable(CAP_SYS_ADMIN))
		return -EPERM;

	pathname = getname(specialfile);
	err = PTR_ERR(pathname);
	if (IS_ERR(pathname))
		goto out;

	victim = filp_open(pathname, O_RDWR|O_LARGEFILE, 0);
	putname(pathname);
	err = PTR_ERR(victim);
	if (IS_ERR(victim))
		goto out;

	mapping = victim->f_mapping;
	prev = -1;
	spin_lock(&swap_lock);
	for (type = swap_list.head; type >= 0; type = swap_info[type]->next) {
		p = swap_info[type];
		if (p->flags & SWP_WRITEOK) {
			if (p->swap_file->f_mapping == mapping)
				break;
		}
		prev = type;
	}
	if (type < 0) {
		err = -EINVAL;
		spin_unlock(&swap_lock);
		goto out_dput;
	}
	if (!security_vm_enough_memory(p->pages))
		vm_unacct_memory(p->pages);
	else {
		err = -ENOMEM;
		spin_unlock(&swap_lock);
		goto out_dput;
	}
	if (prev < 0)
		swap_list.head = p->next;
	else
		swap_info[prev]->next = p->next;
	if (type == swap_list.next) {
		/* just pick something that's safe... */
		swap_list.next = swap_list.head;
	}
	if (p->prio < 0) {
		for (i = p->next; i >= 0; i = swap_info[i]->next)
			swap_info[i]->prio = p->prio--;
		least_priority++;
	}
	nr_swap_pages -= p->pages;
	total_swap_pages -= p->pages;
	p->flags &= ~SWP_WRITEOK;
	spin_unlock(&swap_lock);

	current->flags |= PF_OOM_ORIGIN;
	err = try_to_unuse(type);
	current->flags &= ~PF_OOM_ORIGIN;

	if (err) {
		/* re-insert swap space back into swap_list */
		spin_lock(&swap_lock);
		if (p->prio < 0)
			p->prio = --least_priority;
		prev = -1;
		for (i = swap_list.head; i >= 0; i = swap_info[i]->next) {
			if (p->prio >= swap_info[i]->prio)
				break;
			prev = i;
		}
		p->next = i;
		if (prev < 0)
			swap_list.head = swap_list.next = type;
		else
			swap_info[prev]->next = type;
		nr_swap_pages += p->pages;
		total_swap_pages += p->pages;
		p->flags |= SWP_WRITEOK;
		spin_unlock(&swap_lock);
		goto out_dput;
	}

	/* wait for any unplug function to finish */
	down_write(&swap_unplug_sem);
	up_write(&swap_unplug_sem);

	destroy_swap_extents(p);
	if (p->flags & SWP_CONTINUED)
		free_swap_count_continuations(p);

	mutex_lock(&swapon_mutex);
	spin_lock(&swap_lock);
	drain_mmlist();

	/* wait for anyone still in scan_swap_map */
	p->highest_bit = 0;		/* cuts scans short */
	while (p->flags >= SWP_SCANNING) {
		spin_unlock(&swap_lock);
		schedule_timeout_uninterruptible(1);
		spin_lock(&swap_lock);
	}

	swap_file = p->swap_file;
	p->swap_file = NULL;
	p->max = 0;
	swap_map = p->swap_map;
	p->swap_map = NULL;
	p->flags = 0;
	spin_unlock(&swap_lock);
	mutex_unlock(&swapon_mutex);
	vfree(swap_map);
	/* Destroy swap account informatin */
	swap_cgroup_swapoff(type);

	inode = mapping->host;
	if (S_ISBLK(inode->i_mode)) {
		struct block_device *bdev = I_BDEV(inode);
		set_blocksize(bdev, p->old_block_size);
		bd_release(bdev);
	} else {
		mutex_lock(&inode->i_mutex);
		inode->i_flags &= ~S_SWAPFILE;
		mutex_unlock(&inode->i_mutex);
	}
	filp_close(swap_file, NULL);
	err = 0;

out_dput:
	filp_close(victim, NULL);
out:
	return err;
}
EXPORT_SYMBOL_GPL(sys_swapoff);

#ifdef CONFIG_PROC_FS
/* iterator */
static void *swap_start(struct seq_file *swap, loff_t *pos)
{
	struct swap_info_struct *si;
	int type;
	loff_t l = *pos;

	mutex_lock(&swapon_mutex);

	if (!l)
		return SEQ_START_TOKEN;

	for (type = 0; type < nr_swapfiles; type++) {
		smp_rmb();	/* read nr_swapfiles before swap_info[type] */
		si = swap_info[type];
		if (!(si->flags & SWP_USED) || !si->swap_map)
			continue;
		if (!--l)
			return si;
	}

	return NULL;
}

static void *swap_next(struct seq_file *swap, void *v, loff_t *pos)
{
	struct swap_info_struct *si = v;
	int type;

	if (v == SEQ_START_TOKEN)
		type = 0;
	else
		type = si->type + 1;

	for (; type < nr_swapfiles; type++) {
		smp_rmb();	/* read nr_swapfiles before swap_info[type] */
		si = swap_info[type];
		if (!(si->flags & SWP_USED) || !si->swap_map)
			continue;
		++*pos;
		return si;
	}

	return NULL;
}

static void swap_stop(struct seq_file *swap, void *v)
{
	mutex_unlock(&swapon_mutex);
}

static int swap_show(struct seq_file *swap, void *v)
{
	struct swap_info_struct *si = v;
	struct file *file;
	int len;

	if (si == SEQ_START_TOKEN) {
		seq_puts(swap,"Filename\t\t\t\tType\t\tSize\tUsed\tPriority\n");
		return 0;
	}

	file = si->swap_file;
	len = seq_path(swap, &file->f_path, " \t\n\\");
	seq_printf(swap, "%*s%s\t%u\t%u\t%d\n",
			len < 40 ? 40 - len : 1, " ",
			S_ISBLK(file->f_path.dentry->d_inode->i_mode) ?
				"partition" : "file\t",
			si->pages << (PAGE_SHIFT - 10),
			si->inuse_pages << (PAGE_SHIFT - 10),
			si->prio);
	return 0;
}

static const struct seq_operations swaps_op = {
	.start =	swap_start,
	.next =		swap_next,
	.stop =		swap_stop,
	.show =		swap_show
};

static int swaps_open(struct inode *inode, struct file *file)
{
	return seq_open(file, &swaps_op);
}

static const struct file_operations proc_swaps_operations = {
	.open		= swaps_open,
	.read		= seq_read,
	.llseek		= seq_lseek,
	.release	= seq_release,
};

static int __init procswaps_init(void)
{
	proc_create("swaps", 0, NULL, &proc_swaps_operations);
	return 0;
}
__initcall(procswaps_init);
#endif /* CONFIG_PROC_FS */

#ifdef MAX_SWAPFILES_CHECK
static int __init max_swapfiles_check(void)
{
	MAX_SWAPFILES_CHECK();
	return 0;
}
late_initcall(max_swapfiles_check);
#endif

/*
 * Written 01/25/92 by Simmule Turner, heavily changed by Linus.
 *
 * The swapon system call
 */
SYSCALL_DEFINE2(swapon, const char __user *, specialfile, int, swap_flags)
{
	struct swap_info_struct *p;
	char *name = NULL;
	struct block_device *bdev = NULL;
	struct file *swap_file = NULL;
	struct address_space *mapping;
	unsigned int type;
	int i, prev;
	int error;
	union swap_header *swap_header;
	unsigned int nr_good_pages;
	int nr_extents = 0;
	sector_t span;
	unsigned long maxpages;
	unsigned long swapfilepages;
	unsigned char *swap_map = NULL;
	struct page *page = NULL;
	struct inode *inode = NULL;
	int did_down = 0;

	if (!capable(CAP_SYS_ADMIN))
		return -EPERM;

	p = kzalloc(sizeof(*p), GFP_KERNEL);
	if (!p)
		return -ENOMEM;

	spin_lock(&swap_lock);
	for (type = 0; type < nr_swapfiles; type++) {
		if (!(swap_info[type]->flags & SWP_USED))
			break;
	}
	error = -EPERM;
	if (type >= MAX_SWAPFILES) {
		spin_unlock(&swap_lock);
		kfree(p);
		goto out;
	}
	if (type >= nr_swapfiles) {
		p->type = type;
		swap_info[type] = p;
		/*
		 * Write swap_info[type] before nr_swapfiles, in case a
		 * racing procfs swap_start() or swap_next() is reading them.
		 * (We never shrink nr_swapfiles, we never free this entry.)
		 */
		smp_wmb();
		nr_swapfiles++;
	} else {
		kfree(p);
		p = swap_info[type];
		/*
		 * Do not memset this entry: a racing procfs swap_next()
		 * would be relying on p->type to remain valid.
		 */
	}
	INIT_LIST_HEAD(&p->first_swap_extent.list);
	p->flags = SWP_USED;
	p->next = -1;
	spin_unlock(&swap_lock);

	name = getname(specialfile);
	error = PTR_ERR(name);
	if (IS_ERR(name)) {
		name = NULL;
		goto bad_swap_2;
	}
	swap_file = filp_open(name, O_RDWR|O_LARGEFILE, 0);
	error = PTR_ERR(swap_file);
	if (IS_ERR(swap_file)) {
		swap_file = NULL;
		goto bad_swap_2;
	}

	p->swap_file = swap_file;
	mapping = swap_file->f_mapping;
	inode = mapping->host;

	error = -EBUSY;
	for (i = 0; i < nr_swapfiles; i++) {
		struct swap_info_struct *q = swap_info[i];

		if (i == type || !q->swap_file)
			continue;
		if (mapping == q->swap_file->f_mapping)
			goto bad_swap;
	}

	error = -EINVAL;
	if (S_ISBLK(inode->i_mode)) {
		bdev = I_BDEV(inode);
		error = bd_claim(bdev, sys_swapon);
		if (error < 0) {
			bdev = NULL;
			error = -EINVAL;
			goto bad_swap;
		}
		p->old_block_size = block_size(bdev);
		error = set_blocksize(bdev, PAGE_SIZE);
		if (error < 0)
			goto bad_swap;
		p->bdev = bdev;
		p->flags |= SWP_BLKDEV;
	} else if (S_ISREG(inode->i_mode)) {
		p->bdev = inode->i_sb->s_bdev;
		mutex_lock(&inode->i_mutex);
		did_down = 1;
		if (IS_SWAPFILE(inode)) {
			error = -EBUSY;
			goto bad_swap;
		}
	} else {
		goto bad_swap;
	}

	swapfilepages = i_size_read(inode) >> PAGE_SHIFT;

	/*
	 * Read the swap header.
	 */
	if (!mapping->a_ops->readpage) {
		error = -EINVAL;
		goto bad_swap;
	}
	page = read_mapping_page(mapping, 0, swap_file);
	if (IS_ERR(page)) {
		error = PTR_ERR(page);
		goto bad_swap;
	}
	swap_header = kmap(page);

	if (memcmp("SWAPSPACE2", swap_header->magic.magic, 10)) {
		printk(KERN_ERR "Unable to find swap-space signature\n");
		error = -EINVAL;
		goto bad_swap;
	}

	/* swap partition endianess hack... */
	if (swab32(swap_header->info.version) == 1) {
		swab32s(&swap_header->info.version);
		swab32s(&swap_header->info.last_page);
		swab32s(&swap_header->info.nr_badpages);
		for (i = 0; i < swap_header->info.nr_badpages; i++)
			swab32s(&swap_header->info.badpages[i]);
	}
	/* Check the swap header's sub-version */
	if (swap_header->info.version != 1) {
		printk(KERN_WARNING
		       "Unable to handle swap header version %d\n",
		       swap_header->info.version);
		error = -EINVAL;
		goto bad_swap;
	}

	p->lowest_bit  = 1;
	p->cluster_next = 1;
	p->cluster_nr = 0;

	/*
	 * Find out how many pages are allowed for a single swap
	 * device. There are two limiting factors: 1) the number of
	 * bits for the swap offset in the swp_entry_t type and
	 * 2) the number of bits in the a swap pte as defined by
	 * the different architectures. In order to find the
	 * largest possible bit mask a swap entry with swap type 0
	 * and swap offset ~0UL is created, encoded to a swap pte,
	 * decoded to a swp_entry_t again and finally the swap
	 * offset is extracted. This will mask all the bits from
	 * the initial ~0UL mask that can't be encoded in either
	 * the swp_entry_t or the architecture definition of a
	 * swap pte.
	 */
	maxpages = swp_offset(pte_to_swp_entry(
			swp_entry_to_pte(swp_entry(0, ~0UL)))) + 1;
	if (maxpages > swap_header->info.last_page) {
		maxpages = swap_header->info.last_page + 1;
		/* p->max is an unsigned int: don't overflow it */
		if ((unsigned int)maxpages == 0)
			maxpages = UINT_MAX;
	}
	p->highest_bit = maxpages - 1;

	error = -EINVAL;
	if (!maxpages)
		goto bad_swap;
	if (swapfilepages && maxpages > swapfilepages) {
		printk(KERN_WARNING
		       "Swap area shorter than signature indicates\n");
		goto bad_swap;
	}
	if (swap_header->info.nr_badpages && S_ISREG(inode->i_mode))
		goto bad_swap;
	if (swap_header->info.nr_badpages > MAX_SWAP_BADPAGES)
		goto bad_swap;

	/* OK, set up the swap map and apply the bad block list */
	swap_map = vmalloc(maxpages);
	if (!swap_map) {
		error = -ENOMEM;
		goto bad_swap;
	}

	memset(swap_map, 0, maxpages);
	nr_good_pages = maxpages - 1;	/* omit header page */

	for (i = 0; i < swap_header->info.nr_badpages; i++) {
		unsigned int page_nr = swap_header->info.badpages[i];
		if (page_nr == 0 || page_nr > swap_header->info.last_page) {
			error = -EINVAL;
			goto bad_swap;
		}
		if (page_nr < maxpages) {
			swap_map[page_nr] = SWAP_MAP_BAD;
			nr_good_pages--;
		}
	}

	error = swap_cgroup_swapon(type, maxpages);
	if (error)
		goto bad_swap;

	if (nr_good_pages) {
		swap_map[0] = SWAP_MAP_BAD;
		p->max = maxpages;
		p->pages = nr_good_pages;
		nr_extents = setup_swap_extents(p, &span);
		if (nr_extents < 0) {
			error = nr_extents;
			goto bad_swap;
		}
		nr_good_pages = p->pages;
	}
	if (!nr_good_pages) {
		printk(KERN_WARNING "Empty swap-file\n");
		error = -EINVAL;
		goto bad_swap;
	}

	if (p->bdev) {
		if (blk_queue_nonrot(bdev_get_queue(p->bdev))) {
			p->flags |= SWP_SOLIDSTATE;
			p->cluster_next = 1 + (random32() % p->highest_bit);
		}
		if (discard_swap(p) == 0)
			p->flags |= SWP_DISCARDABLE;
	}

	mutex_lock(&swapon_mutex);
	spin_lock(&swap_lock);
	if (swap_flags & SWAP_FLAG_PREFER)
		p->prio =
		  (swap_flags & SWAP_FLAG_PRIO_MASK) >> SWAP_FLAG_PRIO_SHIFT;
	else
		p->prio = --least_priority;
	p->swap_map = swap_map;
	p->flags |= SWP_WRITEOK;
	nr_swap_pages += nr_good_pages;
	total_swap_pages += nr_good_pages;

	printk(KERN_INFO "Adding %uk swap on %s.  "
			"Priority:%d extents:%d across:%lluk %s%s\n",
		nr_good_pages<<(PAGE_SHIFT-10), name, p->prio,
		nr_extents, (unsigned long long)span<<(PAGE_SHIFT-10),
		(p->flags & SWP_SOLIDSTATE) ? "SS" : "",
		(p->flags & SWP_DISCARDABLE) ? "D" : "");

	/* insert swap space into swap_list: */
	prev = -1;
	for (i = swap_list.head; i >= 0; i = swap_info[i]->next) {
		if (p->prio >= swap_info[i]->prio)
			break;
		prev = i;
	}
	p->next = i;
	if (prev < 0)
		swap_list.head = swap_list.next = type;
	else
		swap_info[prev]->next = type;
	spin_unlock(&swap_lock);
	mutex_unlock(&swapon_mutex);
	error = 0;
	goto out;
bad_swap:
	if (bdev) {
		set_blocksize(bdev, p->old_block_size);
		bd_release(bdev);
	}
	destroy_swap_extents(p);
	swap_cgroup_swapoff(type);
bad_swap_2:
	spin_lock(&swap_lock);
	p->swap_file = NULL;
	p->flags = 0;
	spin_unlock(&swap_lock);
	vfree(swap_map);
	if (swap_file)
		filp_close(swap_file, NULL);
out:
	if (page && !IS_ERR(page)) {
		kunmap(page);
		page_cache_release(page);
	}
	if (name)
		putname(name);
	if (did_down) {
		if (!error)
			inode->i_flags |= S_SWAPFILE;
		mutex_unlock(&inode->i_mutex);
	}
	return error;
}
EXPORT_SYMBOL_GPL(sys_swapon);

void si_swapinfo(struct sysinfo *val)
{
	unsigned int type;
	unsigned long nr_to_be_unused = 0;

	spin_lock(&swap_lock);
	for (type = 0; type < nr_swapfiles; type++) {
		struct swap_info_struct *si = swap_info[type];

		if ((si->flags & SWP_USED) && !(si->flags & SWP_WRITEOK))
			nr_to_be_unused += si->inuse_pages;
	}
	val->freeswap = nr_swap_pages + nr_to_be_unused;
	val->totalswap = total_swap_pages + nr_to_be_unused;
	spin_unlock(&swap_lock);
}
EXPORT_SYMBOL_GPL(si_swapinfo);

/*
 * Verify that a swap entry is valid and increment its swap map count.
 *
 * Returns error code in following case.
 * - success -> 0
 * - swp_entry is invalid -> EINVAL
 * - swp_entry is migration entry -> EINVAL
 * - swap-cache reference is requested but there is already one. -> EEXIST
 * - swap-cache reference is requested but the entry is not used. -> ENOENT
 * - swap-mapped reference requested but needs continued swap count. -> ENOMEM
 */
static int __swap_duplicate(swp_entry_t entry, unsigned char usage)
{
	struct swap_info_struct *p;
	unsigned long offset, type;
	unsigned char count;
	unsigned char has_cache;
	int err = -EINVAL;

	if (non_swap_entry(entry))
		goto out;

	type = swp_type(entry);
	if (type >= nr_swapfiles)
		goto bad_file;
	p = swap_info[type];
	offset = swp_offset(entry);

	spin_lock(&swap_lock);
	if (unlikely(offset >= p->max))
		goto unlock_out;

	count = p->swap_map[offset];
	has_cache = count & SWAP_HAS_CACHE;
	count &= ~SWAP_HAS_CACHE;
	err = 0;

	if (usage == SWAP_HAS_CACHE) {

		/* set SWAP_HAS_CACHE if there is no cache and entry is used */
		if (!has_cache && count)
			has_cache = SWAP_HAS_CACHE;
		else if (has_cache)		/* someone else added cache */
			err = -EEXIST;
		else				/* no users remaining */
			err = -ENOENT;

	} else if (count || has_cache) {

		if ((count & ~COUNT_CONTINUED) < SWAP_MAP_MAX)
			count += usage;
		else if ((count & ~COUNT_CONTINUED) > SWAP_MAP_MAX)
			err = -EINVAL;
		else if (swap_count_continued(p, offset, count))
			count = COUNT_CONTINUED;
		else
			err = -ENOMEM;
	} else
		err = -ENOENT;			/* unused swap entry */

	p->swap_map[offset] = count | has_cache;

unlock_out:
	spin_unlock(&swap_lock);
out:
	return err;

bad_file:
	printk(KERN_ERR "swap_dup: %s%08lx\n", Bad_file, entry.val);
	goto out;
}

/*
 * Help swapoff by noting that swap entry belongs to shmem/tmpfs
 * (in which case its reference count is never incremented).
 */
void swap_shmem_alloc(swp_entry_t entry)
{
	__swap_duplicate(entry, SWAP_MAP_SHMEM);
}

/*
 * Increase reference count of swap entry by 1.
 * Returns 0 for success, or -ENOMEM if a swap_count_continuation is required
 * but could not be atomically allocated.  Returns 0, just as if it succeeded,
 * if __swap_duplicate() fails for another reason (-EINVAL or -ENOENT), which
 * might occur if a page table entry has got corrupted.
 */
int swap_duplicate(swp_entry_t entry)
{
	int err = 0;

	while (!err && __swap_duplicate(entry, 1) == -ENOMEM)
		err = add_swap_count_continuation(entry, GFP_ATOMIC);
	return err;
}

/*
 * @entry: swap entry for which we allocate swap cache.
 *
 * Called when allocating swap cache for existing swap entry,
 * This can return error codes. Returns 0 at success.
 * -EBUSY means there is a swap cache.
 * Note: return code is different from swap_duplicate().
 */
int swapcache_prepare(swp_entry_t entry)
{
	return __swap_duplicate(entry, SWAP_HAS_CACHE);
}


struct swap_info_struct *get_swap_info_struct(unsigned type)
{
	return swap_info[type];
}
EXPORT_SYMBOL_GPL(get_swap_info_struct);

/*
 * swap_lock prevents swap_map being freed. Don't grab an extra
 * reference on the swaphandle, it doesn't matter if it becomes unused.
 */
int valid_swaphandles(swp_entry_t entry, unsigned long *offset)
{
	struct swap_info_struct *si;
	int our_page_cluster = page_cluster;
	pgoff_t target, toff;
	pgoff_t base, end;
	int nr_pages = 0;

	if (!our_page_cluster)	/* no readahead */
		return 0;

	si = swap_info[swp_type(entry)];
	target = swp_offset(entry);
	base = (target >> our_page_cluster) << our_page_cluster;
	end = base + (1 << our_page_cluster);
	if (!base)		/* first page is swap header */
		base++;

	spin_lock(&swap_lock);
	if (end > si->max)	/* don't go beyond end of map */
		end = si->max;

	/* Count contiguous allocated slots above our target */
	for (toff = target; ++toff < end; nr_pages++) {
		/* Don't read in free or bad pages */
		if (!si->swap_map[toff])
			break;
		if (swap_count(si->swap_map[toff]) == SWAP_MAP_BAD)
			break;
	}
	/* Count contiguous allocated slots below our target */
	for (toff = target; --toff >= base; nr_pages++) {
		/* Don't read in free or bad pages */
		if (!si->swap_map[toff])
			break;
		if (swap_count(si->swap_map[toff]) == SWAP_MAP_BAD)
			break;
	}
	spin_unlock(&swap_lock);

	/*
	 * Indicate starting offset, and return number of pages to get:
	 * if only 1, say 0, since there's then no readahead to be done.
	 */
	*offset = ++toff;
	return nr_pages? ++nr_pages: 0;
}

/*
 * add_swap_count_continuation - called when a swap count is duplicated
 * beyond SWAP_MAP_MAX, it allocates a new page and links that to the entry's
 * page of the original vmalloc'ed swap_map, to hold the continuation count
 * (for that entry and for its neighbouring PAGE_SIZE swap entries).  Called
 * again when count is duplicated beyond SWAP_MAP_MAX * SWAP_CONT_MAX, etc.
 *
 * These continuation pages are seldom referenced: the common paths all work
 * on the original swap_map, only referring to a continuation page when the
 * low "digit" of a count is incremented or decremented through SWAP_MAP_MAX.
 *
 * add_swap_count_continuation(, GFP_ATOMIC) can be called while holding
 * page table locks; if it fails, add_swap_count_continuation(, GFP_KERNEL)
 * can be called after dropping locks.
 */
int add_swap_count_continuation(swp_entry_t entry, gfp_t gfp_mask)
{
	struct swap_info_struct *si;
	struct page *head;
	struct page *page;
	struct page *list_page;
	pgoff_t offset;
	unsigned char count;

	/*
	 * When debugging, it's easier to use __GFP_ZERO here; but it's better
	 * for latency not to zero a page while GFP_ATOMIC and holding locks.
	 */
	page = alloc_page(gfp_mask | __GFP_HIGHMEM);

	si = swap_info_get(entry);
	if (!si) {
		/*
		 * An acceptable race has occurred since the failing
		 * __swap_duplicate(): the swap entry has been freed,
		 * perhaps even the whole swap_map cleared for swapoff.
		 */
		goto outer;
	}

	offset = swp_offset(entry);
	count = si->swap_map[offset] & ~SWAP_HAS_CACHE;

	if ((count & ~COUNT_CONTINUED) != SWAP_MAP_MAX) {
		/*
		 * The higher the swap count, the more likely it is that tasks
		 * will race to add swap count continuation: we need to avoid
		 * over-provisioning.
		 */
		goto out;
	}

	if (!page) {
		spin_unlock(&swap_lock);
		return -ENOMEM;
	}

	/*
	 * We are fortunate that although vmalloc_to_page uses pte_offset_map,
	 * no architecture is using highmem pages for kernel pagetables: so it
	 * will not corrupt the GFP_ATOMIC caller's atomic pagetable kmaps.
	 */
	head = vmalloc_to_page(si->swap_map + offset);
	offset &= ~PAGE_MASK;

	/*
	 * Page allocation does not initialize the page's lru field,
	 * but it does always reset its private field.
	 */
	if (!page_private(head)) {
		BUG_ON(count & COUNT_CONTINUED);
		INIT_LIST_HEAD(&head->lru);
		set_page_private(head, SWP_CONTINUED);
		si->flags |= SWP_CONTINUED;
	}

	list_for_each_entry(list_page, &head->lru, lru) {
		unsigned char *map;

		/*
		 * If the previous map said no continuation, but we've found
		 * a continuation page, free our allocation and use this one.
		 */
		if (!(count & COUNT_CONTINUED))
			goto out;

		map = kmap_atomic(list_page, KM_USER0) + offset;
		count = *map;
		kunmap_atomic(map, KM_USER0);

		/*
		 * If this continuation count now has some space in it,
		 * free our allocation and use this one.
		 */
		if ((count & ~COUNT_CONTINUED) != SWAP_CONT_MAX)
			goto out;
	}

	list_add_tail(&page->lru, &head->lru);
	page = NULL;			/* now it's attached, don't free it */
out:
	spin_unlock(&swap_lock);
outer:
	if (page)
		__free_page(page);
	return 0;
}

/*
 * swap_count_continued - when the original swap_map count is incremented
 * from SWAP_MAP_MAX, check if there is already a continuation page to carry
 * into, carry if so, or else fail until a new continuation page is allocated;
 * when the original swap_map count is decremented from 0 with continuation,
 * borrow from the continuation and report whether it still holds more.
 * Called while __swap_duplicate() or swap_entry_free() holds swap_lock.
 */
static bool swap_count_continued(struct swap_info_struct *si,
				 pgoff_t offset, unsigned char count)
{
	struct page *head;
	struct page *page;
	unsigned char *map;

	head = vmalloc_to_page(si->swap_map + offset);
	if (page_private(head) != SWP_CONTINUED) {
		BUG_ON(count & COUNT_CONTINUED);
		return false;		/* need to add count continuation */
	}

	offset &= ~PAGE_MASK;
	page = list_entry(head->lru.next, struct page, lru);
	map = kmap_atomic(page, KM_USER0) + offset;

	if (count == SWAP_MAP_MAX)	/* initial increment from swap_map */
		goto init_map;		/* jump over SWAP_CONT_MAX checks */

	if (count == (SWAP_MAP_MAX | COUNT_CONTINUED)) { /* incrementing */
		/*
		 * Think of how you add 1 to 999
		 */
		while (*map == (SWAP_CONT_MAX | COUNT_CONTINUED)) {
			kunmap_atomic(map, KM_USER0);
			page = list_entry(page->lru.next, struct page, lru);
			BUG_ON(page == head);
			map = kmap_atomic(page, KM_USER0) + offset;
		}
		if (*map == SWAP_CONT_MAX) {
			kunmap_atomic(map, KM_USER0);
			page = list_entry(page->lru.next, struct page, lru);
			if (page == head)
				return false;	/* add count continuation */
			map = kmap_atomic(page, KM_USER0) + offset;
init_map:		*map = 0;		/* we didn't zero the page */
		}
		*map += 1;
		kunmap_atomic(map, KM_USER0);
		page = list_entry(page->lru.prev, struct page, lru);
		while (page != head) {
			map = kmap_atomic(page, KM_USER0) + offset;
			*map = COUNT_CONTINUED;
			kunmap_atomic(map, KM_USER0);
			page = list_entry(page->lru.prev, struct page, lru);
		}
		return true;			/* incremented */

	} else {				/* decrementing */
		/*
		 * Think of how you subtract 1 from 1000
		 */
		BUG_ON(count != COUNT_CONTINUED);
		while (*map == COUNT_CONTINUED) {
			kunmap_atomic(map, KM_USER0);
			page = list_entry(page->lru.next, struct page, lru);
			BUG_ON(page == head);
			map = kmap_atomic(page, KM_USER0) + offset;
		}
		BUG_ON(*map == 0);
		*map -= 1;
		if (*map == 0)
			count = 0;
		kunmap_atomic(map, KM_USER0);
		page = list_entry(page->lru.prev, struct page, lru);
		while (page != head) {
			map = kmap_atomic(page, KM_USER0) + offset;
			*map = SWAP_CONT_MAX | count;
			count = COUNT_CONTINUED;
			kunmap_atomic(map, KM_USER0);
			page = list_entry(page->lru.prev, struct page, lru);
		}
		return count == COUNT_CONTINUED;
	}
}

/*
 * free_swap_count_continuations - swapoff free all the continuation pages
 * appended to the swap_map, after swap_map is quiesced, before vfree'ing it.
 */
static void free_swap_count_continuations(struct swap_info_struct *si)
{
	pgoff_t offset;

	for (offset = 0; offset < si->max; offset += PAGE_SIZE) {
		struct page *head;
		head = vmalloc_to_page(si->swap_map + offset);
		if (page_private(head)) {
			struct list_head *this, *next;
			list_for_each_safe(this, next, &head->lru) {
				struct page *page;
				page = list_entry(this, struct page, lru);
				list_del(this);
				__free_page(page);
			}
		}
	}
}<|MERGE_RESOLUTION|>--- conflicted
+++ resolved
@@ -487,32 +487,6 @@
 }
 EXPORT_SYMBOL_GPL(get_swap_page);
 
-<<<<<<< HEAD
-/* The only caller of this function is now susupend routine */
-swp_entry_t get_swap_page_of_type(int type)
-{
-	struct swap_info_struct *si;
-	pgoff_t offset;
-
-	spin_lock(&swap_lock);
-	si = swap_info[type];
-	if (si && (si->flags & SWP_WRITEOK)) {
-		nr_swap_pages--;
-		/* This is called for allocating swap entry, not cache */
-		offset = scan_swap_map(si, 1);
-		if (offset) {
-			spin_unlock(&swap_lock);
-			return swp_entry(type, offset);
-		}
-		nr_swap_pages++;
-	}
-	spin_unlock(&swap_lock);
-	return (swp_entry_t) {0};
-}
-EXPORT_SYMBOL_GPL(get_swap_page_of_type);
-
-=======
->>>>>>> 502adf57
 static struct swap_info_struct *swap_info_get(swp_entry_t entry)
 {
 	struct swap_info_struct *p;
