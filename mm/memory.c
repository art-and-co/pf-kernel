/*
 *  linux/mm/memory.c
 *
 *  Copyright (C) 1991, 1992, 1993, 1994  Linus Torvalds
 */

/*
 * demand-loading started 01.12.91 - seems it is high on the list of
 * things wanted, and it should be easy to implement. - Linus
 */

/*
 * Ok, demand-loading was easy, shared pages a little bit tricker. Shared
 * pages started 02.12.91, seems to work. - Linus.
 *
 * Tested sharing by executing about 30 /bin/sh: under the old kernel it
 * would have taken more than the 6M I have free, but it worked well as
 * far as I could see.
 *
 * Also corrected some "invalidate()"s - I wasn't doing enough of them.
 */

/*
 * Real VM (paging to/from disk) started 18.12.91. Much more work and
 * thought has to go into this. Oh, well..
 * 19.12.91  -  works, somewhat. Sometimes I get faults, don't know why.
 *		Found it. Everything seems to work now.
 * 20.12.91  -  Ok, making the swap-device changeable like the root.
 */

/*
 * 05.04.94  -  Multi-page memory management added for v1.1.
 * 		Idea by Alex Bligh (alex@cconcepts.co.uk)
 *
 * 16.07.99  -  Support of BIGMEM added by Gerhard Wichert, Siemens AG
 *		(Gerhard.Wichert@pdb.siemens.de)
 *
 * Aug/Sep 2004 Changed to four level page tables (Andi Kleen)
 */

#include <linux/kernel_stat.h>
#include <linux/mm.h>
#include <linux/hugetlb.h>
#include <linux/mman.h>
#include <linux/swap.h>
#include <linux/highmem.h>
#include <linux/pagemap.h>
#include <linux/ksm.h>
#include <linux/rmap.h>
#include <linux/export.h>
#include <linux/delayacct.h>
#include <linux/init.h>
#include <linux/writeback.h>
#include <linux/memcontrol.h>
#include <linux/mmu_notifier.h>
#include <linux/kallsyms.h>
#include <linux/swapops.h>
#include <linux/elf.h>
#include <linux/gfp.h>
#include <linux/migrate.h>
#include <linux/string.h>
#include <linux/dma-debug.h>
#include <linux/debugfs.h>

#include <asm/io.h>
#include <asm/pgalloc.h>
#include <asm/uaccess.h>
#include <asm/tlb.h>
#include <asm/tlbflush.h>
#include <asm/pgtable.h>

#include "internal.h"

#ifdef LAST_CPUPID_NOT_IN_PAGE_FLAGS
#warning Unfortunate NUMA and NUMA Balancing config, growing page-frame for last_cpupid.
#endif

#ifndef CONFIG_NEED_MULTIPLE_NODES
/* use the per-pgdat data instead for discontigmem - mbligh */
unsigned long max_mapnr;
struct page *mem_map;

EXPORT_SYMBOL(max_mapnr);
EXPORT_SYMBOL(mem_map);
#endif

/*
 * A number of key systems in x86 including ioremap() rely on the assumption
 * that high_memory defines the upper bound on direct map memory, then end
 * of ZONE_NORMAL.  Under CONFIG_DISCONTIG this means that max_low_pfn and
 * highstart_pfn must be the same; there must be no gap between ZONE_NORMAL
 * and ZONE_HIGHMEM.
 */
void * high_memory;

EXPORT_SYMBOL(high_memory);

/*
 * Randomize the address space (stacks, mmaps, brk, etc.).
 *
 * ( When CONFIG_COMPAT_BRK=y we exclude brk from randomization,
 *   as ancient (libc5 based) binaries can segfault. )
 */
int randomize_va_space __read_mostly =
#ifdef CONFIG_COMPAT_BRK
					1;
#else
					2;
#endif

static int __init disable_randmaps(char *s)
{
	randomize_va_space = 0;
	return 1;
}
__setup("norandmaps", disable_randmaps);

unsigned long zero_pfn __read_mostly;
unsigned long highest_memmap_pfn __read_mostly;

EXPORT_SYMBOL(zero_pfn);

#ifdef CONFIG_UKSM
unsigned long uksm_zero_pfn __read_mostly;
EXPORT_SYMBOL_GPL(uksm_zero_pfn);
struct page *empty_uksm_zero_page;

static int __init setup_uksm_zero_page(void)
{
	unsigned long addr;
	addr = __get_free_pages(GFP_KERNEL | __GFP_ZERO, 0);
	if (!addr)
		panic("Oh boy, that early out of memory?");

	empty_uksm_zero_page = virt_to_page((void *) addr);
	SetPageReserved(empty_uksm_zero_page);

	uksm_zero_pfn = page_to_pfn(empty_uksm_zero_page);

	return 0;
}
core_initcall(setup_uksm_zero_page);
#endif

/*
 * CONFIG_MMU architectures set up ZERO_PAGE in their paging_init()
 */
static int __init init_zero_pfn(void)
{
	zero_pfn = page_to_pfn(ZERO_PAGE(0));
	return 0;
}
core_initcall(init_zero_pfn);



#if defined(SPLIT_RSS_COUNTING)

void sync_mm_rss(struct mm_struct *mm)
{
	int i;

	for (i = 0; i < NR_MM_COUNTERS; i++) {
		if (current->rss_stat.count[i]) {
			add_mm_counter(mm, i, current->rss_stat.count[i]);
			current->rss_stat.count[i] = 0;
		}
	}
	current->rss_stat.events = 0;
}

static void add_mm_counter_fast(struct mm_struct *mm, int member, int val)
{
	struct task_struct *task = current;

	if (likely(task->mm == mm))
		task->rss_stat.count[member] += val;
	else
		add_mm_counter(mm, member, val);
}
#define inc_mm_counter_fast(mm, member) add_mm_counter_fast(mm, member, 1)
#define dec_mm_counter_fast(mm, member) add_mm_counter_fast(mm, member, -1)

/* sync counter once per 64 page faults */
#define TASK_RSS_EVENTS_THRESH	(64)
static void check_sync_rss_stat(struct task_struct *task)
{
	if (unlikely(task != current))
		return;
	if (unlikely(task->rss_stat.events++ > TASK_RSS_EVENTS_THRESH))
		sync_mm_rss(task->mm);
}
#else /* SPLIT_RSS_COUNTING */

#define inc_mm_counter_fast(mm, member) inc_mm_counter(mm, member)
#define dec_mm_counter_fast(mm, member) dec_mm_counter(mm, member)

static void check_sync_rss_stat(struct task_struct *task)
{
}

#endif /* SPLIT_RSS_COUNTING */

#ifdef HAVE_GENERIC_MMU_GATHER

static int tlb_next_batch(struct mmu_gather *tlb)
{
	struct mmu_gather_batch *batch;

	batch = tlb->active;
	if (batch->next) {
		tlb->active = batch->next;
		return 1;
	}

	if (tlb->batch_count == MAX_GATHER_BATCH_COUNT)
		return 0;

	batch = (void *)__get_free_pages(GFP_NOWAIT | __GFP_NOWARN, 0);
	if (!batch)
		return 0;

	tlb->batch_count++;
	batch->next = NULL;
	batch->nr   = 0;
	batch->max  = MAX_GATHER_BATCH;

	tlb->active->next = batch;
	tlb->active = batch;

	return 1;
}

/* tlb_gather_mmu
 *	Called to initialize an (on-stack) mmu_gather structure for page-table
 *	tear-down from @mm. The @fullmm argument is used when @mm is without
 *	users and we're going to destroy the full address space (exit/execve).
 */
void tlb_gather_mmu(struct mmu_gather *tlb, struct mm_struct *mm, unsigned long start, unsigned long end)
{
	tlb->mm = mm;

	/* Is it from 0 to ~0? */
	tlb->fullmm     = !(start | (end+1));
	tlb->need_flush_all = 0;
	tlb->local.next = NULL;
	tlb->local.nr   = 0;
	tlb->local.max  = ARRAY_SIZE(tlb->__pages);
	tlb->active     = &tlb->local;
	tlb->batch_count = 0;

#ifdef CONFIG_HAVE_RCU_TABLE_FREE
	tlb->batch = NULL;
#endif

	__tlb_reset_range(tlb);
}

static void tlb_flush_mmu_tlbonly(struct mmu_gather *tlb)
{
	if (!tlb->end)
		return;

	tlb_flush(tlb);
	mmu_notifier_invalidate_range(tlb->mm, tlb->start, tlb->end);
#ifdef CONFIG_HAVE_RCU_TABLE_FREE
	tlb_table_flush(tlb);
#endif
	__tlb_reset_range(tlb);
}

static void tlb_flush_mmu_free(struct mmu_gather *tlb)
{
	struct mmu_gather_batch *batch;

	for (batch = &tlb->local; batch && batch->nr; batch = batch->next) {
		free_pages_and_swap_cache(batch->pages, batch->nr);
		batch->nr = 0;
	}
	tlb->active = &tlb->local;
}

void tlb_flush_mmu(struct mmu_gather *tlb)
{
	tlb_flush_mmu_tlbonly(tlb);
	tlb_flush_mmu_free(tlb);
}

/* tlb_finish_mmu
 *	Called at the end of the shootdown operation to free up any resources
 *	that were required.
 */
void tlb_finish_mmu(struct mmu_gather *tlb, unsigned long start, unsigned long end)
{
	struct mmu_gather_batch *batch, *next;

	tlb_flush_mmu(tlb);

	/* keep the page table cache within bounds */
	check_pgt_cache();

	for (batch = tlb->local.next; batch; batch = next) {
		next = batch->next;
		free_pages((unsigned long)batch, 0);
	}
	tlb->local.next = NULL;
}

/* __tlb_remove_page
 *	Must perform the equivalent to __free_pte(pte_get_and_clear(ptep)), while
 *	handling the additional races in SMP caused by other CPUs caching valid
 *	mappings in their TLBs. Returns the number of free page slots left.
 *	When out of page slots we must call tlb_flush_mmu().
 */
int __tlb_remove_page(struct mmu_gather *tlb, struct page *page)
{
	struct mmu_gather_batch *batch;

	VM_BUG_ON(!tlb->end);

	batch = tlb->active;
	batch->pages[batch->nr++] = page;
	if (batch->nr == batch->max) {
		if (!tlb_next_batch(tlb))
			return 0;
		batch = tlb->active;
	}
	VM_BUG_ON_PAGE(batch->nr > batch->max, page);

	return batch->max - batch->nr;
}

#endif /* HAVE_GENERIC_MMU_GATHER */

#ifdef CONFIG_HAVE_RCU_TABLE_FREE

/*
 * See the comment near struct mmu_table_batch.
 */

static void tlb_remove_table_smp_sync(void *arg)
{
	/* Simply deliver the interrupt */
}

static void tlb_remove_table_one(void *table)
{
	/*
	 * This isn't an RCU grace period and hence the page-tables cannot be
	 * assumed to be actually RCU-freed.
	 *
	 * It is however sufficient for software page-table walkers that rely on
	 * IRQ disabling. See the comment near struct mmu_table_batch.
	 */
	smp_call_function(tlb_remove_table_smp_sync, NULL, 1);
	__tlb_remove_table(table);
}

static void tlb_remove_table_rcu(struct rcu_head *head)
{
	struct mmu_table_batch *batch;
	int i;

	batch = container_of(head, struct mmu_table_batch, rcu);

	for (i = 0; i < batch->nr; i++)
		__tlb_remove_table(batch->tables[i]);

	free_page((unsigned long)batch);
}

void tlb_table_flush(struct mmu_gather *tlb)
{
	struct mmu_table_batch **batch = &tlb->batch;

	if (*batch) {
		call_rcu_sched(&(*batch)->rcu, tlb_remove_table_rcu);
		*batch = NULL;
	}
}

void tlb_remove_table(struct mmu_gather *tlb, void *table)
{
	struct mmu_table_batch **batch = &tlb->batch;

	/*
	 * When there's less then two users of this mm there cannot be a
	 * concurrent page-table walk.
	 */
	if (atomic_read(&tlb->mm->mm_users) < 2) {
		__tlb_remove_table(table);
		return;
	}

	if (*batch == NULL) {
		*batch = (struct mmu_table_batch *)__get_free_page(GFP_NOWAIT | __GFP_NOWARN);
		if (*batch == NULL) {
			tlb_remove_table_one(table);
			return;
		}
		(*batch)->nr = 0;
	}
	(*batch)->tables[(*batch)->nr++] = table;
	if ((*batch)->nr == MAX_TABLE_BATCH)
		tlb_table_flush(tlb);
}

#endif /* CONFIG_HAVE_RCU_TABLE_FREE */

/*
 * Note: this doesn't free the actual pages themselves. That
 * has been handled earlier when unmapping all the memory regions.
 */
static void free_pte_range(struct mmu_gather *tlb, pmd_t *pmd,
			   unsigned long addr)
{
	pgtable_t token = pmd_pgtable(*pmd);
	pmd_clear(pmd);
	pte_free_tlb(tlb, token, addr);
	atomic_long_dec(&tlb->mm->nr_ptes);
}

static inline void free_pmd_range(struct mmu_gather *tlb, pud_t *pud,
				unsigned long addr, unsigned long end,
				unsigned long floor, unsigned long ceiling)
{
	pmd_t *pmd;
	unsigned long next;
	unsigned long start;

	start = addr;
	pmd = pmd_offset(pud, addr);
	do {
		next = pmd_addr_end(addr, end);
		if (pmd_none_or_clear_bad(pmd))
			continue;
		free_pte_range(tlb, pmd, addr);
	} while (pmd++, addr = next, addr != end);

	start &= PUD_MASK;
	if (start < floor)
		return;
	if (ceiling) {
		ceiling &= PUD_MASK;
		if (!ceiling)
			return;
	}
	if (end - 1 > ceiling - 1)
		return;

	pmd = pmd_offset(pud, start);
	pud_clear(pud);
	pmd_free_tlb(tlb, pmd, start);
	mm_dec_nr_pmds(tlb->mm);
}

static inline void free_pud_range(struct mmu_gather *tlb, pgd_t *pgd,
				unsigned long addr, unsigned long end,
				unsigned long floor, unsigned long ceiling)
{
	pud_t *pud;
	unsigned long next;
	unsigned long start;

	start = addr;
	pud = pud_offset(pgd, addr);
	do {
		next = pud_addr_end(addr, end);
		if (pud_none_or_clear_bad(pud))
			continue;
		free_pmd_range(tlb, pud, addr, next, floor, ceiling);
	} while (pud++, addr = next, addr != end);

	start &= PGDIR_MASK;
	if (start < floor)
		return;
	if (ceiling) {
		ceiling &= PGDIR_MASK;
		if (!ceiling)
			return;
	}
	if (end - 1 > ceiling - 1)
		return;

	pud = pud_offset(pgd, start);
	pgd_clear(pgd);
	pud_free_tlb(tlb, pud, start);
}

/*
 * This function frees user-level page tables of a process.
 */
void free_pgd_range(struct mmu_gather *tlb,
			unsigned long addr, unsigned long end,
			unsigned long floor, unsigned long ceiling)
{
	pgd_t *pgd;
	unsigned long next;

	/*
	 * The next few lines have given us lots of grief...
	 *
	 * Why are we testing PMD* at this top level?  Because often
	 * there will be no work to do at all, and we'd prefer not to
	 * go all the way down to the bottom just to discover that.
	 *
	 * Why all these "- 1"s?  Because 0 represents both the bottom
	 * of the address space and the top of it (using -1 for the
	 * top wouldn't help much: the masks would do the wrong thing).
	 * The rule is that addr 0 and floor 0 refer to the bottom of
	 * the address space, but end 0 and ceiling 0 refer to the top
	 * Comparisons need to use "end - 1" and "ceiling - 1" (though
	 * that end 0 case should be mythical).
	 *
	 * Wherever addr is brought up or ceiling brought down, we must
	 * be careful to reject "the opposite 0" before it confuses the
	 * subsequent tests.  But what about where end is brought down
	 * by PMD_SIZE below? no, end can't go down to 0 there.
	 *
	 * Whereas we round start (addr) and ceiling down, by different
	 * masks at different levels, in order to test whether a table
	 * now has no other vmas using it, so can be freed, we don't
	 * bother to round floor or end up - the tests don't need that.
	 */

	addr &= PMD_MASK;
	if (addr < floor) {
		addr += PMD_SIZE;
		if (!addr)
			return;
	}
	if (ceiling) {
		ceiling &= PMD_MASK;
		if (!ceiling)
			return;
	}
	if (end - 1 > ceiling - 1)
		end -= PMD_SIZE;
	if (addr > end - 1)
		return;

	pgd = pgd_offset(tlb->mm, addr);
	do {
		next = pgd_addr_end(addr, end);
		if (pgd_none_or_clear_bad(pgd))
			continue;
		free_pud_range(tlb, pgd, addr, next, floor, ceiling);
	} while (pgd++, addr = next, addr != end);
}

void free_pgtables(struct mmu_gather *tlb, struct vm_area_struct *vma,
		unsigned long floor, unsigned long ceiling)
{
	while (vma) {
		struct vm_area_struct *next = vma->vm_next;
		unsigned long addr = vma->vm_start;

		/*
		 * Hide vma from rmap and truncate_pagecache before freeing
		 * pgtables
		 */
		unlink_anon_vmas(vma);
		unlink_file_vma(vma);

		if (is_vm_hugetlb_page(vma)) {
			hugetlb_free_pgd_range(tlb, addr, vma->vm_end,
				floor, next? next->vm_start: ceiling);
		} else {
			/*
			 * Optimization: gather nearby vmas into one call down
			 */
			while (next && next->vm_start <= vma->vm_end + PMD_SIZE
			       && !is_vm_hugetlb_page(next)) {
				vma = next;
				next = vma->vm_next;
				unlink_anon_vmas(vma);
				unlink_file_vma(vma);
			}
			free_pgd_range(tlb, addr, vma->vm_end,
				floor, next? next->vm_start: ceiling);
		}
		vma = next;
	}
}

int __pte_alloc(struct mm_struct *mm, struct vm_area_struct *vma,
		pmd_t *pmd, unsigned long address)
{
	spinlock_t *ptl;
	pgtable_t new = pte_alloc_one(mm, address);
	int wait_split_huge_page;
	if (!new)
		return -ENOMEM;

	/*
	 * Ensure all pte setup (eg. pte page lock and page clearing) are
	 * visible before the pte is made visible to other CPUs by being
	 * put into page tables.
	 *
	 * The other side of the story is the pointer chasing in the page
	 * table walking code (when walking the page table without locking;
	 * ie. most of the time). Fortunately, these data accesses consist
	 * of a chain of data-dependent loads, meaning most CPUs (alpha
	 * being the notable exception) will already guarantee loads are
	 * seen in-order. See the alpha page table accessors for the
	 * smp_read_barrier_depends() barriers in page table walking code.
	 */
	smp_wmb(); /* Could be smp_wmb__xxx(before|after)_spin_lock */

	ptl = pmd_lock(mm, pmd);
	wait_split_huge_page = 0;
	if (likely(pmd_none(*pmd))) {	/* Has another populated it ? */
		atomic_long_inc(&mm->nr_ptes);
		pmd_populate(mm, pmd, new);
		new = NULL;
	} else if (unlikely(pmd_trans_splitting(*pmd)))
		wait_split_huge_page = 1;
	spin_unlock(ptl);
	if (new)
		pte_free(mm, new);
	if (wait_split_huge_page)
		wait_split_huge_page(vma->anon_vma, pmd);
	return 0;
}

int __pte_alloc_kernel(pmd_t *pmd, unsigned long address)
{
	pte_t *new = pte_alloc_one_kernel(&init_mm, address);
	if (!new)
		return -ENOMEM;

	smp_wmb(); /* See comment in __pte_alloc */

	spin_lock(&init_mm.page_table_lock);
	if (likely(pmd_none(*pmd))) {	/* Has another populated it ? */
		pmd_populate_kernel(&init_mm, pmd, new);
		new = NULL;
	} else
		VM_BUG_ON(pmd_trans_splitting(*pmd));
	spin_unlock(&init_mm.page_table_lock);
	if (new)
		pte_free_kernel(&init_mm, new);
	return 0;
}

static inline void init_rss_vec(int *rss)
{
	memset(rss, 0, sizeof(int) * NR_MM_COUNTERS);
}

static inline void add_mm_rss_vec(struct mm_struct *mm, int *rss)
{
	int i;

	if (current->mm == mm)
		sync_mm_rss(mm);
	for (i = 0; i < NR_MM_COUNTERS; i++)
		if (rss[i])
			add_mm_counter(mm, i, rss[i]);
}

/*
 * This function is called to print an error when a bad pte
 * is found. For example, we might have a PFN-mapped pte in
 * a region that doesn't allow it.
 *
 * The calling function must still handle the error.
 */
static void print_bad_pte(struct vm_area_struct *vma, unsigned long addr,
			  pte_t pte, struct page *page)
{
	pgd_t *pgd = pgd_offset(vma->vm_mm, addr);
	pud_t *pud = pud_offset(pgd, addr);
	pmd_t *pmd = pmd_offset(pud, addr);
	struct address_space *mapping;
	pgoff_t index;
	static unsigned long resume;
	static unsigned long nr_shown;
	static unsigned long nr_unshown;

	/*
	 * Allow a burst of 60 reports, then keep quiet for that minute;
	 * or allow a steady drip of one report per second.
	 */
	if (nr_shown == 60) {
		if (time_before(jiffies, resume)) {
			nr_unshown++;
			return;
		}
		if (nr_unshown) {
			printk(KERN_ALERT
				"BUG: Bad page map: %lu messages suppressed\n",
				nr_unshown);
			nr_unshown = 0;
		}
		nr_shown = 0;
	}
	if (nr_shown++ == 0)
		resume = jiffies + 60 * HZ;

	mapping = vma->vm_file ? vma->vm_file->f_mapping : NULL;
	index = linear_page_index(vma, addr);

	printk(KERN_ALERT
		"BUG: Bad page map in process %s  pte:%08llx pmd:%08llx\n",
		current->comm,
		(long long)pte_val(pte), (long long)pmd_val(*pmd));
	if (page)
		dump_page(page, "bad pte");
	printk(KERN_ALERT
		"addr:%p vm_flags:%08lx anon_vma:%p mapping:%p index:%lx\n",
		(void *)addr, vma->vm_flags, vma->anon_vma, mapping, index);
	/*
	 * Choose text because data symbols depend on CONFIG_KALLSYMS_ALL=y
	 */
	pr_alert("file:%pD fault:%pf mmap:%pf readpage:%pf\n",
		 vma->vm_file,
		 vma->vm_ops ? vma->vm_ops->fault : NULL,
		 vma->vm_file ? vma->vm_file->f_op->mmap : NULL,
		 mapping ? mapping->a_ops->readpage : NULL);
	dump_stack();
	add_taint(TAINT_BAD_PAGE, LOCKDEP_NOW_UNRELIABLE);
}

/*
 * vm_normal_page -- This function gets the "struct page" associated with a pte.
 *
 * "Special" mappings do not wish to be associated with a "struct page" (either
 * it doesn't exist, or it exists but they don't want to touch it). In this
 * case, NULL is returned here. "Normal" mappings do have a struct page.
 *
 * There are 2 broad cases. Firstly, an architecture may define a pte_special()
 * pte bit, in which case this function is trivial. Secondly, an architecture
 * may not have a spare pte bit, which requires a more complicated scheme,
 * described below.
 *
 * A raw VM_PFNMAP mapping (ie. one that is not COWed) is always considered a
 * special mapping (even if there are underlying and valid "struct pages").
 * COWed pages of a VM_PFNMAP are always normal.
 *
 * The way we recognize COWed pages within VM_PFNMAP mappings is through the
 * rules set up by "remap_pfn_range()": the vma will have the VM_PFNMAP bit
 * set, and the vm_pgoff will point to the first PFN mapped: thus every special
 * mapping will always honor the rule
 *
 *	pfn_of_page == vma->vm_pgoff + ((addr - vma->vm_start) >> PAGE_SHIFT)
 *
 * And for normal mappings this is false.
 *
 * This restricts such mappings to be a linear translation from virtual address
 * to pfn. To get around this restriction, we allow arbitrary mappings so long
 * as the vma is not a COW mapping; in that case, we know that all ptes are
 * special (because none can have been COWed).
 *
 *
 * In order to support COW of arbitrary special mappings, we have VM_MIXEDMAP.
 *
 * VM_MIXEDMAP mappings can likewise contain memory with or without "struct
 * page" backing, however the difference is that _all_ pages with a struct
 * page (that is, those where pfn_valid is true) are refcounted and considered
 * normal pages by the VM. The disadvantage is that pages are refcounted
 * (which can be slower and simply not an option for some PFNMAP users). The
 * advantage is that we don't have to follow the strict linearity rule of
 * PFNMAP mappings in order to support COWable mappings.
 *
 */
#ifdef __HAVE_ARCH_PTE_SPECIAL
# define HAVE_PTE_SPECIAL 1
#else
# define HAVE_PTE_SPECIAL 0
#endif
struct page *vm_normal_page(struct vm_area_struct *vma, unsigned long addr,
				pte_t pte)
{
	unsigned long pfn = pte_pfn(pte);

	if (HAVE_PTE_SPECIAL) {
		if (likely(!pte_special(pte)))
			goto check_pfn;
		if (vma->vm_ops && vma->vm_ops->find_special_page)
			return vma->vm_ops->find_special_page(vma, addr);
		if (vma->vm_flags & (VM_PFNMAP | VM_MIXEDMAP))
			return NULL;
		if (!is_zero_pfn(pfn))
			print_bad_pte(vma, addr, pte, NULL);
		return NULL;
	}

	/* !HAVE_PTE_SPECIAL case follows: */

	if (unlikely(vma->vm_flags & (VM_PFNMAP|VM_MIXEDMAP))) {
		if (vma->vm_flags & VM_MIXEDMAP) {
			if (!pfn_valid(pfn))
				return NULL;
			goto out;
		} else {
			unsigned long off;
			off = (addr - vma->vm_start) >> PAGE_SHIFT;
			if (pfn == vma->vm_pgoff + off)
				return NULL;
			if (!is_cow_mapping(vma->vm_flags))
				return NULL;
		}
	}

	if (is_zero_pfn(pfn))
		return NULL;
check_pfn:
	if (unlikely(pfn > highest_memmap_pfn)) {
		print_bad_pte(vma, addr, pte, NULL);
		return NULL;
	}

	/*
	 * NOTE! We still have PageReserved() pages in the page tables.
	 * eg. VDSO mappings can cause them to exist.
	 */
out:
	return pfn_to_page(pfn);
}

/*
 * copy one vm_area from one task to the other. Assumes the page tables
 * already present in the new task to be cleared in the whole range
 * covered by this vma.
 */

static inline unsigned long
copy_one_pte(struct mm_struct *dst_mm, struct mm_struct *src_mm,
		pte_t *dst_pte, pte_t *src_pte, struct vm_area_struct *vma,
		unsigned long addr, int *rss)
{
	unsigned long vm_flags = vma->vm_flags;
	pte_t pte = *src_pte;
	struct page *page;

	/* pte contains position in swap or file, so copy. */
	if (unlikely(!pte_present(pte))) {
		swp_entry_t entry = pte_to_swp_entry(pte);

		if (likely(!non_swap_entry(entry))) {
			if (swap_duplicate(entry) < 0)
				return entry.val;

			/* make sure dst_mm is on swapoff's mmlist. */
			if (unlikely(list_empty(&dst_mm->mmlist))) {
				spin_lock(&mmlist_lock);
				if (list_empty(&dst_mm->mmlist))
					list_add(&dst_mm->mmlist,
							&src_mm->mmlist);
				spin_unlock(&mmlist_lock);
			}
			rss[MM_SWAPENTS]++;
		} else if (is_migration_entry(entry)) {
			page = migration_entry_to_page(entry);

			if (PageAnon(page))
				rss[MM_ANONPAGES]++;
			else
				rss[MM_FILEPAGES]++;

			if (is_write_migration_entry(entry) &&
					is_cow_mapping(vm_flags)) {
				/*
				 * COW mappings require pages in both
				 * parent and child to be set to read.
				 */
				make_migration_entry_read(&entry);
				pte = swp_entry_to_pte(entry);
				if (pte_swp_soft_dirty(*src_pte))
					pte = pte_swp_mksoft_dirty(pte);
				set_pte_at(src_mm, addr, src_pte, pte);
			}
		}
		goto out_set_pte;
	}

	/*
	 * If it's a COW mapping, write protect it both
	 * in the parent and the child
	 */
	if (is_cow_mapping(vm_flags)) {
		ptep_set_wrprotect(src_mm, addr, src_pte);
		pte = pte_wrprotect(pte);
	}

	/*
	 * If it's a shared mapping, mark it clean in
	 * the child
	 */
	if (vm_flags & VM_SHARED)
		pte = pte_mkclean(pte);
	pte = pte_mkold(pte);

	page = vm_normal_page(vma, addr, pte);
	if (page) {
		get_page(page);
		page_dup_rmap(page);
		if (PageAnon(page))
			rss[MM_ANONPAGES]++;
		else
			rss[MM_FILEPAGES]++;

		/* Should return NULL in vm_normal_page() */
		uksm_bugon_zeropage(pte);
	} else {
		uksm_map_zero_page(pte);
	}

out_set_pte:
	set_pte_at(dst_mm, addr, dst_pte, pte);
	return 0;
}

static int copy_pte_range(struct mm_struct *dst_mm, struct mm_struct *src_mm,
		   pmd_t *dst_pmd, pmd_t *src_pmd, struct vm_area_struct *vma,
		   unsigned long addr, unsigned long end)
{
	pte_t *orig_src_pte, *orig_dst_pte;
	pte_t *src_pte, *dst_pte;
	spinlock_t *src_ptl, *dst_ptl;
	int progress = 0;
	int rss[NR_MM_COUNTERS];
	swp_entry_t entry = (swp_entry_t){0};

again:
	init_rss_vec(rss);

	dst_pte = pte_alloc_map_lock(dst_mm, dst_pmd, addr, &dst_ptl);
	if (!dst_pte)
		return -ENOMEM;
	src_pte = pte_offset_map(src_pmd, addr);
	src_ptl = pte_lockptr(src_mm, src_pmd);
	spin_lock_nested(src_ptl, SINGLE_DEPTH_NESTING);
	orig_src_pte = src_pte;
	orig_dst_pte = dst_pte;
	arch_enter_lazy_mmu_mode();

	do {
		/*
		 * We are holding two locks at this point - either of them
		 * could generate latencies in another task on another CPU.
		 */
		if (progress >= 32) {
			progress = 0;
			if (need_resched() ||
			    spin_needbreak(src_ptl) || spin_needbreak(dst_ptl))
				break;
		}
		if (pte_none(*src_pte)) {
			progress++;
			continue;
		}
		entry.val = copy_one_pte(dst_mm, src_mm, dst_pte, src_pte,
							vma, addr, rss);
		if (entry.val)
			break;
		progress += 8;
	} while (dst_pte++, src_pte++, addr += PAGE_SIZE, addr != end);

	arch_leave_lazy_mmu_mode();
	spin_unlock(src_ptl);
	pte_unmap(orig_src_pte);
	add_mm_rss_vec(dst_mm, rss);
	pte_unmap_unlock(orig_dst_pte, dst_ptl);
	cond_resched();

	if (entry.val) {
		if (add_swap_count_continuation(entry, GFP_KERNEL) < 0)
			return -ENOMEM;
		progress = 0;
	}
	if (addr != end)
		goto again;
	return 0;
}

static inline int copy_pmd_range(struct mm_struct *dst_mm, struct mm_struct *src_mm,
		pud_t *dst_pud, pud_t *src_pud, struct vm_area_struct *vma,
		unsigned long addr, unsigned long end)
{
	pmd_t *src_pmd, *dst_pmd;
	unsigned long next;

	dst_pmd = pmd_alloc(dst_mm, dst_pud, addr);
	if (!dst_pmd)
		return -ENOMEM;
	src_pmd = pmd_offset(src_pud, addr);
	do {
		next = pmd_addr_end(addr, end);
		if (pmd_trans_huge(*src_pmd)) {
			int err;
			VM_BUG_ON(next-addr != HPAGE_PMD_SIZE);
			err = copy_huge_pmd(dst_mm, src_mm,
					    dst_pmd, src_pmd, addr, vma);
			if (err == -ENOMEM)
				return -ENOMEM;
			if (!err)
				continue;
			/* fall through */
		}
		if (pmd_none_or_clear_bad(src_pmd))
			continue;
		if (copy_pte_range(dst_mm, src_mm, dst_pmd, src_pmd,
						vma, addr, next))
			return -ENOMEM;
	} while (dst_pmd++, src_pmd++, addr = next, addr != end);
	return 0;
}

static inline int copy_pud_range(struct mm_struct *dst_mm, struct mm_struct *src_mm,
		pgd_t *dst_pgd, pgd_t *src_pgd, struct vm_area_struct *vma,
		unsigned long addr, unsigned long end)
{
	pud_t *src_pud, *dst_pud;
	unsigned long next;

	dst_pud = pud_alloc(dst_mm, dst_pgd, addr);
	if (!dst_pud)
		return -ENOMEM;
	src_pud = pud_offset(src_pgd, addr);
	do {
		next = pud_addr_end(addr, end);
		if (pud_none_or_clear_bad(src_pud))
			continue;
		if (copy_pmd_range(dst_mm, src_mm, dst_pud, src_pud,
						vma, addr, next))
			return -ENOMEM;
	} while (dst_pud++, src_pud++, addr = next, addr != end);
	return 0;
}

int copy_page_range(struct mm_struct *dst_mm, struct mm_struct *src_mm,
		struct vm_area_struct *vma)
{
	pgd_t *src_pgd, *dst_pgd;
	unsigned long next;
	unsigned long addr = vma->vm_start;
	unsigned long end = vma->vm_end;
	unsigned long mmun_start;	/* For mmu_notifiers */
	unsigned long mmun_end;		/* For mmu_notifiers */
	bool is_cow;
	int ret;

	/*
	 * Don't copy ptes where a page fault will fill them correctly.
	 * Fork becomes much lighter when there are big shared or private
	 * readonly mappings. The tradeoff is that copy_page_range is more
	 * efficient than faulting.
	 */
	if (!(vma->vm_flags & (VM_HUGETLB | VM_PFNMAP | VM_MIXEDMAP)) &&
			!vma->anon_vma)
		return 0;

	if (is_vm_hugetlb_page(vma))
		return copy_hugetlb_page_range(dst_mm, src_mm, vma);

	if (unlikely(vma->vm_flags & VM_PFNMAP)) {
		/*
		 * We do not free on error cases below as remove_vma
		 * gets called on error from higher level routine
		 */
		ret = track_pfn_copy(vma);
		if (ret)
			return ret;
	}

	/*
	 * We need to invalidate the secondary MMU mappings only when
	 * there could be a permission downgrade on the ptes of the
	 * parent mm. And a permission downgrade will only happen if
	 * is_cow_mapping() returns true.
	 */
	is_cow = is_cow_mapping(vma->vm_flags);
	mmun_start = addr;
	mmun_end   = end;
	if (is_cow)
		mmu_notifier_invalidate_range_start(src_mm, mmun_start,
						    mmun_end);

	ret = 0;
	dst_pgd = pgd_offset(dst_mm, addr);
	src_pgd = pgd_offset(src_mm, addr);
	do {
		next = pgd_addr_end(addr, end);
		if (pgd_none_or_clear_bad(src_pgd))
			continue;
		if (unlikely(copy_pud_range(dst_mm, src_mm, dst_pgd, src_pgd,
					    vma, addr, next))) {
			ret = -ENOMEM;
			break;
		}
	} while (dst_pgd++, src_pgd++, addr = next, addr != end);

	if (is_cow)
		mmu_notifier_invalidate_range_end(src_mm, mmun_start, mmun_end);
	return ret;
}

static unsigned long zap_pte_range(struct mmu_gather *tlb,
				struct vm_area_struct *vma, pmd_t *pmd,
				unsigned long addr, unsigned long end,
				struct zap_details *details)
{
	struct mm_struct *mm = tlb->mm;
	int force_flush = 0;
	int rss[NR_MM_COUNTERS];
	spinlock_t *ptl;
	pte_t *start_pte;
	pte_t *pte;
	swp_entry_t entry;

again:
	init_rss_vec(rss);
	start_pte = pte_offset_map_lock(mm, pmd, addr, &ptl);
	pte = start_pte;
	arch_enter_lazy_mmu_mode();
	do {
		pte_t ptent = *pte;
		if (pte_none(ptent)) {
			continue;
		}

		if (pte_present(ptent)) {
			struct page *page;

			page = vm_normal_page(vma, addr, ptent);
			if (unlikely(details) && page) {
				/*
				 * unmap_shared_mapping_pages() wants to
				 * invalidate cache without truncating:
				 * unmap shared but keep private pages.
				 */
				if (details->check_mapping &&
				    details->check_mapping != page->mapping)
					continue;
			}
			ptent = ptep_get_and_clear_full(mm, addr, pte,
							tlb->fullmm);
			tlb_remove_tlb_entry(tlb, pte, addr);
			if (unlikely(!page)) {
				uksm_unmap_zero_page(ptent);
				continue;
			}
			if (PageAnon(page))
				rss[MM_ANONPAGES]--;
			else {
				if (pte_dirty(ptent)) {
					force_flush = 1;
					set_page_dirty(page);
				}
				if (pte_young(ptent) &&
				    likely(!(vma->vm_flags & VM_SEQ_READ)))
					mark_page_accessed(page);
				rss[MM_FILEPAGES]--;
			}
			page_remove_rmap(page);
			if (unlikely(page_mapcount(page) < 0))
				print_bad_pte(vma, addr, ptent, page);
			if (unlikely(!__tlb_remove_page(tlb, page))) {
				force_flush = 1;
				addr += PAGE_SIZE;
				break;
			}
			continue;
		}
		/* If details->check_mapping, we leave swap entries. */
		if (unlikely(details))
			continue;

		entry = pte_to_swp_entry(ptent);
		if (!non_swap_entry(entry))
			rss[MM_SWAPENTS]--;
		else if (is_migration_entry(entry)) {
			struct page *page;

			page = migration_entry_to_page(entry);

			if (PageAnon(page))
				rss[MM_ANONPAGES]--;
			else
				rss[MM_FILEPAGES]--;
		}
		if (unlikely(!free_swap_and_cache(entry)))
			print_bad_pte(vma, addr, ptent, NULL);
		pte_clear_not_present_full(mm, addr, pte, tlb->fullmm);
	} while (pte++, addr += PAGE_SIZE, addr != end);

	add_mm_rss_vec(mm, rss);
	arch_leave_lazy_mmu_mode();

	/* Do the actual TLB flush before dropping ptl */
	if (force_flush)
		tlb_flush_mmu_tlbonly(tlb);
	pte_unmap_unlock(start_pte, ptl);

	/*
	 * If we forced a TLB flush (either due to running out of
	 * batch buffers or because we needed to flush dirty TLB
	 * entries before releasing the ptl), free the batched
	 * memory too. Restart if we didn't do everything.
	 */
	if (force_flush) {
		force_flush = 0;
		tlb_flush_mmu_free(tlb);

		if (addr != end)
			goto again;
	}

	return addr;
}

static inline unsigned long zap_pmd_range(struct mmu_gather *tlb,
				struct vm_area_struct *vma, pud_t *pud,
				unsigned long addr, unsigned long end,
				struct zap_details *details)
{
	pmd_t *pmd;
	unsigned long next;

	pmd = pmd_offset(pud, addr);
	do {
		next = pmd_addr_end(addr, end);
		if (pmd_trans_huge(*pmd)) {
			if (next - addr != HPAGE_PMD_SIZE) {
#ifdef CONFIG_DEBUG_VM
				if (!rwsem_is_locked(&tlb->mm->mmap_sem)) {
					pr_err("%s: mmap_sem is unlocked! addr=0x%lx end=0x%lx vma->vm_start=0x%lx vma->vm_end=0x%lx\n",
						__func__, addr, end,
						vma->vm_start,
						vma->vm_end);
					BUG();
				}
#endif
				split_huge_page_pmd(vma, addr, pmd);
			} else if (zap_huge_pmd(tlb, vma, pmd, addr))
				goto next;
			/* fall through */
		}
		/*
		 * Here there can be other concurrent MADV_DONTNEED or
		 * trans huge page faults running, and if the pmd is
		 * none or trans huge it can change under us. This is
		 * because MADV_DONTNEED holds the mmap_sem in read
		 * mode.
		 */
		if (pmd_none_or_trans_huge_or_clear_bad(pmd))
			goto next;
		next = zap_pte_range(tlb, vma, pmd, addr, next, details);
next:
		cond_resched();
	} while (pmd++, addr = next, addr != end);

	return addr;
}

static inline unsigned long zap_pud_range(struct mmu_gather *tlb,
				struct vm_area_struct *vma, pgd_t *pgd,
				unsigned long addr, unsigned long end,
				struct zap_details *details)
{
	pud_t *pud;
	unsigned long next;

	pud = pud_offset(pgd, addr);
	do {
		next = pud_addr_end(addr, end);
		if (pud_none_or_clear_bad(pud))
			continue;
		next = zap_pmd_range(tlb, vma, pud, addr, next, details);
	} while (pud++, addr = next, addr != end);

	return addr;
}

static void unmap_page_range(struct mmu_gather *tlb,
			     struct vm_area_struct *vma,
			     unsigned long addr, unsigned long end,
			     struct zap_details *details)
{
	pgd_t *pgd;
	unsigned long next;

	if (details && !details->check_mapping)
		details = NULL;

	BUG_ON(addr >= end);
	tlb_start_vma(tlb, vma);
	pgd = pgd_offset(vma->vm_mm, addr);
	do {
		next = pgd_addr_end(addr, end);
		if (pgd_none_or_clear_bad(pgd))
			continue;
		next = zap_pud_range(tlb, vma, pgd, addr, next, details);
	} while (pgd++, addr = next, addr != end);
	tlb_end_vma(tlb, vma);
}


static void unmap_single_vma(struct mmu_gather *tlb,
		struct vm_area_struct *vma, unsigned long start_addr,
		unsigned long end_addr,
		struct zap_details *details)
{
	unsigned long start = max(vma->vm_start, start_addr);
	unsigned long end;

	if (start >= vma->vm_end)
		return;
	end = min(vma->vm_end, end_addr);
	if (end <= vma->vm_start)
		return;

	if (vma->vm_file)
		uprobe_munmap(vma, start, end);

	if (unlikely(vma->vm_flags & VM_PFNMAP))
		untrack_pfn(vma, 0, 0);

	if (start != end) {
		if (unlikely(is_vm_hugetlb_page(vma))) {
			/*
			 * It is undesirable to test vma->vm_file as it
			 * should be non-null for valid hugetlb area.
			 * However, vm_file will be NULL in the error
			 * cleanup path of mmap_region. When
			 * hugetlbfs ->mmap method fails,
			 * mmap_region() nullifies vma->vm_file
			 * before calling this function to clean up.
			 * Since no pte has actually been setup, it is
			 * safe to do nothing in this case.
			 */
			if (vma->vm_file) {
				i_mmap_lock_write(vma->vm_file->f_mapping);
				__unmap_hugepage_range_final(tlb, vma, start, end, NULL);
				i_mmap_unlock_write(vma->vm_file->f_mapping);
			}
		} else
			unmap_page_range(tlb, vma, start, end, details);
	}
}

/**
 * unmap_vmas - unmap a range of memory covered by a list of vma's
 * @tlb: address of the caller's struct mmu_gather
 * @vma: the starting vma
 * @start_addr: virtual address at which to start unmapping
 * @end_addr: virtual address at which to end unmapping
 *
 * Unmap all pages in the vma list.
 *
 * Only addresses between `start' and `end' will be unmapped.
 *
 * The VMA list must be sorted in ascending virtual address order.
 *
 * unmap_vmas() assumes that the caller will flush the whole unmapped address
 * range after unmap_vmas() returns.  So the only responsibility here is to
 * ensure that any thus-far unmapped pages are flushed before unmap_vmas()
 * drops the lock and schedules.
 */
void unmap_vmas(struct mmu_gather *tlb,
		struct vm_area_struct *vma, unsigned long start_addr,
		unsigned long end_addr)
{
	struct mm_struct *mm = vma->vm_mm;

	mmu_notifier_invalidate_range_start(mm, start_addr, end_addr);
	for ( ; vma && vma->vm_start < end_addr; vma = vma->vm_next)
		unmap_single_vma(tlb, vma, start_addr, end_addr, NULL);
	mmu_notifier_invalidate_range_end(mm, start_addr, end_addr);
}

/**
 * zap_page_range - remove user pages in a given range
 * @vma: vm_area_struct holding the applicable pages
 * @start: starting address of pages to zap
 * @size: number of bytes to zap
 * @details: details of shared cache invalidation
 *
 * Caller must protect the VMA list
 */
void zap_page_range(struct vm_area_struct *vma, unsigned long start,
		unsigned long size, struct zap_details *details)
{
	struct mm_struct *mm = vma->vm_mm;
	struct mmu_gather tlb;
	unsigned long end = start + size;

	lru_add_drain();
	tlb_gather_mmu(&tlb, mm, start, end);
	update_hiwater_rss(mm);
	mmu_notifier_invalidate_range_start(mm, start, end);
	for ( ; vma && vma->vm_start < end; vma = vma->vm_next)
		unmap_single_vma(&tlb, vma, start, end, details);
	mmu_notifier_invalidate_range_end(mm, start, end);
	tlb_finish_mmu(&tlb, start, end);
}

/**
 * zap_page_range_single - remove user pages in a given range
 * @vma: vm_area_struct holding the applicable pages
 * @address: starting address of pages to zap
 * @size: number of bytes to zap
 * @details: details of shared cache invalidation
 *
 * The range must fit into one VMA.
 */
static void zap_page_range_single(struct vm_area_struct *vma, unsigned long address,
		unsigned long size, struct zap_details *details)
{
	struct mm_struct *mm = vma->vm_mm;
	struct mmu_gather tlb;
	unsigned long end = address + size;

	lru_add_drain();
	tlb_gather_mmu(&tlb, mm, address, end);
	update_hiwater_rss(mm);
	mmu_notifier_invalidate_range_start(mm, address, end);
	unmap_single_vma(&tlb, vma, address, end, details);
	mmu_notifier_invalidate_range_end(mm, address, end);
	tlb_finish_mmu(&tlb, address, end);
}

/**
 * zap_vma_ptes - remove ptes mapping the vma
 * @vma: vm_area_struct holding ptes to be zapped
 * @address: starting address of pages to zap
 * @size: number of bytes to zap
 *
 * This function only unmaps ptes assigned to VM_PFNMAP vmas.
 *
 * The entire address range must be fully contained within the vma.
 *
 * Returns 0 if successful.
 */
int zap_vma_ptes(struct vm_area_struct *vma, unsigned long address,
		unsigned long size)
{
	if (address < vma->vm_start || address + size > vma->vm_end ||
	    		!(vma->vm_flags & VM_PFNMAP))
		return -1;
	zap_page_range_single(vma, address, size, NULL);
	return 0;
}
EXPORT_SYMBOL_GPL(zap_vma_ptes);

pte_t *__get_locked_pte(struct mm_struct *mm, unsigned long addr,
			spinlock_t **ptl)
{
	pgd_t * pgd = pgd_offset(mm, addr);
	pud_t * pud = pud_alloc(mm, pgd, addr);
	if (pud) {
		pmd_t * pmd = pmd_alloc(mm, pud, addr);
		if (pmd) {
			VM_BUG_ON(pmd_trans_huge(*pmd));
			return pte_alloc_map_lock(mm, pmd, addr, ptl);
		}
	}
	return NULL;
}

/*
 * This is the old fallback for page remapping.
 *
 * For historical reasons, it only allows reserved pages. Only
 * old drivers should use this, and they needed to mark their
 * pages reserved for the old functions anyway.
 */
static int insert_page(struct vm_area_struct *vma, unsigned long addr,
			struct page *page, pgprot_t prot)
{
	struct mm_struct *mm = vma->vm_mm;
	int retval;
	pte_t *pte;
	spinlock_t *ptl;

	retval = -EINVAL;
	if (PageAnon(page))
		goto out;
	retval = -ENOMEM;
	flush_dcache_page(page);
	pte = get_locked_pte(mm, addr, &ptl);
	if (!pte)
		goto out;
	retval = -EBUSY;
	if (!pte_none(*pte))
		goto out_unlock;

	/* Ok, finally just insert the thing.. */
	get_page(page);
	inc_mm_counter_fast(mm, MM_FILEPAGES);
	page_add_file_rmap(page);
	set_pte_at(mm, addr, pte, mk_pte(page, prot));

	retval = 0;
	pte_unmap_unlock(pte, ptl);
	return retval;
out_unlock:
	pte_unmap_unlock(pte, ptl);
out:
	return retval;
}

/**
 * vm_insert_page - insert single page into user vma
 * @vma: user vma to map to
 * @addr: target user address of this page
 * @page: source kernel page
 *
 * This allows drivers to insert individual pages they've allocated
 * into a user vma.
 *
 * The page has to be a nice clean _individual_ kernel allocation.
 * If you allocate a compound page, you need to have marked it as
 * such (__GFP_COMP), or manually just split the page up yourself
 * (see split_page()).
 *
 * NOTE! Traditionally this was done with "remap_pfn_range()" which
 * took an arbitrary page protection parameter. This doesn't allow
 * that. Your vma protection will have to be set up correctly, which
 * means that if you want a shared writable mapping, you'd better
 * ask for a shared writable mapping!
 *
 * The page does not need to be reserved.
 *
 * Usually this function is called from f_op->mmap() handler
 * under mm->mmap_sem write-lock, so it can change vma->vm_flags.
 * Caller must set VM_MIXEDMAP on vma if it wants to call this
 * function from other places, for example from page-fault handler.
 */
int vm_insert_page(struct vm_area_struct *vma, unsigned long addr,
			struct page *page)
{
	if (addr < vma->vm_start || addr >= vma->vm_end)
		return -EFAULT;
	if (!page_count(page))
		return -EINVAL;
	if (!(vma->vm_flags & VM_MIXEDMAP)) {
		BUG_ON(down_read_trylock(&vma->vm_mm->mmap_sem));
		BUG_ON(vma->vm_flags & VM_PFNMAP);
		vma->vm_flags |= VM_MIXEDMAP;
	}
	return insert_page(vma, addr, page, vma->vm_page_prot);
}
EXPORT_SYMBOL(vm_insert_page);

static int insert_pfn(struct vm_area_struct *vma, unsigned long addr,
			unsigned long pfn, pgprot_t prot)
{
	struct mm_struct *mm = vma->vm_mm;
	int retval;
	pte_t *pte, entry;
	spinlock_t *ptl;

	retval = -ENOMEM;
	pte = get_locked_pte(mm, addr, &ptl);
	if (!pte)
		goto out;
	retval = -EBUSY;
	if (!pte_none(*pte))
		goto out_unlock;

	/* Ok, finally just insert the thing.. */
	entry = pte_mkspecial(pfn_pte(pfn, prot));
	set_pte_at(mm, addr, pte, entry);
	update_mmu_cache(vma, addr, pte); /* XXX: why not for insert_page? */

	retval = 0;
out_unlock:
	pte_unmap_unlock(pte, ptl);
out:
	return retval;
}

/**
 * vm_insert_pfn - insert single pfn into user vma
 * @vma: user vma to map to
 * @addr: target user address of this page
 * @pfn: source kernel pfn
 *
 * Similar to vm_insert_page, this allows drivers to insert individual pages
 * they've allocated into a user vma. Same comments apply.
 *
 * This function should only be called from a vm_ops->fault handler, and
 * in that case the handler should return NULL.
 *
 * vma cannot be a COW mapping.
 *
 * As this is called only for pages that do not currently exist, we
 * do not need to flush old virtual caches or the TLB.
 */
int vm_insert_pfn(struct vm_area_struct *vma, unsigned long addr,
			unsigned long pfn)
{
	int ret;
	pgprot_t pgprot = vma->vm_page_prot;
	/*
	 * Technically, architectures with pte_special can avoid all these
	 * restrictions (same for remap_pfn_range).  However we would like
	 * consistency in testing and feature parity among all, so we should
	 * try to keep these invariants in place for everybody.
	 */
	BUG_ON(!(vma->vm_flags & (VM_PFNMAP|VM_MIXEDMAP)));
	BUG_ON((vma->vm_flags & (VM_PFNMAP|VM_MIXEDMAP)) ==
						(VM_PFNMAP|VM_MIXEDMAP));
	BUG_ON((vma->vm_flags & VM_PFNMAP) && is_cow_mapping(vma->vm_flags));
	BUG_ON((vma->vm_flags & VM_MIXEDMAP) && pfn_valid(pfn));

	if (addr < vma->vm_start || addr >= vma->vm_end)
		return -EFAULT;
	if (track_pfn_insert(vma, &pgprot, pfn))
		return -EINVAL;

	ret = insert_pfn(vma, addr, pfn, pgprot);

	return ret;
}
EXPORT_SYMBOL(vm_insert_pfn);

int vm_insert_mixed(struct vm_area_struct *vma, unsigned long addr,
			unsigned long pfn)
{
	BUG_ON(!(vma->vm_flags & VM_MIXEDMAP));

	if (addr < vma->vm_start || addr >= vma->vm_end)
		return -EFAULT;

	/*
	 * If we don't have pte special, then we have to use the pfn_valid()
	 * based VM_MIXEDMAP scheme (see vm_normal_page), and thus we *must*
	 * refcount the page if pfn_valid is true (hence insert_page rather
	 * than insert_pfn).  If a zero_pfn were inserted into a VM_MIXEDMAP
	 * without pte special, it would there be refcounted as a normal page.
	 */
	if (!HAVE_PTE_SPECIAL && pfn_valid(pfn)) {
		struct page *page;

		page = pfn_to_page(pfn);
		return insert_page(vma, addr, page, vma->vm_page_prot);
	}
	return insert_pfn(vma, addr, pfn, vma->vm_page_prot);
}
EXPORT_SYMBOL(vm_insert_mixed);

/*
 * maps a range of physical memory into the requested pages. the old
 * mappings are removed. any references to nonexistent pages results
 * in null mappings (currently treated as "copy-on-access")
 */
static int remap_pte_range(struct mm_struct *mm, pmd_t *pmd,
			unsigned long addr, unsigned long end,
			unsigned long pfn, pgprot_t prot)
{
	pte_t *pte;
	spinlock_t *ptl;

	pte = pte_alloc_map_lock(mm, pmd, addr, &ptl);
	if (!pte)
		return -ENOMEM;
	arch_enter_lazy_mmu_mode();
	do {
		BUG_ON(!pte_none(*pte));
		set_pte_at(mm, addr, pte, pte_mkspecial(pfn_pte(pfn, prot)));
		pfn++;
	} while (pte++, addr += PAGE_SIZE, addr != end);
	arch_leave_lazy_mmu_mode();
	pte_unmap_unlock(pte - 1, ptl);
	return 0;
}

static inline int remap_pmd_range(struct mm_struct *mm, pud_t *pud,
			unsigned long addr, unsigned long end,
			unsigned long pfn, pgprot_t prot)
{
	pmd_t *pmd;
	unsigned long next;

	pfn -= addr >> PAGE_SHIFT;
	pmd = pmd_alloc(mm, pud, addr);
	if (!pmd)
		return -ENOMEM;
	VM_BUG_ON(pmd_trans_huge(*pmd));
	do {
		next = pmd_addr_end(addr, end);
		if (remap_pte_range(mm, pmd, addr, next,
				pfn + (addr >> PAGE_SHIFT), prot))
			return -ENOMEM;
	} while (pmd++, addr = next, addr != end);
	return 0;
}

static inline int remap_pud_range(struct mm_struct *mm, pgd_t *pgd,
			unsigned long addr, unsigned long end,
			unsigned long pfn, pgprot_t prot)
{
	pud_t *pud;
	unsigned long next;

	pfn -= addr >> PAGE_SHIFT;
	pud = pud_alloc(mm, pgd, addr);
	if (!pud)
		return -ENOMEM;
	do {
		next = pud_addr_end(addr, end);
		if (remap_pmd_range(mm, pud, addr, next,
				pfn + (addr >> PAGE_SHIFT), prot))
			return -ENOMEM;
	} while (pud++, addr = next, addr != end);
	return 0;
}

/**
 * remap_pfn_range - remap kernel memory to userspace
 * @vma: user vma to map to
 * @addr: target user address to start at
 * @pfn: physical address of kernel memory
 * @size: size of map area
 * @prot: page protection flags for this mapping
 *
 *  Note: this is only safe if the mm semaphore is held when called.
 */
int remap_pfn_range(struct vm_area_struct *vma, unsigned long addr,
		    unsigned long pfn, unsigned long size, pgprot_t prot)
{
	pgd_t *pgd;
	unsigned long next;
	unsigned long end = addr + PAGE_ALIGN(size);
	struct mm_struct *mm = vma->vm_mm;
	int err;

	/*
	 * Physically remapped pages are special. Tell the
	 * rest of the world about it:
	 *   VM_IO tells people not to look at these pages
	 *	(accesses can have side effects).
	 *   VM_PFNMAP tells the core MM that the base pages are just
	 *	raw PFN mappings, and do not have a "struct page" associated
	 *	with them.
	 *   VM_DONTEXPAND
	 *      Disable vma merging and expanding with mremap().
	 *   VM_DONTDUMP
	 *      Omit vma from core dump, even when VM_IO turned off.
	 *
	 * There's a horrible special case to handle copy-on-write
	 * behaviour that some programs depend on. We mark the "original"
	 * un-COW'ed pages by matching them up with "vma->vm_pgoff".
	 * See vm_normal_page() for details.
	 */
	if (is_cow_mapping(vma->vm_flags)) {
		if (addr != vma->vm_start || end != vma->vm_end)
			return -EINVAL;
		vma->vm_pgoff = pfn;
	}

	err = track_pfn_remap(vma, &prot, pfn, addr, PAGE_ALIGN(size));
	if (err)
		return -EINVAL;

	vma->vm_flags |= VM_IO | VM_PFNMAP | VM_DONTEXPAND | VM_DONTDUMP;

	BUG_ON(addr >= end);
	pfn -= addr >> PAGE_SHIFT;
	pgd = pgd_offset(mm, addr);
	flush_cache_range(vma, addr, end);
	do {
		next = pgd_addr_end(addr, end);
		err = remap_pud_range(mm, pgd, addr, next,
				pfn + (addr >> PAGE_SHIFT), prot);
		if (err)
			break;
	} while (pgd++, addr = next, addr != end);

	if (err)
		untrack_pfn(vma, pfn, PAGE_ALIGN(size));

	return err;
}
EXPORT_SYMBOL(remap_pfn_range);

/**
 * vm_iomap_memory - remap memory to userspace
 * @vma: user vma to map to
 * @start: start of area
 * @len: size of area
 *
 * This is a simplified io_remap_pfn_range() for common driver use. The
 * driver just needs to give us the physical memory range to be mapped,
 * we'll figure out the rest from the vma information.
 *
 * NOTE! Some drivers might want to tweak vma->vm_page_prot first to get
 * whatever write-combining details or similar.
 */
int vm_iomap_memory(struct vm_area_struct *vma, phys_addr_t start, unsigned long len)
{
	unsigned long vm_len, pfn, pages;

	/* Check that the physical memory area passed in looks valid */
	if (start + len < start)
		return -EINVAL;
	/*
	 * You *really* shouldn't map things that aren't page-aligned,
	 * but we've historically allowed it because IO memory might
	 * just have smaller alignment.
	 */
	len += start & ~PAGE_MASK;
	pfn = start >> PAGE_SHIFT;
	pages = (len + ~PAGE_MASK) >> PAGE_SHIFT;
	if (pfn + pages < pfn)
		return -EINVAL;

	/* We start the mapping 'vm_pgoff' pages into the area */
	if (vma->vm_pgoff > pages)
		return -EINVAL;
	pfn += vma->vm_pgoff;
	pages -= vma->vm_pgoff;

	/* Can we fit all of the mapping? */
	vm_len = vma->vm_end - vma->vm_start;
	if (vm_len >> PAGE_SHIFT > pages)
		return -EINVAL;

	/* Ok, let it rip */
	return io_remap_pfn_range(vma, vma->vm_start, pfn, vm_len, vma->vm_page_prot);
}
EXPORT_SYMBOL(vm_iomap_memory);

static int apply_to_pte_range(struct mm_struct *mm, pmd_t *pmd,
				     unsigned long addr, unsigned long end,
				     pte_fn_t fn, void *data)
{
	pte_t *pte;
	int err;
	pgtable_t token;
	spinlock_t *uninitialized_var(ptl);

	pte = (mm == &init_mm) ?
		pte_alloc_kernel(pmd, addr) :
		pte_alloc_map_lock(mm, pmd, addr, &ptl);
	if (!pte)
		return -ENOMEM;

	BUG_ON(pmd_huge(*pmd));

	arch_enter_lazy_mmu_mode();

	token = pmd_pgtable(*pmd);

	do {
		err = fn(pte++, token, addr, data);
		if (err)
			break;
	} while (addr += PAGE_SIZE, addr != end);

	arch_leave_lazy_mmu_mode();

	if (mm != &init_mm)
		pte_unmap_unlock(pte-1, ptl);
	return err;
}

static int apply_to_pmd_range(struct mm_struct *mm, pud_t *pud,
				     unsigned long addr, unsigned long end,
				     pte_fn_t fn, void *data)
{
	pmd_t *pmd;
	unsigned long next;
	int err;

	BUG_ON(pud_huge(*pud));

	pmd = pmd_alloc(mm, pud, addr);
	if (!pmd)
		return -ENOMEM;
	do {
		next = pmd_addr_end(addr, end);
		err = apply_to_pte_range(mm, pmd, addr, next, fn, data);
		if (err)
			break;
	} while (pmd++, addr = next, addr != end);
	return err;
}

static int apply_to_pud_range(struct mm_struct *mm, pgd_t *pgd,
				     unsigned long addr, unsigned long end,
				     pte_fn_t fn, void *data)
{
	pud_t *pud;
	unsigned long next;
	int err;

	pud = pud_alloc(mm, pgd, addr);
	if (!pud)
		return -ENOMEM;
	do {
		next = pud_addr_end(addr, end);
		err = apply_to_pmd_range(mm, pud, addr, next, fn, data);
		if (err)
			break;
	} while (pud++, addr = next, addr != end);
	return err;
}

/*
 * Scan a region of virtual memory, filling in page tables as necessary
 * and calling a provided function on each leaf page table.
 */
int apply_to_page_range(struct mm_struct *mm, unsigned long addr,
			unsigned long size, pte_fn_t fn, void *data)
{
	pgd_t *pgd;
	unsigned long next;
	unsigned long end = addr + size;
	int err;

	BUG_ON(addr >= end);
	pgd = pgd_offset(mm, addr);
	do {
		next = pgd_addr_end(addr, end);
		err = apply_to_pud_range(mm, pgd, addr, next, fn, data);
		if (err)
			break;
	} while (pgd++, addr = next, addr != end);

	return err;
}
EXPORT_SYMBOL_GPL(apply_to_page_range);

/*
 * handle_pte_fault chooses page fault handler according to an entry which was
 * read non-atomically.  Before making any commitment, on those architectures
 * or configurations (e.g. i386 with PAE) which might give a mix of unmatched
 * parts, do_swap_page must check under lock before unmapping the pte and
 * proceeding (but do_wp_page is only called after already making such a check;
 * and do_anonymous_page can safely check later on).
 */
static inline int pte_unmap_same(struct mm_struct *mm, pmd_t *pmd,
				pte_t *page_table, pte_t orig_pte)
{
	int same = 1;
#if defined(CONFIG_SMP) || defined(CONFIG_PREEMPT)
	if (sizeof(pte_t) > sizeof(unsigned long)) {
		spinlock_t *ptl = pte_lockptr(mm, pmd);
		spin_lock(ptl);
		same = pte_same(*page_table, orig_pte);
		spin_unlock(ptl);
	}
#endif
	pte_unmap(page_table);
	return same;
}

static inline void cow_user_page(struct page *dst, struct page *src, unsigned long va, struct vm_area_struct *vma)
{
	debug_dma_assert_idle(src);

	/*
	 * If the source page was a PFN mapping, we don't have
	 * a "struct page" for it. We do a best-effort copy by
	 * just copying from the original user address. If that
	 * fails, we just zero-fill it. Live with it.
	 */
	if (unlikely(!src)) {
		void *kaddr = kmap_atomic(dst);
		void __user *uaddr = (void __user *)(va & PAGE_MASK);

		/*
		 * This really shouldn't fail, because the page is there
		 * in the page tables. But it might just be unreadable,
		 * in which case we just give up and fill the result with
		 * zeroes.
		 */
		if (__copy_from_user_inatomic(kaddr, uaddr, PAGE_SIZE))
			clear_page(kaddr);
		kunmap_atomic(kaddr);
		flush_dcache_page(dst);
	} else {
		copy_user_highpage(dst, src, va, vma);
		uksm_cow_page(vma, src);
	}
}

/*
 * Notify the address space that the page is about to become writable so that
 * it can prohibit this or wait for the page to get into an appropriate state.
 *
 * We do this without the lock held, so that it can sleep if it needs to.
 */
static int do_page_mkwrite(struct vm_area_struct *vma, struct page *page,
	       unsigned long address)
{
	struct vm_fault vmf;
	int ret;

	vmf.virtual_address = (void __user *)(address & PAGE_MASK);
	vmf.pgoff = page->index;
	vmf.flags = FAULT_FLAG_WRITE|FAULT_FLAG_MKWRITE;
	vmf.page = page;
	vmf.cow_page = NULL;

	ret = vma->vm_ops->page_mkwrite(vma, &vmf);
	if (unlikely(ret & (VM_FAULT_ERROR | VM_FAULT_NOPAGE)))
		return ret;
	if (unlikely(!(ret & VM_FAULT_LOCKED))) {
		lock_page(page);
		if (!page->mapping) {
			unlock_page(page);
			return 0; /* retry */
		}
		ret |= VM_FAULT_LOCKED;
	} else
		VM_BUG_ON_PAGE(!PageLocked(page), page);
	return ret;
}

/*
 * Handle write page faults for pages that can be reused in the current vma
 *
 * This can happen either due to the mapping being with the VM_SHARED flag,
 * or due to us being the last reference standing to the page. In either
 * case, all we need to do here is to mark the page as writable and update
 * any related book-keeping.
 */
static inline int wp_page_reuse(struct mm_struct *mm,
			struct vm_area_struct *vma, unsigned long address,
			pte_t *page_table, spinlock_t *ptl, pte_t orig_pte,
			struct page *page, int page_mkwrite,
			int dirty_shared)
	__releases(ptl)
{
	pte_t entry;
	/*
	 * Clear the pages cpupid information as the existing
	 * information potentially belongs to a now completely
	 * unrelated process.
	 */
	if (page)
		page_cpupid_xchg_last(page, (1 << LAST_CPUPID_SHIFT) - 1);

	flush_cache_page(vma, address, pte_pfn(orig_pte));
	entry = pte_mkyoung(orig_pte);
	entry = maybe_mkwrite(pte_mkdirty(entry), vma);
	if (ptep_set_access_flags(vma, address, page_table, entry, 1))
		update_mmu_cache(vma, address, page_table);
	pte_unmap_unlock(page_table, ptl);

	if (dirty_shared) {
		struct address_space *mapping;
		int dirtied;

		if (!page_mkwrite)
			lock_page(page);

		dirtied = set_page_dirty(page);
		VM_BUG_ON_PAGE(PageAnon(page), page);
		mapping = page->mapping;
		unlock_page(page);
		page_cache_release(page);

		if ((dirtied || page_mkwrite) && mapping) {
			/*
			 * Some device drivers do not set page.mapping
			 * but still dirty their pages
			 */
			balance_dirty_pages_ratelimited(mapping);
		}

		if (!page_mkwrite)
			file_update_time(vma->vm_file);
	}

	return VM_FAULT_WRITE;
}

/*
 * Handle the case of a page which we actually need to copy to a new page.
 *
 * Called with mmap_sem locked and the old page referenced, but
 * without the ptl held.
 *
 * High level logic flow:
 *
 * - Allocate a page, copy the content of the old page to the new one.
 * - Handle book keeping and accounting - cgroups, mmu-notifiers, etc.
 * - Take the PTL. If the pte changed, bail out and release the allocated page
 * - If the pte is still the way we remember it, update the page table and all
 *   relevant references. This includes dropping the reference the page-table
 *   held to the old page, as well as updating the rmap.
 * - In any case, unlock the PTL and drop the reference we took to the old page.
 */
static int wp_page_copy(struct mm_struct *mm, struct vm_area_struct *vma,
			unsigned long address, pte_t *page_table, pmd_t *pmd,
			pte_t orig_pte, struct page *old_page)
{
	struct page *new_page = NULL;
	spinlock_t *ptl = NULL;
	pte_t entry;
	int page_copied = 0;
	const unsigned long mmun_start = address & PAGE_MASK;	/* For mmu_notifiers */
	const unsigned long mmun_end = mmun_start + PAGE_SIZE;	/* For mmu_notifiers */
	struct mem_cgroup *memcg;

	if (unlikely(anon_vma_prepare(vma)))
		goto oom;

	if (is_zero_pfn(pte_pfn(orig_pte))) {
		new_page = alloc_zeroed_user_highpage_movable(vma, address);
		if (!new_page)
			goto oom;
		uksm_cow_pte(vma, orig_pte);
	} else {
		new_page = alloc_page_vma(GFP_HIGHUSER_MOVABLE, vma, address);
		if (!new_page)
			goto oom;
		cow_user_page(new_page, old_page, address, vma);
	}
	__SetPageUptodate(new_page);

	if (mem_cgroup_try_charge(new_page, mm, GFP_KERNEL, &memcg))
		goto oom_free_new;

	mmu_notifier_invalidate_range_start(mm, mmun_start, mmun_end);

	/*
	 * Re-check the pte - we dropped the lock
	 */
	page_table = pte_offset_map_lock(mm, pmd, address, &ptl);
	if (likely(pte_same(*page_table, orig_pte))) {
		if (old_page) {
			if (!PageAnon(old_page)) {
				dec_mm_counter_fast(mm, MM_FILEPAGES);
				inc_mm_counter_fast(mm, MM_ANONPAGES);
			}
<<<<<<< HEAD
		} else {
=======
			uksm_bugon_zeropage(orig_pte);
		} else {
			uksm_unmap_zero_page(orig_pte);
>>>>>>> 1a1335aa
			inc_mm_counter_fast(mm, MM_ANONPAGES);
		}
		flush_cache_page(vma, address, pte_pfn(orig_pte));
		entry = mk_pte(new_page, vma->vm_page_prot);
		entry = maybe_mkwrite(pte_mkdirty(entry), vma);
		/*
		 * Clear the pte entry and flush it first, before updating the
		 * pte with the new entry. This will avoid a race condition
		 * seen in the presence of one thread doing SMC and another
		 * thread doing COW.
		 */
		ptep_clear_flush_notify(vma, address, page_table);
		page_add_new_anon_rmap(new_page, vma, address);
		mem_cgroup_commit_charge(new_page, memcg, false);
		lru_cache_add_active_or_unevictable(new_page, vma);
		/*
		 * We call the notify macro here because, when using secondary
		 * mmu page tables (such as kvm shadow page tables), we want the
		 * new page to be mapped directly into the secondary page table.
		 */
		set_pte_at_notify(mm, address, page_table, entry);
		update_mmu_cache(vma, address, page_table);
		if (old_page) {
			/*
			 * Only after switching the pte to the new page may
			 * we remove the mapcount here. Otherwise another
			 * process may come and find the rmap count decremented
			 * before the pte is switched to the new page, and
			 * "reuse" the old page writing into it while our pte
			 * here still points into it and can be read by other
			 * threads.
			 *
			 * The critical issue is to order this
			 * page_remove_rmap with the ptp_clear_flush above.
			 * Those stores are ordered by (if nothing else,)
			 * the barrier present in the atomic_add_negative
			 * in page_remove_rmap.
			 *
			 * Then the TLB flush in ptep_clear_flush ensures that
			 * no process can access the old page before the
			 * decremented mapcount is visible. And the old page
			 * cannot be reused until after the decremented
			 * mapcount is visible. So transitively, TLBs to
			 * old page will be flushed before it can be reused.
			 */
			page_remove_rmap(old_page);
		}

		/* Free the old page.. */
		new_page = old_page;
		page_copied = 1;
	} else {
		mem_cgroup_cancel_charge(new_page, memcg);
	}

	if (new_page)
		page_cache_release(new_page);

	pte_unmap_unlock(page_table, ptl);
	mmu_notifier_invalidate_range_end(mm, mmun_start, mmun_end);
	if (old_page) {
		/*
		 * Don't let another task, with possibly unlocked vma,
		 * keep the mlocked page.
		 */
		if (page_copied && (vma->vm_flags & VM_LOCKED)) {
			lock_page(old_page);	/* LRU manipulation */
			munlock_vma_page(old_page);
			unlock_page(old_page);
		}
		page_cache_release(old_page);
	}
	return page_copied ? VM_FAULT_WRITE : 0;
oom_free_new:
	page_cache_release(new_page);
oom:
	if (old_page)
		page_cache_release(old_page);
	return VM_FAULT_OOM;
}

/*
 * Handle write page faults for VM_MIXEDMAP or VM_PFNMAP for a VM_SHARED
 * mapping
 */
static int wp_pfn_shared(struct mm_struct *mm,
			struct vm_area_struct *vma, unsigned long address,
			pte_t *page_table, spinlock_t *ptl, pte_t orig_pte,
			pmd_t *pmd)
{
	if (vma->vm_ops && vma->vm_ops->pfn_mkwrite) {
		struct vm_fault vmf = {
			.page = NULL,
			.pgoff = linear_page_index(vma, address),
			.virtual_address = (void __user *)(address & PAGE_MASK),
			.flags = FAULT_FLAG_WRITE | FAULT_FLAG_MKWRITE,
		};
		int ret;

		pte_unmap_unlock(page_table, ptl);
		ret = vma->vm_ops->pfn_mkwrite(vma, &vmf);
		if (ret & VM_FAULT_ERROR)
			return ret;
		page_table = pte_offset_map_lock(mm, pmd, address, &ptl);
		/*
		 * We might have raced with another page fault while we
		 * released the pte_offset_map_lock.
		 */
		if (!pte_same(*page_table, orig_pte)) {
			pte_unmap_unlock(page_table, ptl);
			return 0;
		}
	}
	return wp_page_reuse(mm, vma, address, page_table, ptl, orig_pte,
			     NULL, 0, 0);
}

static int wp_page_shared(struct mm_struct *mm, struct vm_area_struct *vma,
			  unsigned long address, pte_t *page_table,
			  pmd_t *pmd, spinlock_t *ptl, pte_t orig_pte,
			  struct page *old_page)
	__releases(ptl)
{
	int page_mkwrite = 0;

	page_cache_get(old_page);

	/*
	 * Only catch write-faults on shared writable pages,
	 * read-only shared pages can get COWed by
	 * get_user_pages(.write=1, .force=1).
	 */
	if (vma->vm_ops && vma->vm_ops->page_mkwrite) {
		int tmp;

		pte_unmap_unlock(page_table, ptl);
		tmp = do_page_mkwrite(vma, old_page, address);
		if (unlikely(!tmp || (tmp &
				      (VM_FAULT_ERROR | VM_FAULT_NOPAGE)))) {
			page_cache_release(old_page);
			return tmp;
		}
		/*
		 * Since we dropped the lock we need to revalidate
		 * the PTE as someone else may have changed it.  If
		 * they did, we just return, as we can count on the
		 * MMU to tell us if they didn't also make it writable.
		 */
		page_table = pte_offset_map_lock(mm, pmd, address,
						 &ptl);
		if (!pte_same(*page_table, orig_pte)) {
			unlock_page(old_page);
			pte_unmap_unlock(page_table, ptl);
			page_cache_release(old_page);
			return 0;
		}
		page_mkwrite = 1;
	}

	return wp_page_reuse(mm, vma, address, page_table, ptl,
			     orig_pte, old_page, page_mkwrite, 1);
}

/*
 * This routine handles present pages, when users try to write
 * to a shared page. It is done by copying the page to a new address
 * and decrementing the shared-page counter for the old page.
 *
 * Note that this routine assumes that the protection checks have been
 * done by the caller (the low-level page fault routine in most cases).
 * Thus we can safely just mark it writable once we've done any necessary
 * COW.
 *
 * We also mark the page dirty at this point even though the page will
 * change only once the write actually happens. This avoids a few races,
 * and potentially makes it more efficient.
 *
 * We enter with non-exclusive mmap_sem (to exclude vma changes,
 * but allow concurrent faults), with pte both mapped and locked.
 * We return with mmap_sem still held, but pte unmapped and unlocked.
 */
static int do_wp_page(struct mm_struct *mm, struct vm_area_struct *vma,
		unsigned long address, pte_t *page_table, pmd_t *pmd,
		spinlock_t *ptl, pte_t orig_pte)
	__releases(ptl)
{
	struct page *old_page;

	old_page = vm_normal_page(vma, address, orig_pte);
	if (!old_page) {
		/*
		 * VM_MIXEDMAP !pfn_valid() case, or VM_SOFTDIRTY clear on a
		 * VM_PFNMAP VMA.
		 *
		 * We should not cow pages in a shared writeable mapping.
		 * Just mark the pages writable and/or call ops->pfn_mkwrite.
		 */
		if ((vma->vm_flags & (VM_WRITE|VM_SHARED)) ==
				     (VM_WRITE|VM_SHARED))
			return wp_pfn_shared(mm, vma, address, page_table, ptl,
					     orig_pte, pmd);

		pte_unmap_unlock(page_table, ptl);
		return wp_page_copy(mm, vma, address, page_table, pmd,
				    orig_pte, old_page);
	}

	/*
	 * Take out anonymous pages first, anonymous shared vmas are
	 * not dirty accountable.
	 */
	if (PageAnon(old_page) && !PageKsm(old_page)) {
		if (!trylock_page(old_page)) {
			page_cache_get(old_page);
			pte_unmap_unlock(page_table, ptl);
			lock_page(old_page);
			page_table = pte_offset_map_lock(mm, pmd, address,
							 &ptl);
			if (!pte_same(*page_table, orig_pte)) {
				unlock_page(old_page);
				pte_unmap_unlock(page_table, ptl);
				page_cache_release(old_page);
				return 0;
			}
			page_cache_release(old_page);
		}
		if (reuse_swap_page(old_page)) {
			/*
			 * The page is all ours.  Move it to our anon_vma so
			 * the rmap code will not search our parent or siblings.
			 * Protected against the rmap code by the page lock.
			 */
			page_move_anon_rmap(old_page, vma, address);
			unlock_page(old_page);
			return wp_page_reuse(mm, vma, address, page_table, ptl,
					     orig_pte, old_page, 0, 0);
		}
		unlock_page(old_page);
	} else if (unlikely((vma->vm_flags & (VM_WRITE|VM_SHARED)) ==
					(VM_WRITE|VM_SHARED))) {
		return wp_page_shared(mm, vma, address, page_table, pmd,
				      ptl, orig_pte, old_page);
	}

	/*
	 * Ok, we need to copy. Oh, well..
	 */
	page_cache_get(old_page);

	pte_unmap_unlock(page_table, ptl);
	return wp_page_copy(mm, vma, address, page_table, pmd,
			    orig_pte, old_page);
}

static void unmap_mapping_range_vma(struct vm_area_struct *vma,
		unsigned long start_addr, unsigned long end_addr,
		struct zap_details *details)
{
	zap_page_range_single(vma, start_addr, end_addr - start_addr, details);
}

static inline void unmap_mapping_range_tree(struct rb_root *root,
					    struct zap_details *details)
{
	struct vm_area_struct *vma;
	pgoff_t vba, vea, zba, zea;

	vma_interval_tree_foreach(vma, root,
			details->first_index, details->last_index) {

		vba = vma->vm_pgoff;
		vea = vba + vma_pages(vma) - 1;
		/* Assume for now that PAGE_CACHE_SHIFT == PAGE_SHIFT */
		zba = details->first_index;
		if (zba < vba)
			zba = vba;
		zea = details->last_index;
		if (zea > vea)
			zea = vea;

		unmap_mapping_range_vma(vma,
			((zba - vba) << PAGE_SHIFT) + vma->vm_start,
			((zea - vba + 1) << PAGE_SHIFT) + vma->vm_start,
				details);
	}
}

/**
 * unmap_mapping_range - unmap the portion of all mmaps in the specified
 * address_space corresponding to the specified page range in the underlying
 * file.
 *
 * @mapping: the address space containing mmaps to be unmapped.
 * @holebegin: byte in first page to unmap, relative to the start of
 * the underlying file.  This will be rounded down to a PAGE_SIZE
 * boundary.  Note that this is different from truncate_pagecache(), which
 * must keep the partial page.  In contrast, we must get rid of
 * partial pages.
 * @holelen: size of prospective hole in bytes.  This will be rounded
 * up to a PAGE_SIZE boundary.  A holelen of zero truncates to the
 * end of the file.
 * @even_cows: 1 when truncating a file, unmap even private COWed pages;
 * but 0 when invalidating pagecache, don't throw away private data.
 */
void unmap_mapping_range(struct address_space *mapping,
		loff_t const holebegin, loff_t const holelen, int even_cows)
{
	struct zap_details details;
	pgoff_t hba = holebegin >> PAGE_SHIFT;
	pgoff_t hlen = (holelen + PAGE_SIZE - 1) >> PAGE_SHIFT;

	/* Check for overflow. */
	if (sizeof(holelen) > sizeof(hlen)) {
		long long holeend =
			(holebegin + holelen + PAGE_SIZE - 1) >> PAGE_SHIFT;
		if (holeend & ~(long long)ULONG_MAX)
			hlen = ULONG_MAX - hba + 1;
	}

	details.check_mapping = even_cows? NULL: mapping;
	details.first_index = hba;
	details.last_index = hba + hlen - 1;
	if (details.last_index < details.first_index)
		details.last_index = ULONG_MAX;


	/* DAX uses i_mmap_lock to serialise file truncate vs page fault */
	i_mmap_lock_write(mapping);
	if (unlikely(!RB_EMPTY_ROOT(&mapping->i_mmap)))
		unmap_mapping_range_tree(&mapping->i_mmap, &details);
	i_mmap_unlock_write(mapping);
}
EXPORT_SYMBOL(unmap_mapping_range);

/*
 * We enter with non-exclusive mmap_sem (to exclude vma changes,
 * but allow concurrent faults), and pte mapped but not yet locked.
 * We return with pte unmapped and unlocked.
 *
 * We return with the mmap_sem locked or unlocked in the same cases
 * as does filemap_fault().
 */
static int do_swap_page(struct mm_struct *mm, struct vm_area_struct *vma,
		unsigned long address, pte_t *page_table, pmd_t *pmd,
		unsigned int flags, pte_t orig_pte)
{
	spinlock_t *ptl;
	struct page *page, *swapcache;
	struct mem_cgroup *memcg;
	swp_entry_t entry;
	pte_t pte;
	int locked;
	int exclusive = 0;
	int ret = 0;

	if (!pte_unmap_same(mm, pmd, page_table, orig_pte))
		goto out;

	entry = pte_to_swp_entry(orig_pte);
	if (unlikely(non_swap_entry(entry))) {
		if (is_migration_entry(entry)) {
			migration_entry_wait(mm, pmd, address);
		} else if (is_hwpoison_entry(entry)) {
			ret = VM_FAULT_HWPOISON;
		} else {
			print_bad_pte(vma, address, orig_pte, NULL);
			ret = VM_FAULT_SIGBUS;
		}
		goto out;
	}
	delayacct_set_flag(DELAYACCT_PF_SWAPIN);
	page = lookup_swap_cache(entry);
	if (!page) {
		page = swapin_readahead(entry,
					GFP_HIGHUSER_MOVABLE, vma, address);
		if (!page) {
			/*
			 * Back out if somebody else faulted in this pte
			 * while we released the pte lock.
			 */
			page_table = pte_offset_map_lock(mm, pmd, address, &ptl);
			if (likely(pte_same(*page_table, orig_pte)))
				ret = VM_FAULT_OOM;
			delayacct_clear_flag(DELAYACCT_PF_SWAPIN);
			goto unlock;
		}

		/* Had to read the page from swap area: Major fault */
		ret = VM_FAULT_MAJOR;
		count_vm_event(PGMAJFAULT);
		mem_cgroup_count_vm_event(mm, PGMAJFAULT);
	} else if (PageHWPoison(page)) {
		/*
		 * hwpoisoned dirty swapcache pages are kept for killing
		 * owner processes (which may be unknown at hwpoison time)
		 */
		ret = VM_FAULT_HWPOISON;
		delayacct_clear_flag(DELAYACCT_PF_SWAPIN);
		swapcache = page;
		goto out_release;
	}

	swapcache = page;
	locked = lock_page_or_retry(page, mm, flags);

	delayacct_clear_flag(DELAYACCT_PF_SWAPIN);
	if (!locked) {
		ret |= VM_FAULT_RETRY;
		goto out_release;
	}

	/*
	 * Make sure try_to_free_swap or reuse_swap_page or swapoff did not
	 * release the swapcache from under us.  The page pin, and pte_same
	 * test below, are not enough to exclude that.  Even if it is still
	 * swapcache, we need to check that the page's swap has not changed.
	 */
	if (unlikely(!PageSwapCache(page) || page_private(page) != entry.val))
		goto out_page;

	page = ksm_might_need_to_copy(page, vma, address);
	if (unlikely(!page)) {
		ret = VM_FAULT_OOM;
		page = swapcache;
		goto out_page;
	}

	if (mem_cgroup_try_charge(page, mm, GFP_KERNEL, &memcg)) {
		ret = VM_FAULT_OOM;
		goto out_page;
	}

	/*
	 * Back out if somebody else already faulted in this pte.
	 */
	page_table = pte_offset_map_lock(mm, pmd, address, &ptl);
	if (unlikely(!pte_same(*page_table, orig_pte)))
		goto out_nomap;

	if (unlikely(!PageUptodate(page))) {
		ret = VM_FAULT_SIGBUS;
		goto out_nomap;
	}

	/*
	 * The page isn't present yet, go ahead with the fault.
	 *
	 * Be careful about the sequence of operations here.
	 * To get its accounting right, reuse_swap_page() must be called
	 * while the page is counted on swap but not yet in mapcount i.e.
	 * before page_add_anon_rmap() and swap_free(); try_to_free_swap()
	 * must be called after the swap_free(), or it will never succeed.
	 */

	inc_mm_counter_fast(mm, MM_ANONPAGES);
	dec_mm_counter_fast(mm, MM_SWAPENTS);
	pte = mk_pte(page, vma->vm_page_prot);
	if ((flags & FAULT_FLAG_WRITE) && reuse_swap_page(page)) {
		pte = maybe_mkwrite(pte_mkdirty(pte), vma);
		flags &= ~FAULT_FLAG_WRITE;
		ret |= VM_FAULT_WRITE;
		exclusive = 1;
	}
	flush_icache_page(vma, page);
	if (pte_swp_soft_dirty(orig_pte))
		pte = pte_mksoft_dirty(pte);
	set_pte_at(mm, address, page_table, pte);
	if (page == swapcache) {
		do_page_add_anon_rmap(page, vma, address, exclusive);
		mem_cgroup_commit_charge(page, memcg, true);
	} else { /* ksm created a completely new copy */
		page_add_new_anon_rmap(page, vma, address);
		mem_cgroup_commit_charge(page, memcg, false);
		lru_cache_add_active_or_unevictable(page, vma);
	}

	swap_free(entry);
	if (vm_swap_full() || (vma->vm_flags & VM_LOCKED) || PageMlocked(page))
		try_to_free_swap(page);
	unlock_page(page);
	if (page != swapcache) {
		/*
		 * Hold the lock to avoid the swap entry to be reused
		 * until we take the PT lock for the pte_same() check
		 * (to avoid false positives from pte_same). For
		 * further safety release the lock after the swap_free
		 * so that the swap count won't change under a
		 * parallel locked swapcache.
		 */
		unlock_page(swapcache);
		page_cache_release(swapcache);
	}

	if (flags & FAULT_FLAG_WRITE) {
		ret |= do_wp_page(mm, vma, address, page_table, pmd, ptl, pte);
		if (ret & VM_FAULT_ERROR)
			ret &= VM_FAULT_ERROR;
		goto out;
	}

	/* No need to invalidate - it was non-present before */
	update_mmu_cache(vma, address, page_table);
unlock:
	pte_unmap_unlock(page_table, ptl);
out:
	return ret;
out_nomap:
	mem_cgroup_cancel_charge(page, memcg);
	pte_unmap_unlock(page_table, ptl);
out_page:
	unlock_page(page);
out_release:
	page_cache_release(page);
	if (page != swapcache) {
		unlock_page(swapcache);
		page_cache_release(swapcache);
	}
	return ret;
}

/*
 * This is like a special single-page "expand_{down|up}wards()",
 * except we must first make sure that 'address{-|+}PAGE_SIZE'
 * doesn't hit another vma.
 */
static inline int check_stack_guard_page(struct vm_area_struct *vma, unsigned long address)
{
	address &= PAGE_MASK;
	if ((vma->vm_flags & VM_GROWSDOWN) && address == vma->vm_start) {
		struct vm_area_struct *prev = vma->vm_prev;

		/*
		 * Is there a mapping abutting this one below?
		 *
		 * That's only ok if it's the same stack mapping
		 * that has gotten split..
		 */
		if (prev && prev->vm_end == address)
			return prev->vm_flags & VM_GROWSDOWN ? 0 : -ENOMEM;

		return expand_downwards(vma, address - PAGE_SIZE);
	}
	if ((vma->vm_flags & VM_GROWSUP) && address + PAGE_SIZE == vma->vm_end) {
		struct vm_area_struct *next = vma->vm_next;

		/* As VM_GROWSDOWN but s/below/above/ */
		if (next && next->vm_start == address + PAGE_SIZE)
			return next->vm_flags & VM_GROWSUP ? 0 : -ENOMEM;

		return expand_upwards(vma, address + PAGE_SIZE);
	}
	return 0;
}

/*
 * We enter with non-exclusive mmap_sem (to exclude vma changes,
 * but allow concurrent faults), and pte mapped but not yet locked.
 * We return with mmap_sem still held, but pte unmapped and unlocked.
 */
static int do_anonymous_page(struct mm_struct *mm, struct vm_area_struct *vma,
		unsigned long address, pte_t *page_table, pmd_t *pmd,
		unsigned int flags)
{
	struct mem_cgroup *memcg;
	struct page *page;
	spinlock_t *ptl;
	pte_t entry;

	pte_unmap(page_table);

	/* Check if we need to add a guard page to the stack */
	if (check_stack_guard_page(vma, address) < 0)
		return VM_FAULT_SIGSEGV;

	/* Use the zero-page for reads */
	if (!(flags & FAULT_FLAG_WRITE) && !mm_forbids_zeropage(mm)) {
		entry = pte_mkspecial(pfn_pte(my_zero_pfn(address),
						vma->vm_page_prot));
		page_table = pte_offset_map_lock(mm, pmd, address, &ptl);
		if (!pte_none(*page_table))
			goto unlock;
		goto setpte;
	}

	/* Allocate our own private page. */
	if (unlikely(anon_vma_prepare(vma)))
		goto oom;
	page = alloc_zeroed_user_highpage_movable(vma, address);
	if (!page)
		goto oom;
	/*
	 * The memory barrier inside __SetPageUptodate makes sure that
	 * preceeding stores to the page contents become visible before
	 * the set_pte_at() write.
	 */
	__SetPageUptodate(page);

	if (mem_cgroup_try_charge(page, mm, GFP_KERNEL, &memcg))
		goto oom_free_page;

	entry = mk_pte(page, vma->vm_page_prot);
	if (vma->vm_flags & VM_WRITE)
		entry = pte_mkwrite(pte_mkdirty(entry));

	page_table = pte_offset_map_lock(mm, pmd, address, &ptl);
	if (!pte_none(*page_table))
		goto release;

	inc_mm_counter_fast(mm, MM_ANONPAGES);
	page_add_new_anon_rmap(page, vma, address);
	mem_cgroup_commit_charge(page, memcg, false);
	lru_cache_add_active_or_unevictable(page, vma);
setpte:
	set_pte_at(mm, address, page_table, entry);

	/* No need to invalidate - it was non-present before */
	update_mmu_cache(vma, address, page_table);
unlock:
	pte_unmap_unlock(page_table, ptl);
	return 0;
release:
	mem_cgroup_cancel_charge(page, memcg);
	page_cache_release(page);
	goto unlock;
oom_free_page:
	page_cache_release(page);
oom:
	return VM_FAULT_OOM;
}

/*
 * The mmap_sem must have been held on entry, and may have been
 * released depending on flags and vma->vm_ops->fault() return value.
 * See filemap_fault() and __lock_page_retry().
 */
static int __do_fault(struct vm_area_struct *vma, unsigned long address,
			pgoff_t pgoff, unsigned int flags,
			struct page *cow_page, struct page **page)
{
	struct vm_fault vmf;
	int ret;

	vmf.virtual_address = (void __user *)(address & PAGE_MASK);
	vmf.pgoff = pgoff;
	vmf.flags = flags;
	vmf.page = NULL;
	vmf.cow_page = cow_page;

	ret = vma->vm_ops->fault(vma, &vmf);
	if (unlikely(ret & (VM_FAULT_ERROR | VM_FAULT_NOPAGE | VM_FAULT_RETRY)))
		return ret;
	if (!vmf.page)
		goto out;

	if (unlikely(PageHWPoison(vmf.page))) {
		if (ret & VM_FAULT_LOCKED)
			unlock_page(vmf.page);
		page_cache_release(vmf.page);
		return VM_FAULT_HWPOISON;
	}

	if (unlikely(!(ret & VM_FAULT_LOCKED)))
		lock_page(vmf.page);
	else
		VM_BUG_ON_PAGE(!PageLocked(vmf.page), vmf.page);

 out:
	*page = vmf.page;
	return ret;
}

/**
 * do_set_pte - setup new PTE entry for given page and add reverse page mapping.
 *
 * @vma: virtual memory area
 * @address: user virtual address
 * @page: page to map
 * @pte: pointer to target page table entry
 * @write: true, if new entry is writable
 * @anon: true, if it's anonymous page
 *
 * Caller must hold page table lock relevant for @pte.
 *
 * Target users are page handler itself and implementations of
 * vm_ops->map_pages.
 */
void do_set_pte(struct vm_area_struct *vma, unsigned long address,
		struct page *page, pte_t *pte, bool write, bool anon)
{
	pte_t entry;

	flush_icache_page(vma, page);
	entry = mk_pte(page, vma->vm_page_prot);
	if (write)
		entry = maybe_mkwrite(pte_mkdirty(entry), vma);
	if (anon) {
		inc_mm_counter_fast(vma->vm_mm, MM_ANONPAGES);
		page_add_new_anon_rmap(page, vma, address);
	} else {
		inc_mm_counter_fast(vma->vm_mm, MM_FILEPAGES);
		page_add_file_rmap(page);
	}
	set_pte_at(vma->vm_mm, address, pte, entry);

	/* no need to invalidate: a not-present page won't be cached */
	update_mmu_cache(vma, address, pte);
}

static unsigned long fault_around_bytes __read_mostly =
	rounddown_pow_of_two(65536);

#ifdef CONFIG_DEBUG_FS
static int fault_around_bytes_get(void *data, u64 *val)
{
	*val = fault_around_bytes;
	return 0;
}

/*
 * fault_around_pages() and fault_around_mask() expects fault_around_bytes
 * rounded down to nearest page order. It's what do_fault_around() expects to
 * see.
 */
static int fault_around_bytes_set(void *data, u64 val)
{
	if (val / PAGE_SIZE > PTRS_PER_PTE)
		return -EINVAL;
	if (val > PAGE_SIZE)
		fault_around_bytes = rounddown_pow_of_two(val);
	else
		fault_around_bytes = PAGE_SIZE; /* rounddown_pow_of_two(0) is undefined */
	return 0;
}
DEFINE_SIMPLE_ATTRIBUTE(fault_around_bytes_fops,
		fault_around_bytes_get, fault_around_bytes_set, "%llu\n");

static int __init fault_around_debugfs(void)
{
	void *ret;

	ret = debugfs_create_file("fault_around_bytes", 0644, NULL, NULL,
			&fault_around_bytes_fops);
	if (!ret)
		pr_warn("Failed to create fault_around_bytes in debugfs");
	return 0;
}
late_initcall(fault_around_debugfs);
#endif

/*
 * do_fault_around() tries to map few pages around the fault address. The hope
 * is that the pages will be needed soon and this will lower the number of
 * faults to handle.
 *
 * It uses vm_ops->map_pages() to map the pages, which skips the page if it's
 * not ready to be mapped: not up-to-date, locked, etc.
 *
 * This function is called with the page table lock taken. In the split ptlock
 * case the page table lock only protects only those entries which belong to
 * the page table corresponding to the fault address.
 *
 * This function doesn't cross the VMA boundaries, in order to call map_pages()
 * only once.
 *
 * fault_around_pages() defines how many pages we'll try to map.
 * do_fault_around() expects it to return a power of two less than or equal to
 * PTRS_PER_PTE.
 *
 * The virtual address of the area that we map is naturally aligned to the
 * fault_around_pages() value (and therefore to page order).  This way it's
 * easier to guarantee that we don't cross page table boundaries.
 */
static void do_fault_around(struct vm_area_struct *vma, unsigned long address,
		pte_t *pte, pgoff_t pgoff, unsigned int flags)
{
	unsigned long start_addr, nr_pages, mask;
	pgoff_t max_pgoff;
	struct vm_fault vmf;
	int off;

	nr_pages = READ_ONCE(fault_around_bytes) >> PAGE_SHIFT;
	mask = ~(nr_pages * PAGE_SIZE - 1) & PAGE_MASK;

	start_addr = max(address & mask, vma->vm_start);
	off = ((address - start_addr) >> PAGE_SHIFT) & (PTRS_PER_PTE - 1);
	pte -= off;
	pgoff -= off;

	/*
	 *  max_pgoff is either end of page table or end of vma
	 *  or fault_around_pages() from pgoff, depending what is nearest.
	 */
	max_pgoff = pgoff - ((start_addr >> PAGE_SHIFT) & (PTRS_PER_PTE - 1)) +
		PTRS_PER_PTE - 1;
	max_pgoff = min3(max_pgoff, vma_pages(vma) + vma->vm_pgoff - 1,
			pgoff + nr_pages - 1);

	/* Check if it makes any sense to call ->map_pages */
	while (!pte_none(*pte)) {
		if (++pgoff > max_pgoff)
			return;
		start_addr += PAGE_SIZE;
		if (start_addr >= vma->vm_end)
			return;
		pte++;
	}

	vmf.virtual_address = (void __user *) start_addr;
	vmf.pte = pte;
	vmf.pgoff = pgoff;
	vmf.max_pgoff = max_pgoff;
	vmf.flags = flags;
	vma->vm_ops->map_pages(vma, &vmf);
}

static int do_read_fault(struct mm_struct *mm, struct vm_area_struct *vma,
		unsigned long address, pmd_t *pmd,
		pgoff_t pgoff, unsigned int flags, pte_t orig_pte)
{
	struct page *fault_page;
	spinlock_t *ptl;
	pte_t *pte;
	int ret = 0;

	/*
	 * Let's call ->map_pages() first and use ->fault() as fallback
	 * if page by the offset is not ready to be mapped (cold cache or
	 * something).
	 */
	if (vma->vm_ops->map_pages && fault_around_bytes >> PAGE_SHIFT > 1) {
		pte = pte_offset_map_lock(mm, pmd, address, &ptl);
		do_fault_around(vma, address, pte, pgoff, flags);
		if (!pte_same(*pte, orig_pte))
			goto unlock_out;
		pte_unmap_unlock(pte, ptl);
	}

	ret = __do_fault(vma, address, pgoff, flags, NULL, &fault_page);
	if (unlikely(ret & (VM_FAULT_ERROR | VM_FAULT_NOPAGE | VM_FAULT_RETRY)))
		return ret;

	pte = pte_offset_map_lock(mm, pmd, address, &ptl);
	if (unlikely(!pte_same(*pte, orig_pte))) {
		pte_unmap_unlock(pte, ptl);
		unlock_page(fault_page);
		page_cache_release(fault_page);
		return ret;
	}
	do_set_pte(vma, address, fault_page, pte, false, false);
	unlock_page(fault_page);
unlock_out:
	pte_unmap_unlock(pte, ptl);
	return ret;
}

static int do_cow_fault(struct mm_struct *mm, struct vm_area_struct *vma,
		unsigned long address, pmd_t *pmd,
		pgoff_t pgoff, unsigned int flags, pte_t orig_pte)
{
	struct page *fault_page, *new_page;
	struct mem_cgroup *memcg;
	spinlock_t *ptl;
	pte_t *pte;
	int ret;

	if (unlikely(anon_vma_prepare(vma)))
		return VM_FAULT_OOM;

	new_page = alloc_page_vma(GFP_HIGHUSER_MOVABLE, vma, address);
	if (!new_page)
		return VM_FAULT_OOM;

	if (mem_cgroup_try_charge(new_page, mm, GFP_KERNEL, &memcg)) {
		page_cache_release(new_page);
		return VM_FAULT_OOM;
	}

	ret = __do_fault(vma, address, pgoff, flags, new_page, &fault_page);
	if (unlikely(ret & (VM_FAULT_ERROR | VM_FAULT_NOPAGE | VM_FAULT_RETRY)))
		goto uncharge_out;

	if (fault_page)
		copy_user_highpage(new_page, fault_page, address, vma);
	__SetPageUptodate(new_page);

	pte = pte_offset_map_lock(mm, pmd, address, &ptl);
	if (unlikely(!pte_same(*pte, orig_pte))) {
		pte_unmap_unlock(pte, ptl);
		if (fault_page) {
			unlock_page(fault_page);
			page_cache_release(fault_page);
		} else {
			/*
			 * The fault handler has no page to lock, so it holds
			 * i_mmap_lock for read to protect against truncate.
			 */
			i_mmap_unlock_read(vma->vm_file->f_mapping);
		}
		goto uncharge_out;
	}
	do_set_pte(vma, address, new_page, pte, true, true);
	mem_cgroup_commit_charge(new_page, memcg, false);
	lru_cache_add_active_or_unevictable(new_page, vma);
	pte_unmap_unlock(pte, ptl);
	if (fault_page) {
		unlock_page(fault_page);
		page_cache_release(fault_page);
	} else {
		/*
		 * The fault handler has no page to lock, so it holds
		 * i_mmap_lock for read to protect against truncate.
		 */
		i_mmap_unlock_read(vma->vm_file->f_mapping);
	}
	return ret;
uncharge_out:
	mem_cgroup_cancel_charge(new_page, memcg);
	page_cache_release(new_page);
	return ret;
}

static int do_shared_fault(struct mm_struct *mm, struct vm_area_struct *vma,
		unsigned long address, pmd_t *pmd,
		pgoff_t pgoff, unsigned int flags, pte_t orig_pte)
{
	struct page *fault_page;
	struct address_space *mapping;
	spinlock_t *ptl;
	pte_t *pte;
	int dirtied = 0;
	int ret, tmp;

	ret = __do_fault(vma, address, pgoff, flags, NULL, &fault_page);
	if (unlikely(ret & (VM_FAULT_ERROR | VM_FAULT_NOPAGE | VM_FAULT_RETRY)))
		return ret;

	/*
	 * Check if the backing address space wants to know that the page is
	 * about to become writable
	 */
	if (vma->vm_ops->page_mkwrite) {
		unlock_page(fault_page);
		tmp = do_page_mkwrite(vma, fault_page, address);
		if (unlikely(!tmp ||
				(tmp & (VM_FAULT_ERROR | VM_FAULT_NOPAGE)))) {
			page_cache_release(fault_page);
			return tmp;
		}
	}

	pte = pte_offset_map_lock(mm, pmd, address, &ptl);
	if (unlikely(!pte_same(*pte, orig_pte))) {
		pte_unmap_unlock(pte, ptl);
		unlock_page(fault_page);
		page_cache_release(fault_page);
		return ret;
	}
	do_set_pte(vma, address, fault_page, pte, true, false);
	pte_unmap_unlock(pte, ptl);

	if (set_page_dirty(fault_page))
		dirtied = 1;
	/*
	 * Take a local copy of the address_space - page.mapping may be zeroed
	 * by truncate after unlock_page().   The address_space itself remains
	 * pinned by vma->vm_file's reference.  We rely on unlock_page()'s
	 * release semantics to prevent the compiler from undoing this copying.
	 */
	mapping = fault_page->mapping;
	unlock_page(fault_page);
	if ((dirtied || vma->vm_ops->page_mkwrite) && mapping) {
		/*
		 * Some device drivers do not set page.mapping but still
		 * dirty their pages
		 */
		balance_dirty_pages_ratelimited(mapping);
	}

	if (!vma->vm_ops->page_mkwrite)
		file_update_time(vma->vm_file);

	return ret;
}

/*
 * We enter with non-exclusive mmap_sem (to exclude vma changes,
 * but allow concurrent faults).
 * The mmap_sem may have been released depending on flags and our
 * return value.  See filemap_fault() and __lock_page_or_retry().
 */
static int do_fault(struct mm_struct *mm, struct vm_area_struct *vma,
		unsigned long address, pte_t *page_table, pmd_t *pmd,
		unsigned int flags, pte_t orig_pte)
{
	pgoff_t pgoff = (((address & PAGE_MASK)
			- vma->vm_start) >> PAGE_SHIFT) + vma->vm_pgoff;

	pte_unmap(page_table);
	if (!(flags & FAULT_FLAG_WRITE))
		return do_read_fault(mm, vma, address, pmd, pgoff, flags,
				orig_pte);
	if (!(vma->vm_flags & VM_SHARED))
		return do_cow_fault(mm, vma, address, pmd, pgoff, flags,
				orig_pte);
	return do_shared_fault(mm, vma, address, pmd, pgoff, flags, orig_pte);
}

static int numa_migrate_prep(struct page *page, struct vm_area_struct *vma,
				unsigned long addr, int page_nid,
				int *flags)
{
	get_page(page);

	count_vm_numa_event(NUMA_HINT_FAULTS);
	if (page_nid == numa_node_id()) {
		count_vm_numa_event(NUMA_HINT_FAULTS_LOCAL);
		*flags |= TNF_FAULT_LOCAL;
	}

	return mpol_misplaced(page, vma, addr);
}

static int do_numa_page(struct mm_struct *mm, struct vm_area_struct *vma,
		   unsigned long addr, pte_t pte, pte_t *ptep, pmd_t *pmd)
{
	struct page *page = NULL;
	spinlock_t *ptl;
	int page_nid = -1;
	int last_cpupid;
	int target_nid;
	bool migrated = false;
	bool was_writable = pte_write(pte);
	int flags = 0;

	/* A PROT_NONE fault should not end up here */
	BUG_ON(!(vma->vm_flags & (VM_READ | VM_EXEC | VM_WRITE)));

	/*
	* The "pte" at this point cannot be used safely without
	* validation through pte_unmap_same(). It's of NUMA type but
	* the pfn may be screwed if the read is non atomic.
	*
	* We can safely just do a "set_pte_at()", because the old
	* page table entry is not accessible, so there would be no
	* concurrent hardware modifications to the PTE.
	*/
	ptl = pte_lockptr(mm, pmd);
	spin_lock(ptl);
	if (unlikely(!pte_same(*ptep, pte))) {
		pte_unmap_unlock(ptep, ptl);
		goto out;
	}

	/* Make it present again */
	pte = pte_modify(pte, vma->vm_page_prot);
	pte = pte_mkyoung(pte);
	if (was_writable)
		pte = pte_mkwrite(pte);
	set_pte_at(mm, addr, ptep, pte);
	update_mmu_cache(vma, addr, ptep);

	page = vm_normal_page(vma, addr, pte);
	if (!page) {
		pte_unmap_unlock(ptep, ptl);
		return 0;
	}

	/*
	 * Avoid grouping on RO pages in general. RO pages shouldn't hurt as
	 * much anyway since they can be in shared cache state. This misses
	 * the case where a mapping is writable but the process never writes
	 * to it but pte_write gets cleared during protection updates and
	 * pte_dirty has unpredictable behaviour between PTE scan updates,
	 * background writeback, dirty balancing and application behaviour.
	 */
	if (!(vma->vm_flags & VM_WRITE))
		flags |= TNF_NO_GROUP;

	/*
	 * Flag if the page is shared between multiple address spaces. This
	 * is later used when determining whether to group tasks together
	 */
	if (page_mapcount(page) > 1 && (vma->vm_flags & VM_SHARED))
		flags |= TNF_SHARED;

	last_cpupid = page_cpupid_last(page);
	page_nid = page_to_nid(page);
	target_nid = numa_migrate_prep(page, vma, addr, page_nid, &flags);
	pte_unmap_unlock(ptep, ptl);
	if (target_nid == -1) {
		put_page(page);
		goto out;
	}

	/* Migrate to the requested node */
	migrated = migrate_misplaced_page(page, vma, target_nid);
	if (migrated) {
		page_nid = target_nid;
		flags |= TNF_MIGRATED;
	} else
		flags |= TNF_MIGRATE_FAIL;

out:
	if (page_nid != -1)
		task_numa_fault(last_cpupid, page_nid, 1, flags);
	return 0;
}

/*
 * These routines also need to handle stuff like marking pages dirty
 * and/or accessed for architectures that don't do it in hardware (most
 * RISC architectures).  The early dirtying is also good on the i386.
 *
 * There is also a hook called "update_mmu_cache()" that architectures
 * with external mmu caches can use to update those (ie the Sparc or
 * PowerPC hashed page tables that act as extended TLBs).
 *
 * We enter with non-exclusive mmap_sem (to exclude vma changes,
 * but allow concurrent faults), and pte mapped but not yet locked.
 * We return with pte unmapped and unlocked.
 *
 * The mmap_sem may have been released depending on flags and our
 * return value.  See filemap_fault() and __lock_page_or_retry().
 */
static int handle_pte_fault(struct mm_struct *mm,
		     struct vm_area_struct *vma, unsigned long address,
		     pte_t *pte, pmd_t *pmd, unsigned int flags)
{
	pte_t entry;
	spinlock_t *ptl;

	/*
	 * some architectures can have larger ptes than wordsize,
	 * e.g.ppc44x-defconfig has CONFIG_PTE_64BIT=y and CONFIG_32BIT=y,
	 * so READ_ONCE or ACCESS_ONCE cannot guarantee atomic accesses.
	 * The code below just needs a consistent view for the ifs and
	 * we later double check anyway with the ptl lock held. So here
	 * a barrier will do.
	 */
	entry = *pte;
	barrier();
	if (!pte_present(entry)) {
		if (pte_none(entry)) {
			if (vma->vm_ops) {
				if (likely(vma->vm_ops->fault))
					return do_fault(mm, vma, address, pte,
							pmd, flags, entry);
			}
			return do_anonymous_page(mm, vma, address,
						 pte, pmd, flags);
		}
		return do_swap_page(mm, vma, address,
					pte, pmd, flags, entry);
	}

	if (pte_protnone(entry))
		return do_numa_page(mm, vma, address, entry, pte, pmd);

	ptl = pte_lockptr(mm, pmd);
	spin_lock(ptl);
	if (unlikely(!pte_same(*pte, entry)))
		goto unlock;
	if (flags & FAULT_FLAG_WRITE) {
		if (!pte_write(entry))
			return do_wp_page(mm, vma, address,
					pte, pmd, ptl, entry);
		entry = pte_mkdirty(entry);
	}
	entry = pte_mkyoung(entry);
	if (ptep_set_access_flags(vma, address, pte, entry, flags & FAULT_FLAG_WRITE)) {
		update_mmu_cache(vma, address, pte);
	} else {
		/*
		 * This is needed only for protection faults but the arch code
		 * is not yet telling us if this is a protection fault or not.
		 * This still avoids useless tlb flushes for .text page faults
		 * with threads.
		 */
		if (flags & FAULT_FLAG_WRITE)
			flush_tlb_fix_spurious_fault(vma, address);
	}
unlock:
	pte_unmap_unlock(pte, ptl);
	return 0;
}

/*
 * By the time we get here, we already hold the mm semaphore
 *
 * The mmap_sem may have been released depending on flags and our
 * return value.  See filemap_fault() and __lock_page_or_retry().
 */
static int __handle_mm_fault(struct mm_struct *mm, struct vm_area_struct *vma,
			     unsigned long address, unsigned int flags)
{
	pgd_t *pgd;
	pud_t *pud;
	pmd_t *pmd;
	pte_t *pte;

	if (unlikely(is_vm_hugetlb_page(vma)))
		return hugetlb_fault(mm, vma, address, flags);

	pgd = pgd_offset(mm, address);
	pud = pud_alloc(mm, pgd, address);
	if (!pud)
		return VM_FAULT_OOM;
	pmd = pmd_alloc(mm, pud, address);
	if (!pmd)
		return VM_FAULT_OOM;
	if (pmd_none(*pmd) && transparent_hugepage_enabled(vma)) {
		int ret = VM_FAULT_FALLBACK;
		if (!vma->vm_ops)
			ret = do_huge_pmd_anonymous_page(mm, vma, address,
					pmd, flags);
		if (!(ret & VM_FAULT_FALLBACK))
			return ret;
	} else {
		pmd_t orig_pmd = *pmd;
		int ret;

		barrier();
		if (pmd_trans_huge(orig_pmd)) {
			unsigned int dirty = flags & FAULT_FLAG_WRITE;

			/*
			 * If the pmd is splitting, return and retry the
			 * the fault.  Alternative: wait until the split
			 * is done, and goto retry.
			 */
			if (pmd_trans_splitting(orig_pmd))
				return 0;

			if (pmd_protnone(orig_pmd))
				return do_huge_pmd_numa_page(mm, vma, address,
							     orig_pmd, pmd);

			if (dirty && !pmd_write(orig_pmd)) {
				ret = do_huge_pmd_wp_page(mm, vma, address, pmd,
							  orig_pmd);
				if (!(ret & VM_FAULT_FALLBACK))
					return ret;
			} else {
				huge_pmd_set_accessed(mm, vma, address, pmd,
						      orig_pmd, dirty);
				return 0;
			}
		}
	}

	/*
	 * Use __pte_alloc instead of pte_alloc_map, because we can't
	 * run pte_offset_map on the pmd, if an huge pmd could
	 * materialize from under us from a different thread.
	 */
	if (unlikely(pmd_none(*pmd)) &&
	    unlikely(__pte_alloc(mm, vma, pmd, address)))
		return VM_FAULT_OOM;
	/* if an huge pmd materialized from under us just retry later */
	if (unlikely(pmd_trans_huge(*pmd)))
		return 0;
	/*
	 * A regular pmd is established and it can't morph into a huge pmd
	 * from under us anymore at this point because we hold the mmap_sem
	 * read mode and khugepaged takes it in write mode. So now it's
	 * safe to run pte_offset_map().
	 */
	pte = pte_offset_map(pmd, address);

	return handle_pte_fault(mm, vma, address, pte, pmd, flags);
}

/*
 * By the time we get here, we already hold the mm semaphore
 *
 * The mmap_sem may have been released depending on flags and our
 * return value.  See filemap_fault() and __lock_page_or_retry().
 */
int handle_mm_fault(struct mm_struct *mm, struct vm_area_struct *vma,
		    unsigned long address, unsigned int flags)
{
	int ret;

	__set_current_state(TASK_RUNNING);

	count_vm_event(PGFAULT);
	mem_cgroup_count_vm_event(mm, PGFAULT);

	/* do counter updates before entering really critical section. */
	check_sync_rss_stat(current);

	/*
	 * Enable the memcg OOM handling for faults triggered in user
	 * space.  Kernel faults are handled more gracefully.
	 */
	if (flags & FAULT_FLAG_USER)
		mem_cgroup_oom_enable();

	ret = __handle_mm_fault(mm, vma, address, flags);

	if (flags & FAULT_FLAG_USER) {
		mem_cgroup_oom_disable();
                /*
                 * The task may have entered a memcg OOM situation but
                 * if the allocation error was handled gracefully (no
                 * VM_FAULT_OOM), there is no need to kill anything.
                 * Just clean up the OOM state peacefully.
                 */
                if (task_in_memcg_oom(current) && !(ret & VM_FAULT_OOM))
                        mem_cgroup_oom_synchronize(false);
	}

	return ret;
}
EXPORT_SYMBOL_GPL(handle_mm_fault);

#ifndef __PAGETABLE_PUD_FOLDED
/*
 * Allocate page upper directory.
 * We've already handled the fast-path in-line.
 */
int __pud_alloc(struct mm_struct *mm, pgd_t *pgd, unsigned long address)
{
	pud_t *new = pud_alloc_one(mm, address);
	if (!new)
		return -ENOMEM;

	smp_wmb(); /* See comment in __pte_alloc */

	spin_lock(&mm->page_table_lock);
	if (pgd_present(*pgd))		/* Another has populated it */
		pud_free(mm, new);
	else
		pgd_populate(mm, pgd, new);
	spin_unlock(&mm->page_table_lock);
	return 0;
}
#endif /* __PAGETABLE_PUD_FOLDED */

#ifndef __PAGETABLE_PMD_FOLDED
/*
 * Allocate page middle directory.
 * We've already handled the fast-path in-line.
 */
int __pmd_alloc(struct mm_struct *mm, pud_t *pud, unsigned long address)
{
	pmd_t *new = pmd_alloc_one(mm, address);
	if (!new)
		return -ENOMEM;

	smp_wmb(); /* See comment in __pte_alloc */

	spin_lock(&mm->page_table_lock);
#ifndef __ARCH_HAS_4LEVEL_HACK
	if (!pud_present(*pud)) {
		mm_inc_nr_pmds(mm);
		pud_populate(mm, pud, new);
	} else	/* Another has populated it */
		pmd_free(mm, new);
#else
	if (!pgd_present(*pud)) {
		mm_inc_nr_pmds(mm);
		pgd_populate(mm, pud, new);
	} else /* Another has populated it */
		pmd_free(mm, new);
#endif /* __ARCH_HAS_4LEVEL_HACK */
	spin_unlock(&mm->page_table_lock);
	return 0;
}
#endif /* __PAGETABLE_PMD_FOLDED */

static int __follow_pte(struct mm_struct *mm, unsigned long address,
		pte_t **ptepp, spinlock_t **ptlp)
{
	pgd_t *pgd;
	pud_t *pud;
	pmd_t *pmd;
	pte_t *ptep;

	pgd = pgd_offset(mm, address);
	if (pgd_none(*pgd) || unlikely(pgd_bad(*pgd)))
		goto out;

	pud = pud_offset(pgd, address);
	if (pud_none(*pud) || unlikely(pud_bad(*pud)))
		goto out;

	pmd = pmd_offset(pud, address);
	VM_BUG_ON(pmd_trans_huge(*pmd));
	if (pmd_none(*pmd) || unlikely(pmd_bad(*pmd)))
		goto out;

	/* We cannot handle huge page PFN maps. Luckily they don't exist. */
	if (pmd_huge(*pmd))
		goto out;

	ptep = pte_offset_map_lock(mm, pmd, address, ptlp);
	if (!ptep)
		goto out;
	if (!pte_present(*ptep))
		goto unlock;
	*ptepp = ptep;
	return 0;
unlock:
	pte_unmap_unlock(ptep, *ptlp);
out:
	return -EINVAL;
}

static inline int follow_pte(struct mm_struct *mm, unsigned long address,
			     pte_t **ptepp, spinlock_t **ptlp)
{
	int res;

	/* (void) is needed to make gcc happy */
	(void) __cond_lock(*ptlp,
			   !(res = __follow_pte(mm, address, ptepp, ptlp)));
	return res;
}

/**
 * follow_pfn - look up PFN at a user virtual address
 * @vma: memory mapping
 * @address: user virtual address
 * @pfn: location to store found PFN
 *
 * Only IO mappings and raw PFN mappings are allowed.
 *
 * Returns zero and the pfn at @pfn on success, -ve otherwise.
 */
int follow_pfn(struct vm_area_struct *vma, unsigned long address,
	unsigned long *pfn)
{
	int ret = -EINVAL;
	spinlock_t *ptl;
	pte_t *ptep;

	if (!(vma->vm_flags & (VM_IO | VM_PFNMAP)))
		return ret;

	ret = follow_pte(vma->vm_mm, address, &ptep, &ptl);
	if (ret)
		return ret;
	*pfn = pte_pfn(*ptep);
	pte_unmap_unlock(ptep, ptl);
	return 0;
}
EXPORT_SYMBOL(follow_pfn);

#ifdef CONFIG_HAVE_IOREMAP_PROT
int follow_phys(struct vm_area_struct *vma,
		unsigned long address, unsigned int flags,
		unsigned long *prot, resource_size_t *phys)
{
	int ret = -EINVAL;
	pte_t *ptep, pte;
	spinlock_t *ptl;

	if (!(vma->vm_flags & (VM_IO | VM_PFNMAP)))
		goto out;

	if (follow_pte(vma->vm_mm, address, &ptep, &ptl))
		goto out;
	pte = *ptep;

	if ((flags & FOLL_WRITE) && !pte_write(pte))
		goto unlock;

	*prot = pgprot_val(pte_pgprot(pte));
	*phys = (resource_size_t)pte_pfn(pte) << PAGE_SHIFT;

	ret = 0;
unlock:
	pte_unmap_unlock(ptep, ptl);
out:
	return ret;
}

int generic_access_phys(struct vm_area_struct *vma, unsigned long addr,
			void *buf, int len, int write)
{
	resource_size_t phys_addr;
	unsigned long prot = 0;
	void __iomem *maddr;
	int offset = addr & (PAGE_SIZE-1);

	if (follow_phys(vma, addr, write, &prot, &phys_addr))
		return -EINVAL;

	maddr = ioremap_prot(phys_addr, PAGE_ALIGN(len + offset), prot);
	if (write)
		memcpy_toio(maddr + offset, buf, len);
	else
		memcpy_fromio(buf, maddr + offset, len);
	iounmap(maddr);

	return len;
}
EXPORT_SYMBOL_GPL(generic_access_phys);
#endif

/*
 * Access another process' address space as given in mm.  If non-NULL, use the
 * given task for page fault accounting.
 */
static int __access_remote_vm(struct task_struct *tsk, struct mm_struct *mm,
		unsigned long addr, void *buf, int len, int write)
{
	struct vm_area_struct *vma;
	void *old_buf = buf;

	down_read(&mm->mmap_sem);
	/* ignore errors, just check how much was successfully transferred */
	while (len) {
		int bytes, ret, offset;
		void *maddr;
		struct page *page = NULL;

		ret = get_user_pages(tsk, mm, addr, 1,
				write, 1, &page, &vma);
		if (ret <= 0) {
#ifndef CONFIG_HAVE_IOREMAP_PROT
			break;
#else
			/*
			 * Check if this is a VM_IO | VM_PFNMAP VMA, which
			 * we can access using slightly different code.
			 */
			vma = find_vma(mm, addr);
			if (!vma || vma->vm_start > addr)
				break;
			if (vma->vm_ops && vma->vm_ops->access)
				ret = vma->vm_ops->access(vma, addr, buf,
							  len, write);
			if (ret <= 0)
				break;
			bytes = ret;
#endif
		} else {
			bytes = len;
			offset = addr & (PAGE_SIZE-1);
			if (bytes > PAGE_SIZE-offset)
				bytes = PAGE_SIZE-offset;

			maddr = kmap(page);
			if (write) {
				copy_to_user_page(vma, page, addr,
						  maddr + offset, buf, bytes);
				set_page_dirty_lock(page);
			} else {
				copy_from_user_page(vma, page, addr,
						    buf, maddr + offset, bytes);
			}
			kunmap(page);
			page_cache_release(page);
		}
		len -= bytes;
		buf += bytes;
		addr += bytes;
	}
	up_read(&mm->mmap_sem);

	return buf - old_buf;
}

/**
 * access_remote_vm - access another process' address space
 * @mm:		the mm_struct of the target address space
 * @addr:	start address to access
 * @buf:	source or destination buffer
 * @len:	number of bytes to transfer
 * @write:	whether the access is a write
 *
 * The caller must hold a reference on @mm.
 */
int access_remote_vm(struct mm_struct *mm, unsigned long addr,
		void *buf, int len, int write)
{
	return __access_remote_vm(NULL, mm, addr, buf, len, write);
}

/*
 * Access another process' address space.
 * Source/target buffer must be kernel space,
 * Do not walk the page table directly, use get_user_pages
 */
int access_process_vm(struct task_struct *tsk, unsigned long addr,
		void *buf, int len, int write)
{
	struct mm_struct *mm;
	int ret;

	mm = get_task_mm(tsk);
	if (!mm)
		return 0;

	ret = __access_remote_vm(tsk, mm, addr, buf, len, write);
	mmput(mm);

	return ret;
}

/*
 * Print the name of a VMA.
 */
void print_vma_addr(char *prefix, unsigned long ip)
{
	struct mm_struct *mm = current->mm;
	struct vm_area_struct *vma;

	/*
	 * Do not print if we are in atomic
	 * contexts (in exception stacks, etc.):
	 */
	if (preempt_count())
		return;

	down_read(&mm->mmap_sem);
	vma = find_vma(mm, ip);
	if (vma && vma->vm_file) {
		struct file *f = vma->vm_file;
		char *buf = (char *)__get_free_page(GFP_KERNEL);
		if (buf) {
			char *p;

			p = d_path(&f->f_path, buf, PAGE_SIZE);
			if (IS_ERR(p))
				p = "?";
			printk("%s%s[%lx+%lx]", prefix, kbasename(p),
					vma->vm_start,
					vma->vm_end - vma->vm_start);
			free_page((unsigned long)buf);
		}
	}
	up_read(&mm->mmap_sem);
}

#if defined(CONFIG_PROVE_LOCKING) || defined(CONFIG_DEBUG_ATOMIC_SLEEP)
void might_fault(void)
{
	/*
	 * Some code (nfs/sunrpc) uses socket ops on kernel memory while
	 * holding the mmap_sem, this is safe because kernel memory doesn't
	 * get paged out, therefore we'll never actually fault, and the
	 * below annotations will generate false positives.
	 */
	if (segment_eq(get_fs(), KERNEL_DS))
		return;

	/*
	 * it would be nicer only to annotate paths which are not under
	 * pagefault_disable, however that requires a larger audit and
	 * providing helpers like get_user_atomic.
	 */
	if (in_atomic())
		return;

	__might_sleep(__FILE__, __LINE__, 0);

	if (current->mm)
		might_lock_read(&current->mm->mmap_sem);
}
EXPORT_SYMBOL(might_fault);
#endif

#if defined(CONFIG_TRANSPARENT_HUGEPAGE) || defined(CONFIG_HUGETLBFS)
static void clear_gigantic_page(struct page *page,
				unsigned long addr,
				unsigned int pages_per_huge_page)
{
	int i;
	struct page *p = page;

	might_sleep();
	for (i = 0; i < pages_per_huge_page;
	     i++, p = mem_map_next(p, page, i)) {
		cond_resched();
		clear_user_highpage(p, addr + i * PAGE_SIZE);
	}
}
void clear_huge_page(struct page *page,
		     unsigned long addr, unsigned int pages_per_huge_page)
{
	int i;

	if (unlikely(pages_per_huge_page > MAX_ORDER_NR_PAGES)) {
		clear_gigantic_page(page, addr, pages_per_huge_page);
		return;
	}

	might_sleep();
	for (i = 0; i < pages_per_huge_page; i++) {
		cond_resched();
		clear_user_highpage(page + i, addr + i * PAGE_SIZE);
	}
}

static void copy_user_gigantic_page(struct page *dst, struct page *src,
				    unsigned long addr,
				    struct vm_area_struct *vma,
				    unsigned int pages_per_huge_page)
{
	int i;
	struct page *dst_base = dst;
	struct page *src_base = src;

	for (i = 0; i < pages_per_huge_page; ) {
		cond_resched();
		copy_user_highpage(dst, src, addr + i*PAGE_SIZE, vma);

		i++;
		dst = mem_map_next(dst, dst_base, i);
		src = mem_map_next(src, src_base, i);
	}
}

void copy_user_huge_page(struct page *dst, struct page *src,
			 unsigned long addr, struct vm_area_struct *vma,
			 unsigned int pages_per_huge_page)
{
	int i;

	if (unlikely(pages_per_huge_page > MAX_ORDER_NR_PAGES)) {
		copy_user_gigantic_page(dst, src, addr, vma,
					pages_per_huge_page);
		return;
	}

	might_sleep();
	for (i = 0; i < pages_per_huge_page; i++) {
		cond_resched();
		copy_user_highpage(dst + i, src + i, addr + i*PAGE_SIZE, vma);
	}
}
#endif /* CONFIG_TRANSPARENT_HUGEPAGE || CONFIG_HUGETLBFS */

#if USE_SPLIT_PTE_PTLOCKS && ALLOC_SPLIT_PTLOCKS

static struct kmem_cache *page_ptl_cachep;

void __init ptlock_cache_init(void)
{
	page_ptl_cachep = kmem_cache_create("page->ptl", sizeof(spinlock_t), 0,
			SLAB_PANIC, NULL);
}

bool ptlock_alloc(struct page *page)
{
	spinlock_t *ptl;

	ptl = kmem_cache_alloc(page_ptl_cachep, GFP_KERNEL);
	if (!ptl)
		return false;
	page->ptl = ptl;
	return true;
}

void ptlock_free(struct page *page)
{
	kmem_cache_free(page_ptl_cachep, page->ptl);
}
#endif<|MERGE_RESOLUTION|>--- conflicted
+++ resolved
@@ -2131,13 +2131,9 @@
 				dec_mm_counter_fast(mm, MM_FILEPAGES);
 				inc_mm_counter_fast(mm, MM_ANONPAGES);
 			}
-<<<<<<< HEAD
-		} else {
-=======
 			uksm_bugon_zeropage(orig_pte);
 		} else {
 			uksm_unmap_zero_page(orig_pte);
->>>>>>> 1a1335aa
 			inc_mm_counter_fast(mm, MM_ANONPAGES);
 		}
 		flush_cache_page(vma, address, pte_pfn(orig_pte));
