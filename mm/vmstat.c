--- conflicted
+++ resolved
@@ -794,14 +794,12 @@
 	"workingset_nodereclaim",
 	"nr_anon_transparent_hugepages",
 	"nr_free_cma",
-<<<<<<< HEAD
-
-	/* enum writeback_stat_item counters */
-=======
+
 #ifdef CONFIG_UKSM
 	"nr_uksm_zero_pages",
 #endif
->>>>>>> a7e13afd
+
+	/* enum writeback_stat_item counters */
 	"nr_dirty_threshold",
 	"nr_dirty_background_threshold",
 
