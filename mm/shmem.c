/*
 * Resizable virtual memory filesystem for Linux.
 *
 * Copyright (C) 2000 Linus Torvalds.
 *		 2000 Transmeta Corp.
 *		 2000-2001 Christoph Rohland
 *		 2000-2001 SAP AG
 *		 2002 Red Hat Inc.
 * Copyright (C) 2002-2011 Hugh Dickins.
 * Copyright (C) 2011 Google Inc.
 * Copyright (C) 2002-2005 VERITAS Software Corporation.
 * Copyright (C) 2004 Andi Kleen, SuSE Labs
 *
 * Extended attribute support for tmpfs:
 * Copyright (c) 2004, Luke Kenneth Casson Leighton <lkcl@lkcl.net>
 * Copyright (c) 2004 Red Hat, Inc., James Morris <jmorris@redhat.com>
 *
 * tiny-shmem:
 * Copyright (c) 2004, 2008 Matt Mackall <mpm@selenic.com>
 *
 * This file is released under the GPL.
 */

#include <linux/fs.h>
#include <linux/init.h>
#include <linux/vfs.h>
#include <linux/mount.h>
#include <linux/pagemap.h>
#include <linux/file.h>
#include <linux/mm.h>
#include <linux/export.h>
#include <linux/swap.h>

static struct vfsmount *shm_mnt;

#ifdef CONFIG_SHMEM
/*
 * This virtual memory filesystem is heavily based on the ramfs. It
 * extends ramfs by the ability to use swap and honor resource limits
 * which makes it a completely usable filesystem.
 */

#include <linux/xattr.h>
#include <linux/exportfs.h>
#include <linux/posix_acl.h>
#include <linux/generic_acl.h>
#include <linux/mman.h>
#include <linux/string.h>
#include <linux/slab.h>
#include <linux/backing-dev.h>
#include <linux/shmem_fs.h>
#include <linux/writeback.h>
#include <linux/blkdev.h>
#include <linux/pagevec.h>
#include <linux/percpu_counter.h>
#include <linux/falloc.h>
#include <linux/splice.h>
#include <linux/security.h>
#include <linux/swapops.h>
#include <linux/mempolicy.h>
#include <linux/namei.h>
#include <linux/ctype.h>
#include <linux/migrate.h>
#include <linux/highmem.h>
#include <linux/seq_file.h>
#include <linux/magic.h>

#include <asm/uaccess.h>
#include <asm/pgtable.h>

#define BLOCKS_PER_PAGE  (PAGE_CACHE_SIZE/512)
#define VM_ACCT(size)    (PAGE_CACHE_ALIGN(size) >> PAGE_SHIFT)

/* Pretend that each entry is of this size in directory's i_size */
#define BOGO_DIRENT_SIZE 20

/* Symlink up to this size is kmalloc'ed instead of using a swappable page */
#define SHORT_SYMLINK_LEN 128

/*
 * shmem_fallocate and shmem_writepage communicate via inode->i_private
 * (with i_mutex making sure that it has only one user at a time):
 * we would prefer not to enlarge the shmem inode just for that.
 */
struct shmem_falloc {
	pgoff_t start;		/* start of range currently being fallocated */
	pgoff_t next;		/* the next page offset to be fallocated */
	pgoff_t nr_falloced;	/* how many new pages have been fallocated */
	pgoff_t nr_unswapped;	/* how often writepage refused to swap out */
};

/* Flag allocation requirements to shmem_getpage */
enum sgp_type {
	SGP_READ,	/* don't exceed i_size, don't allocate page */
	SGP_CACHE,	/* don't exceed i_size, may allocate page */
	SGP_DIRTY,	/* like SGP_CACHE, but set new page dirty */
	SGP_WRITE,	/* may exceed i_size, may allocate !Uptodate page */
	SGP_FALLOC,	/* like SGP_WRITE, but make existing page Uptodate */
};

#ifdef CONFIG_TMPFS
static unsigned long shmem_default_max_blocks(void)
{
	return totalram_pages / 2;
}

static unsigned long shmem_default_max_inodes(void)
{
	return min(totalram_pages - totalhigh_pages, totalram_pages / 2);
}
#endif

static bool shmem_should_replace_page(struct page *page, gfp_t gfp);
static int shmem_replace_page(struct page **pagep, gfp_t gfp,
				struct shmem_inode_info *info, pgoff_t index);
static int shmem_getpage_gfp(struct inode *inode, pgoff_t index,
	struct page **pagep, enum sgp_type sgp, gfp_t gfp, int *fault_type);

static inline int shmem_getpage(struct inode *inode, pgoff_t index,
	struct page **pagep, enum sgp_type sgp, int *fault_type)
{
	return shmem_getpage_gfp(inode, index, pagep, sgp,
			mapping_gfp_mask(inode->i_mapping), fault_type);
}

static inline struct shmem_sb_info *SHMEM_SB(struct super_block *sb)
{
	return sb->s_fs_info;
}

/*
 * shmem_file_setup pre-accounts the whole fixed size of a VM object,
 * for shared memory and for shared anonymous (/dev/zero) mappings
 * (unless MAP_NORESERVE and sysctl_overcommit_memory <= 1),
 * consistent with the pre-accounting of private mappings ...
 */
static inline int shmem_acct_size(unsigned long flags, loff_t size)
{
	return (flags & VM_NORESERVE) ?
		0 : security_vm_enough_memory_mm(current->mm, VM_ACCT(size));
}

static inline void shmem_unacct_size(unsigned long flags, loff_t size)
{
	if (!(flags & VM_NORESERVE))
		vm_unacct_memory(VM_ACCT(size));
}

/*
 * ... whereas tmpfs objects are accounted incrementally as
 * pages are allocated, in order to allow huge sparse files.
 * shmem_getpage reports shmem_acct_block failure as -ENOSPC not -ENOMEM,
 * so that a failure on a sparse tmpfs mapping will give SIGBUS not OOM.
 */
static inline int shmem_acct_block(unsigned long flags)
{
	return (flags & VM_NORESERVE) ?
		security_vm_enough_memory_mm(current->mm, VM_ACCT(PAGE_CACHE_SIZE)) : 0;
}

static inline void shmem_unacct_blocks(unsigned long flags, long pages)
{
	if (flags & VM_NORESERVE)
		vm_unacct_memory(pages * VM_ACCT(PAGE_CACHE_SIZE));
}

static const struct super_operations shmem_ops;
static const struct address_space_operations shmem_aops;
static const struct file_operations shmem_file_operations;
static const struct inode_operations shmem_inode_operations;
static const struct inode_operations shmem_dir_inode_operations;
static const struct inode_operations shmem_special_inode_operations;
static const struct vm_operations_struct shmem_vm_ops;

static struct backing_dev_info shmem_backing_dev_info  __read_mostly = {
	.ra_pages	= 0,	/* No readahead */
	.capabilities	= BDI_CAP_NO_ACCT_AND_WRITEBACK | BDI_CAP_SWAP_BACKED,
};

static LIST_HEAD(shmem_swaplist);
static DEFINE_MUTEX(shmem_swaplist_mutex);

static int shmem_reserve_inode(struct super_block *sb)
{
	struct shmem_sb_info *sbinfo = SHMEM_SB(sb);
	if (sbinfo->max_inodes) {
		spin_lock(&sbinfo->stat_lock);
		if (!sbinfo->free_inodes) {
			spin_unlock(&sbinfo->stat_lock);
			return -ENOSPC;
		}
		sbinfo->free_inodes--;
		spin_unlock(&sbinfo->stat_lock);
	}
	return 0;
}

static void shmem_free_inode(struct super_block *sb)
{
	struct shmem_sb_info *sbinfo = SHMEM_SB(sb);
	if (sbinfo->max_inodes) {
		spin_lock(&sbinfo->stat_lock);
		sbinfo->free_inodes++;
		spin_unlock(&sbinfo->stat_lock);
	}
}

/**
 * shmem_recalc_inode - recalculate the block usage of an inode
 * @inode: inode to recalc
 *
 * We have to calculate the free blocks since the mm can drop
 * undirtied hole pages behind our back.
 *
 * But normally   info->alloced == inode->i_mapping->nrpages + info->swapped
 * So mm freed is info->alloced - (inode->i_mapping->nrpages + info->swapped)
 *
 * It has to be called with the spinlock held.
 */
static void shmem_recalc_inode(struct inode *inode)
{
	struct shmem_inode_info *info = SHMEM_I(inode);
	long freed;

	freed = info->alloced - info->swapped - inode->i_mapping->nrpages;
	if (freed > 0) {
		struct shmem_sb_info *sbinfo = SHMEM_SB(inode->i_sb);
		if (sbinfo->max_blocks)
			percpu_counter_add(&sbinfo->used_blocks, -freed);
		info->alloced -= freed;
		inode->i_blocks -= freed * BLOCKS_PER_PAGE;
		shmem_unacct_blocks(info->flags, freed);
	}
}

/*
 * Replace item expected in radix tree by a new item, while holding tree lock.
 */
static int shmem_radix_tree_replace(struct address_space *mapping,
			pgoff_t index, void *expected, void *replacement)
{
	void **pslot;
	void *item = NULL;

	VM_BUG_ON(!expected);
	pslot = radix_tree_lookup_slot(&mapping->page_tree, index);
	if (pslot)
		item = radix_tree_deref_slot_protected(pslot,
							&mapping->tree_lock);
	if (item != expected)
		return -ENOENT;
	if (replacement)
		radix_tree_replace_slot(pslot, replacement);
	else
		radix_tree_delete(&mapping->page_tree, index);
	return 0;
}

/*
 * Sometimes, before we decide whether to proceed or to fail, we must check
 * that an entry was not already brought back from swap by a racing thread.
 *
 * Checking page is not enough: by the time a SwapCache page is locked, it
 * might be reused, and again be SwapCache, using the same swap as before.
 */
static bool shmem_confirm_swap(struct address_space *mapping,
			       pgoff_t index, swp_entry_t swap)
{
	void *item;

	rcu_read_lock();
	item = radix_tree_lookup(&mapping->page_tree, index);
	rcu_read_unlock();
	return item == swp_to_radix_entry(swap);
}

/*
 * Like add_to_page_cache_locked, but error if expected item has gone.
 */
static int shmem_add_to_page_cache(struct page *page,
				   struct address_space *mapping,
				   pgoff_t index, gfp_t gfp, void *expected)
{
	int error;

	VM_BUG_ON(!PageLocked(page));
	VM_BUG_ON(!PageSwapBacked(page));

	page_cache_get(page);
	page->mapping = mapping;
	page->index = index;

	spin_lock_irq(&mapping->tree_lock);
	if (!expected)
		error = radix_tree_insert(&mapping->page_tree, index, page);
	else
		error = shmem_radix_tree_replace(mapping, index, expected,
								 page);
	if (!error) {
		mapping->nrpages++;
		__inc_zone_page_state(page, NR_FILE_PAGES);
		__inc_zone_page_state(page, NR_SHMEM);
		spin_unlock_irq(&mapping->tree_lock);
	} else {
		page->mapping = NULL;
		spin_unlock_irq(&mapping->tree_lock);
		page_cache_release(page);
	}
	return error;
}

/*
 * Like delete_from_page_cache, but substitutes swap for page.
 */
static void shmem_delete_from_page_cache(struct page *page, void *radswap)
{
	struct address_space *mapping = page->mapping;
	int error;

	spin_lock_irq(&mapping->tree_lock);
	error = shmem_radix_tree_replace(mapping, page->index, page, radswap);
	page->mapping = NULL;
	mapping->nrpages--;
	__dec_zone_page_state(page, NR_FILE_PAGES);
	__dec_zone_page_state(page, NR_SHMEM);
	spin_unlock_irq(&mapping->tree_lock);
	page_cache_release(page);
	BUG_ON(error);
}

/*
 * Like find_get_pages, but collecting swap entries as well as pages.
 */
static unsigned shmem_find_get_pages_and_swap(struct address_space *mapping,
					pgoff_t start, unsigned int nr_pages,
					struct page **pages, pgoff_t *indices)
{
	void **slot;
	unsigned int ret = 0;
	struct radix_tree_iter iter;

	if (!nr_pages)
		return 0;

	rcu_read_lock();
restart:
	radix_tree_for_each_slot(slot, &mapping->page_tree, &iter, start) {
		struct page *page;
repeat:
		page = radix_tree_deref_slot(slot);
		if (unlikely(!page))
			continue;
		if (radix_tree_exception(page)) {
			if (radix_tree_deref_retry(page))
				goto restart;
			/*
			 * Otherwise, we must be storing a swap entry
			 * here as an exceptional entry: so return it
			 * without attempting to raise page count.
			 */
			goto export;
		}
		if (!page_cache_get_speculative(page))
			goto repeat;

		/* Has the page moved? */
		if (unlikely(page != *slot)) {
			page_cache_release(page);
			goto repeat;
		}
export:
		indices[ret] = iter.index;
		pages[ret] = page;
		if (++ret == nr_pages)
			break;
	}
	rcu_read_unlock();
	return ret;
}

/*
 * Remove swap entry from radix tree, free the swap and its page cache.
 */
static int shmem_free_swap(struct address_space *mapping,
			   pgoff_t index, void *radswap)
{
	int error;

	spin_lock_irq(&mapping->tree_lock);
	error = shmem_radix_tree_replace(mapping, index, radswap, NULL);
	spin_unlock_irq(&mapping->tree_lock);
	if (!error)
		free_swap_and_cache(radix_to_swp_entry(radswap));
	return error;
}

/*
 * Pagevec may contain swap entries, so shuffle up pages before releasing.
 */
static void shmem_deswap_pagevec(struct pagevec *pvec)
{
	int i, j;

	for (i = 0, j = 0; i < pagevec_count(pvec); i++) {
		struct page *page = pvec->pages[i];
		if (!radix_tree_exceptional_entry(page))
			pvec->pages[j++] = page;
	}
	pvec->nr = j;
}

/*
 * SysV IPC SHM_UNLOCK restore Unevictable pages to their evictable lists.
 */
void shmem_unlock_mapping(struct address_space *mapping)
{
	struct pagevec pvec;
	pgoff_t indices[PAGEVEC_SIZE];
	pgoff_t index = 0;

	pagevec_init(&pvec, 0);
	/*
	 * Minor point, but we might as well stop if someone else SHM_LOCKs it.
	 */
	while (!mapping_unevictable(mapping)) {
		/*
		 * Avoid pagevec_lookup(): find_get_pages() returns 0 as if it
		 * has finished, if it hits a row of PAGEVEC_SIZE swap entries.
		 */
		pvec.nr = shmem_find_get_pages_and_swap(mapping, index,
					PAGEVEC_SIZE, pvec.pages, indices);
		if (!pvec.nr)
			break;
		index = indices[pvec.nr - 1] + 1;
		shmem_deswap_pagevec(&pvec);
		check_move_unevictable_pages(pvec.pages, pvec.nr);
		pagevec_release(&pvec);
		cond_resched();
	}
}

/*
 * Remove range of pages and swap entries from radix tree, and free them.
 * If !unfalloc, truncate or punch hole; if unfalloc, undo failed fallocate.
 */
static void shmem_undo_range(struct inode *inode, loff_t lstart, loff_t lend,
								 bool unfalloc)
{
	struct address_space *mapping = inode->i_mapping;
	struct shmem_inode_info *info = SHMEM_I(inode);
	pgoff_t start = (lstart + PAGE_CACHE_SIZE - 1) >> PAGE_CACHE_SHIFT;
	pgoff_t end = (lend + 1) >> PAGE_CACHE_SHIFT;
	unsigned int partial_start = lstart & (PAGE_CACHE_SIZE - 1);
	unsigned int partial_end = (lend + 1) & (PAGE_CACHE_SIZE - 1);
	struct pagevec pvec;
	pgoff_t indices[PAGEVEC_SIZE];
	long nr_swaps_freed = 0;
	pgoff_t index;
	int i;

	if (lend == -1)
		end = -1;	/* unsigned, so actually very big */

	pagevec_init(&pvec, 0);
	index = start;
	while (index < end) {
		pvec.nr = shmem_find_get_pages_and_swap(mapping, index,
				min(end - index, (pgoff_t)PAGEVEC_SIZE),
							pvec.pages, indices);
		if (!pvec.nr)
			break;
		mem_cgroup_uncharge_start();
		for (i = 0; i < pagevec_count(&pvec); i++) {
			struct page *page = pvec.pages[i];

			index = indices[i];
			if (index >= end)
				break;

			if (radix_tree_exceptional_entry(page)) {
				if (unfalloc)
					continue;
				nr_swaps_freed += !shmem_free_swap(mapping,
								index, page);
				continue;
			}

			if (!trylock_page(page))
				continue;
			if (!unfalloc || !PageUptodate(page)) {
				if (page->mapping == mapping) {
					VM_BUG_ON(PageWriteback(page));
					truncate_inode_page(mapping, page);
				}
			}
			unlock_page(page);
		}
		shmem_deswap_pagevec(&pvec);
		pagevec_release(&pvec);
		mem_cgroup_uncharge_end();
		cond_resched();
		index++;
	}

	if (partial_start) {
		struct page *page = NULL;
		shmem_getpage(inode, start - 1, &page, SGP_READ, NULL);
		if (page) {
			unsigned int top = PAGE_CACHE_SIZE;
			if (start > end) {
				top = partial_end;
				partial_end = 0;
			}
			zero_user_segment(page, partial_start, top);
			set_page_dirty(page);
			unlock_page(page);
			page_cache_release(page);
		}
	}
	if (partial_end) {
		struct page *page = NULL;
		shmem_getpage(inode, end, &page, SGP_READ, NULL);
		if (page) {
			zero_user_segment(page, 0, partial_end);
			set_page_dirty(page);
			unlock_page(page);
			page_cache_release(page);
		}
	}
	if (start >= end)
		return;

	index = start;
	for ( ; ; ) {
		cond_resched();
		pvec.nr = shmem_find_get_pages_and_swap(mapping, index,
				min(end - index, (pgoff_t)PAGEVEC_SIZE),
							pvec.pages, indices);
		if (!pvec.nr) {
			if (index == start || unfalloc)
				break;
			index = start;
			continue;
		}
		if ((index == start || unfalloc) && indices[0] >= end) {
			shmem_deswap_pagevec(&pvec);
			pagevec_release(&pvec);
			break;
		}
		mem_cgroup_uncharge_start();
		for (i = 0; i < pagevec_count(&pvec); i++) {
			struct page *page = pvec.pages[i];

			index = indices[i];
			if (index >= end)
				break;

			if (radix_tree_exceptional_entry(page)) {
				if (unfalloc)
					continue;
				nr_swaps_freed += !shmem_free_swap(mapping,
								index, page);
				continue;
			}

			lock_page(page);
			if (!unfalloc || !PageUptodate(page)) {
				if (page->mapping == mapping) {
					VM_BUG_ON(PageWriteback(page));
					truncate_inode_page(mapping, page);
				}
			}
			unlock_page(page);
		}
		shmem_deswap_pagevec(&pvec);
		pagevec_release(&pvec);
		mem_cgroup_uncharge_end();
		index++;
	}

	spin_lock(&info->lock);
	info->swapped -= nr_swaps_freed;
	shmem_recalc_inode(inode);
	spin_unlock(&info->lock);
}

void shmem_truncate_range(struct inode *inode, loff_t lstart, loff_t lend)
{
	shmem_undo_range(inode, lstart, lend, false);
	inode->i_ctime = inode->i_mtime = CURRENT_TIME;
}
EXPORT_SYMBOL_GPL(shmem_truncate_range);

static int shmem_setattr(struct dentry *dentry, struct iattr *attr)
{
	struct inode *inode = dentry->d_inode;
	int error;

	error = inode_change_ok(inode, attr);
	if (error)
		return error;

	if (S_ISREG(inode->i_mode) && (attr->ia_valid & ATTR_SIZE)) {
		loff_t oldsize = inode->i_size;
		loff_t newsize = attr->ia_size;

		if (newsize != oldsize) {
			i_size_write(inode, newsize);
			inode->i_ctime = inode->i_mtime = CURRENT_TIME;
		}
		if (newsize < oldsize) {
			loff_t holebegin = round_up(newsize, PAGE_SIZE);
			unmap_mapping_range(inode->i_mapping, holebegin, 0, 1);
			shmem_truncate_range(inode, newsize, (loff_t)-1);
			/* unmap again to remove racily COWed private pages */
			unmap_mapping_range(inode->i_mapping, holebegin, 0, 1);
		}
	}

	setattr_copy(inode, attr);
#ifdef CONFIG_TMPFS_POSIX_ACL
	if (attr->ia_valid & ATTR_MODE)
		error = generic_acl_chmod(inode);
#endif
	return error;
}

static void shmem_evict_inode(struct inode *inode)
{
	struct shmem_inode_info *info = SHMEM_I(inode);

	if (inode->i_mapping->a_ops == &shmem_aops) {
		shmem_unacct_size(info->flags, inode->i_size);
		inode->i_size = 0;
		shmem_truncate_range(inode, 0, (loff_t)-1);
		if (!list_empty(&info->swaplist)) {
			mutex_lock(&shmem_swaplist_mutex);
			list_del_init(&info->swaplist);
			mutex_unlock(&shmem_swaplist_mutex);
		}
	} else
		kfree(info->symlink);

	simple_xattrs_free(&info->xattrs);
	WARN_ON(inode->i_blocks);
	shmem_free_inode(inode->i_sb);
	clear_inode(inode);
}

/*
 * If swap found in inode, free it and move page from swapcache to filecache.
 */
static int shmem_unuse_inode(struct shmem_inode_info *info,
			     swp_entry_t swap, struct page **pagep)
{
	struct address_space *mapping = info->vfs_inode.i_mapping;
	void *radswap;
	pgoff_t index;
	gfp_t gfp;
	int error = 0;

	radswap = swp_to_radix_entry(swap);
	index = radix_tree_locate_item(&mapping->page_tree, radswap);
	if (index == -1)
		return 0;

	/*
	 * Move _head_ to start search for next from here.
	 * But be careful: shmem_evict_inode checks list_empty without taking
	 * mutex, and there's an instant in list_move_tail when info->swaplist
	 * would appear empty, if it were the only one on shmem_swaplist.
	 */
	if (shmem_swaplist.next != &info->swaplist)
		list_move_tail(&shmem_swaplist, &info->swaplist);

	gfp = mapping_gfp_mask(mapping);
	if (shmem_should_replace_page(*pagep, gfp)) {
		mutex_unlock(&shmem_swaplist_mutex);
		error = shmem_replace_page(pagep, gfp, info, index);
		mutex_lock(&shmem_swaplist_mutex);
		/*
		 * We needed to drop mutex to make that restrictive page
		 * allocation, but the inode might have been freed while we
		 * dropped it: although a racing shmem_evict_inode() cannot
		 * complete without emptying the radix_tree, our page lock
		 * on this swapcache page is not enough to prevent that -
		 * free_swap_and_cache() of our swap entry will only
		 * trylock_page(), removing swap from radix_tree whatever.
		 *
		 * We must not proceed to shmem_add_to_page_cache() if the
		 * inode has been freed, but of course we cannot rely on
		 * inode or mapping or info to check that.  However, we can
		 * safely check if our swap entry is still in use (and here
		 * it can't have got reused for another page): if it's still
		 * in use, then the inode cannot have been freed yet, and we
		 * can safely proceed (if it's no longer in use, that tells
		 * nothing about the inode, but we don't need to unuse swap).
		 */
		if (!page_swapcount(*pagep))
			error = -ENOENT;
	}

	/*
	 * We rely on shmem_swaplist_mutex, not only to protect the swaplist,
	 * but also to hold up shmem_evict_inode(): so inode cannot be freed
	 * beneath us (pagelock doesn't help until the page is in pagecache).
	 */
	if (!error)
		error = shmem_add_to_page_cache(*pagep, mapping, index,
						GFP_NOWAIT, radswap);
	if (error != -ENOMEM) {
		/*
		 * Truncation and eviction use free_swap_and_cache(), which
		 * only does trylock page: if we raced, best clean up here.
		 */
		delete_from_swap_cache(*pagep);
		set_page_dirty(*pagep);
		if (!error) {
			spin_lock(&info->lock);
			info->swapped--;
			spin_unlock(&info->lock);
			swap_free(swap);
		}
		error = 1;	/* not an error, but entry was found */
	}
	return error;
}

/*
 * Search through swapped inodes to find and replace swap by page.
 */
int shmem_unuse(swp_entry_t swap, struct page *page)
{
	struct list_head *this, *next;
	struct shmem_inode_info *info;
	int found = 0;
	int error = 0;

	/*
	 * There's a faint possibility that swap page was replaced before
	 * caller locked it: caller will come back later with the right page.
	 */
	if (unlikely(!PageSwapCache(page) || page_private(page) != swap.val))
		goto out;

	/*
	 * Charge page using GFP_KERNEL while we can wait, before taking
	 * the shmem_swaplist_mutex which might hold up shmem_writepage().
	 * Charged back to the user (not to caller) when swap account is used.
	 */
	error = mem_cgroup_cache_charge(page, current->mm, GFP_KERNEL);
	if (error)
		goto out;
	/* No radix_tree_preload: swap entry keeps a place for page in tree */

	mutex_lock(&shmem_swaplist_mutex);
	list_for_each_safe(this, next, &shmem_swaplist) {
		info = list_entry(this, struct shmem_inode_info, swaplist);
		if (info->swapped)
			found = shmem_unuse_inode(info, swap, &page);
		else
			list_del_init(&info->swaplist);
		cond_resched();
		if (found)
			break;
	}
	mutex_unlock(&shmem_swaplist_mutex);

	if (found < 0)
		error = found;
out:
	unlock_page(page);
	page_cache_release(page);
	return error;
}

/*
 * Move the page from the page cache to the swap cache.
 */
static int shmem_writepage(struct page *page, struct writeback_control *wbc)
{
	struct shmem_inode_info *info;
	struct address_space *mapping;
	struct inode *inode;
	swp_entry_t swap;
	pgoff_t index;

	BUG_ON(!PageLocked(page));
	mapping = page->mapping;
	index = page->index;
	inode = mapping->host;
	info = SHMEM_I(inode);
	if (info->flags & VM_LOCKED)
		goto redirty;
	if (!total_swap_pages)
		goto redirty;

	/*
	 * shmem_backing_dev_info's capabilities prevent regular writeback or
	 * sync from ever calling shmem_writepage; but a stacking filesystem
	 * might use ->writepage of its underlying filesystem, in which case
	 * tmpfs should write out to swap only in response to memory pressure,
	 * and not for the writeback threads or sync.
	 */
	if (!wbc->for_reclaim) {
		WARN_ON_ONCE(1);	/* Still happens? Tell us about it! */
		goto redirty;
	}

	/*
	 * This is somewhat ridiculous, but without plumbing a SWAP_MAP_FALLOC
	 * value into swapfile.c, the only way we can correctly account for a
	 * fallocated page arriving here is now to initialize it and write it.
	 *
	 * That's okay for a page already fallocated earlier, but if we have
	 * not yet completed the fallocation, then (a) we want to keep track
	 * of this page in case we have to undo it, and (b) it may not be a
	 * good idea to continue anyway, once we're pushing into swap.  So
	 * reactivate the page, and let shmem_fallocate() quit when too many.
	 */
	if (!PageUptodate(page)) {
		if (inode->i_private) {
			struct shmem_falloc *shmem_falloc;
			spin_lock(&inode->i_lock);
			shmem_falloc = inode->i_private;
			if (shmem_falloc &&
			    index >= shmem_falloc->start &&
			    index < shmem_falloc->next)
				shmem_falloc->nr_unswapped++;
			else
				shmem_falloc = NULL;
			spin_unlock(&inode->i_lock);
			if (shmem_falloc)
				goto redirty;
		}
		clear_highpage(page);
		flush_dcache_page(page);
		SetPageUptodate(page);
	}

	swap = get_swap_page();
	if (!swap.val)
		goto redirty;

	/*
	 * Add inode to shmem_unuse()'s list of swapped-out inodes,
	 * if it's not already there.  Do it now before the page is
	 * moved to swap cache, when its pagelock no longer protects
	 * the inode from eviction.  But don't unlock the mutex until
	 * we've incremented swapped, because shmem_unuse_inode() will
	 * prune a !swapped inode from the swaplist under this mutex.
	 */
	mutex_lock(&shmem_swaplist_mutex);
	if (list_empty(&info->swaplist))
		list_add_tail(&info->swaplist, &shmem_swaplist);

	if (add_to_swap_cache(page, swap, GFP_ATOMIC) == 0) {
		swap_shmem_alloc(swap);
		shmem_delete_from_page_cache(page, swp_to_radix_entry(swap));

		spin_lock(&info->lock);
		info->swapped++;
		shmem_recalc_inode(inode);
		spin_unlock(&info->lock);

		mutex_unlock(&shmem_swaplist_mutex);
		BUG_ON(page_mapped(page));
		swap_writepage(page, wbc);
		return 0;
	}

	mutex_unlock(&shmem_swaplist_mutex);
	swapcache_free(swap, NULL);
redirty:
	set_page_dirty(page);
	if (wbc->for_reclaim)
		return AOP_WRITEPAGE_ACTIVATE;	/* Return with page locked */
	unlock_page(page);
	return 0;
}

#ifdef CONFIG_NUMA
#ifdef CONFIG_TMPFS
static void shmem_show_mpol(struct seq_file *seq, struct mempolicy *mpol)
{
	char buffer[64];

	if (!mpol || mpol->mode == MPOL_DEFAULT)
		return;		/* show nothing */

	mpol_to_str(buffer, sizeof(buffer), mpol);

	seq_printf(seq, ",mpol=%s", buffer);
}

static struct mempolicy *shmem_get_sbmpol(struct shmem_sb_info *sbinfo)
{
	struct mempolicy *mpol = NULL;
	if (sbinfo->mpol) {
		spin_lock(&sbinfo->stat_lock);	/* prevent replace/use races */
		mpol = sbinfo->mpol;
		mpol_get(mpol);
		spin_unlock(&sbinfo->stat_lock);
	}
	return mpol;
}
#endif /* CONFIG_TMPFS */

static struct page *shmem_swapin(swp_entry_t swap, gfp_t gfp,
			struct shmem_inode_info *info, pgoff_t index)
{
	struct vm_area_struct pvma;
	struct page *page;

	/* Create a pseudo vma that just contains the policy */
	pvma.vm_start = 0;
	/* Bias interleave by inode number to distribute better across nodes */
	pvma.vm_pgoff = index + info->vfs_inode.i_ino;
	pvma.vm_ops = NULL;
	pvma.vm_policy = mpol_shared_policy_lookup(&info->policy, index);

	page = swapin_readahead(swap, gfp, &pvma, 0);

	/* Drop reference taken by mpol_shared_policy_lookup() */
	mpol_cond_put(pvma.vm_policy);

	return page;
}

static struct page *shmem_alloc_page(gfp_t gfp,
			struct shmem_inode_info *info, pgoff_t index)
{
	struct vm_area_struct pvma;
	struct page *page;

	/* Create a pseudo vma that just contains the policy */
	pvma.vm_start = 0;
	/* Bias interleave by inode number to distribute better across nodes */
	pvma.vm_pgoff = index + info->vfs_inode.i_ino;
	pvma.vm_ops = NULL;
	pvma.vm_policy = mpol_shared_policy_lookup(&info->policy, index);

	page = alloc_page_vma(gfp, &pvma, 0);

	/* Drop reference taken by mpol_shared_policy_lookup() */
	mpol_cond_put(pvma.vm_policy);

	return page;
}
#else /* !CONFIG_NUMA */
#ifdef CONFIG_TMPFS
static inline void shmem_show_mpol(struct seq_file *seq, struct mempolicy *mpol)
{
}
#endif /* CONFIG_TMPFS */

static inline struct page *shmem_swapin(swp_entry_t swap, gfp_t gfp,
			struct shmem_inode_info *info, pgoff_t index)
{
	return swapin_readahead(swap, gfp, NULL, 0);
}

static inline struct page *shmem_alloc_page(gfp_t gfp,
			struct shmem_inode_info *info, pgoff_t index)
{
	return alloc_page(gfp);
}
#endif /* CONFIG_NUMA */

#if !defined(CONFIG_NUMA) || !defined(CONFIG_TMPFS)
static inline struct mempolicy *shmem_get_sbmpol(struct shmem_sb_info *sbinfo)
{
	return NULL;
}
#endif

/*
 * When a page is moved from swapcache to shmem filecache (either by the
 * usual swapin of shmem_getpage_gfp(), or by the less common swapoff of
 * shmem_unuse_inode()), it may have been read in earlier from swap, in
 * ignorance of the mapping it belongs to.  If that mapping has special
 * constraints (like the gma500 GEM driver, which requires RAM below 4GB),
 * we may need to copy to a suitable page before moving to filecache.
 *
 * In a future release, this may well be extended to respect cpuset and
 * NUMA mempolicy, and applied also to anonymous pages in do_swap_page();
 * but for now it is a simple matter of zone.
 */
static bool shmem_should_replace_page(struct page *page, gfp_t gfp)
{
	return page_zonenum(page) > gfp_zone(gfp);
}

static int shmem_replace_page(struct page **pagep, gfp_t gfp,
				struct shmem_inode_info *info, pgoff_t index)
{
	struct page *oldpage, *newpage;
	struct address_space *swap_mapping;
	pgoff_t swap_index;
	int error;

	oldpage = *pagep;
	swap_index = page_private(oldpage);
	swap_mapping = page_mapping(oldpage);

	/*
	 * We have arrived here because our zones are constrained, so don't
	 * limit chance of success by further cpuset and node constraints.
	 */
	gfp &= ~GFP_CONSTRAINT_MASK;
	newpage = shmem_alloc_page(gfp, info, index);
	if (!newpage)
		return -ENOMEM;

	page_cache_get(newpage);
	copy_highpage(newpage, oldpage);
	flush_dcache_page(newpage);

	__set_page_locked(newpage);
	SetPageUptodate(newpage);
	SetPageSwapBacked(newpage);
	set_page_private(newpage, swap_index);
	SetPageSwapCache(newpage);

	/*
	 * Our caller will very soon move newpage out of swapcache, but it's
	 * a nice clean interface for us to replace oldpage by newpage there.
	 */
	spin_lock_irq(&swap_mapping->tree_lock);
	error = shmem_radix_tree_replace(swap_mapping, swap_index, oldpage,
								   newpage);
	if (!error) {
		__inc_zone_page_state(newpage, NR_FILE_PAGES);
		__dec_zone_page_state(oldpage, NR_FILE_PAGES);
	}
	spin_unlock_irq(&swap_mapping->tree_lock);

	if (unlikely(error)) {
		/*
		 * Is this possible?  I think not, now that our callers check
		 * both PageSwapCache and page_private after getting page lock;
		 * but be defensive.  Reverse old to newpage for clear and free.
		 */
		oldpage = newpage;
	} else {
		mem_cgroup_replace_page_cache(oldpage, newpage);
		lru_cache_add_anon(newpage);
		*pagep = newpage;
	}

	ClearPageSwapCache(oldpage);
	set_page_private(oldpage, 0);

	unlock_page(oldpage);
	page_cache_release(oldpage);
	page_cache_release(oldpage);
	return error;
}

/*
 * shmem_getpage_gfp - find page in cache, or get from swap, or allocate
 *
 * If we allocate a new one we do not mark it dirty. That's up to the
 * vm. If we swap it in we mark it dirty since we also free the swap
 * entry since a page cannot live in both the swap and page cache
 */
static int shmem_getpage_gfp(struct inode *inode, pgoff_t index,
	struct page **pagep, enum sgp_type sgp, gfp_t gfp, int *fault_type)
{
	struct address_space *mapping = inode->i_mapping;
	struct shmem_inode_info *info;
	struct shmem_sb_info *sbinfo;
	struct page *page;
	swp_entry_t swap;
	int error;
	int once = 0;
	int alloced = 0;

	if (index > (MAX_LFS_FILESIZE >> PAGE_CACHE_SHIFT))
		return -EFBIG;
repeat:
	swap.val = 0;
	page = find_lock_page(mapping, index);
	if (radix_tree_exceptional_entry(page)) {
		swap = radix_to_swp_entry(page);
		page = NULL;
	}

	if (sgp != SGP_WRITE && sgp != SGP_FALLOC &&
	    ((loff_t)index << PAGE_CACHE_SHIFT) >= i_size_read(inode)) {
		error = -EINVAL;
		goto failed;
	}

	/* fallocated page? */
	if (page && !PageUptodate(page)) {
		if (sgp != SGP_READ)
			goto clear;
		unlock_page(page);
		page_cache_release(page);
		page = NULL;
	}
	if (page || (sgp == SGP_READ && !swap.val)) {
		*pagep = page;
		return 0;
	}

	/*
	 * Fast cache lookup did not find it:
	 * bring it back from swap or allocate.
	 */
	info = SHMEM_I(inode);
	sbinfo = SHMEM_SB(inode->i_sb);

	if (swap.val) {
		/* Look it up and read it in.. */
		page = lookup_swap_cache(swap);
		if (!page) {
			/* here we actually do the io */
			if (fault_type)
				*fault_type |= VM_FAULT_MAJOR;
			page = shmem_swapin(swap, gfp, info, index);
			if (!page) {
				error = -ENOMEM;
				goto failed;
			}
		}

		/* We have to do this with page locked to prevent races */
		lock_page(page);
		if (!PageSwapCache(page) || page_private(page) != swap.val ||
		    !shmem_confirm_swap(mapping, index, swap)) {
			error = -EEXIST;	/* try again */
			goto unlock;
		}
		if (!PageUptodate(page)) {
			error = -EIO;
			goto failed;
		}
		wait_on_page_writeback(page);

		if (shmem_should_replace_page(page, gfp)) {
			error = shmem_replace_page(&page, gfp, info, index);
			if (error)
				goto failed;
		}

		error = mem_cgroup_cache_charge(page, current->mm,
						gfp & GFP_RECLAIM_MASK);
		if (!error) {
			error = shmem_add_to_page_cache(page, mapping, index,
						gfp, swp_to_radix_entry(swap));
			/*
			 * We already confirmed swap under page lock, and make
			 * no memory allocation here, so usually no possibility
			 * of error; but free_swap_and_cache() only trylocks a
			 * page, so it is just possible that the entry has been
			 * truncated or holepunched since swap was confirmed.
			 * shmem_undo_range() will have done some of the
			 * unaccounting, now delete_from_swap_cache() will do
			 * the rest (including mem_cgroup_uncharge_swapcache).
			 * Reset swap.val? No, leave it so "failed" goes back to
			 * "repeat": reading a hole and writing should succeed.
			 */
			if (error)
				delete_from_swap_cache(page);
		}
		if (error)
			goto failed;

		spin_lock(&info->lock);
		info->swapped--;
		shmem_recalc_inode(inode);
		spin_unlock(&info->lock);

		delete_from_swap_cache(page);
		set_page_dirty(page);
		swap_free(swap);

	} else {
		if (shmem_acct_block(info->flags)) {
			error = -ENOSPC;
			goto failed;
		}
		if (sbinfo->max_blocks) {
			if (percpu_counter_compare(&sbinfo->used_blocks,
						sbinfo->max_blocks) >= 0) {
				error = -ENOSPC;
				goto unacct;
			}
			percpu_counter_inc(&sbinfo->used_blocks);
		}

		page = shmem_alloc_page(gfp, info, index);
		if (!page) {
			error = -ENOMEM;
			goto decused;
		}

		SetPageSwapBacked(page);
		__set_page_locked(page);
		error = mem_cgroup_cache_charge(page, current->mm,
						gfp & GFP_RECLAIM_MASK);
		if (error)
			goto decused;
		error = radix_tree_preload(gfp & GFP_RECLAIM_MASK);
		if (!error) {
			error = shmem_add_to_page_cache(page, mapping, index,
							gfp, NULL);
			radix_tree_preload_end();
		}
		if (error) {
			mem_cgroup_uncharge_cache_page(page);
			goto decused;
		}
		lru_cache_add_anon(page);

		spin_lock(&info->lock);
		info->alloced++;
		inode->i_blocks += BLOCKS_PER_PAGE;
		shmem_recalc_inode(inode);
		spin_unlock(&info->lock);
		alloced = true;

		/*
		 * Let SGP_FALLOC use the SGP_WRITE optimization on a new page.
		 */
		if (sgp == SGP_FALLOC)
			sgp = SGP_WRITE;
clear:
		/*
		 * Let SGP_WRITE caller clear ends if write does not fill page;
		 * but SGP_FALLOC on a page fallocated earlier must initialize
		 * it now, lest undo on failure cancel our earlier guarantee.
		 */
		if (sgp != SGP_WRITE) {
			clear_highpage(page);
			flush_dcache_page(page);
			SetPageUptodate(page);
		}
		if (sgp == SGP_DIRTY)
			set_page_dirty(page);
	}

	/* Perhaps the file has been truncated since we checked */
	if (sgp != SGP_WRITE && sgp != SGP_FALLOC &&
	    ((loff_t)index << PAGE_CACHE_SHIFT) >= i_size_read(inode)) {
		error = -EINVAL;
		if (alloced)
			goto trunc;
		else
			goto failed;
	}
	*pagep = page;
	return 0;

	/*
	 * Error recovery.
	 */
trunc:
	info = SHMEM_I(inode);
	ClearPageDirty(page);
	delete_from_page_cache(page);
	spin_lock(&info->lock);
	info->alloced--;
	inode->i_blocks -= BLOCKS_PER_PAGE;
	spin_unlock(&info->lock);
decused:
	sbinfo = SHMEM_SB(inode->i_sb);
	if (sbinfo->max_blocks)
		percpu_counter_add(&sbinfo->used_blocks, -1);
unacct:
	shmem_unacct_blocks(info->flags, 1);
failed:
	if (swap.val && error != -EINVAL &&
	    !shmem_confirm_swap(mapping, index, swap))
		error = -EEXIST;
unlock:
	if (page) {
		unlock_page(page);
		page_cache_release(page);
	}
	if (error == -ENOSPC && !once++) {
		info = SHMEM_I(inode);
		spin_lock(&info->lock);
		shmem_recalc_inode(inode);
		spin_unlock(&info->lock);
		goto repeat;
	}
	if (error == -EEXIST)	/* from above or from radix_tree_insert */
		goto repeat;
	return error;
}

static int shmem_fault(struct vm_area_struct *vma, struct vm_fault *vmf)
{
	struct inode *inode = file_inode(vma->vm_file);
	int error;
	int ret = VM_FAULT_LOCKED;

	error = shmem_getpage(inode, vmf->pgoff, &vmf->page, SGP_CACHE, &ret);
	if (error)
		return ((error == -ENOMEM) ? VM_FAULT_OOM : VM_FAULT_SIGBUS);

	if (ret & VM_FAULT_MAJOR) {
		count_vm_event(PGMAJFAULT);
		mem_cgroup_count_vm_event(vma->vm_mm, PGMAJFAULT);
	}
	return ret;
}

#ifdef CONFIG_NUMA
static int shmem_set_policy(struct vm_area_struct *vma, struct mempolicy *mpol)
{
	struct inode *inode = file_inode(vma->vm_file);
	return mpol_set_shared_policy(&SHMEM_I(inode)->policy, vma, mpol);
}

static struct mempolicy *shmem_get_policy(struct vm_area_struct *vma,
					  unsigned long addr)
{
	struct inode *inode = file_inode(vma->vm_file);
	pgoff_t index;

	index = ((addr - vma->vm_start) >> PAGE_SHIFT) + vma->vm_pgoff;
	return mpol_shared_policy_lookup(&SHMEM_I(inode)->policy, index);
}
#endif

int shmem_lock(struct file *file, int lock, struct user_struct *user)
{
	struct inode *inode = file_inode(file);
	struct shmem_inode_info *info = SHMEM_I(inode);
	int retval = -ENOMEM;

	spin_lock(&info->lock);
	if (lock && !(info->flags & VM_LOCKED)) {
		if (!user_shm_lock(inode->i_size, user))
			goto out_nomem;
		info->flags |= VM_LOCKED;
		mapping_set_unevictable(file->f_mapping);
	}
	if (!lock && (info->flags & VM_LOCKED) && user) {
		user_shm_unlock(inode->i_size, user);
		info->flags &= ~VM_LOCKED;
		mapping_clear_unevictable(file->f_mapping);
	}
	retval = 0;

out_nomem:
	spin_unlock(&info->lock);
	return retval;
}

static int shmem_mmap(struct file *file, struct vm_area_struct *vma)
{
	file_accessed(file);
	vma->vm_ops = &shmem_vm_ops;
	return 0;
}

static struct inode *shmem_get_inode(struct super_block *sb, const struct inode *dir,
				     umode_t mode, dev_t dev, unsigned long flags, int atomic_copy)
{
	struct inode *inode;
	struct shmem_inode_info *info;
	struct shmem_sb_info *sbinfo = SHMEM_SB(sb);

	if (shmem_reserve_inode(sb))
		return NULL;

	inode = new_inode(sb);
	if (inode) {
		inode->i_ino = get_next_ino();
		inode_init_owner(inode, dir, mode);
		inode->i_blocks = 0;
		inode->i_mapping->backing_dev_info = &shmem_backing_dev_info;
		inode->i_atime = inode->i_mtime = inode->i_ctime = CURRENT_TIME;
		inode->i_generation = get_seconds();
		info = SHMEM_I(inode);
		memset(info, 0, (char *)inode - (char *)info);
		spin_lock_init(&info->lock);
		info->flags = flags & VM_NORESERVE;
		if (atomic_copy)
			inode->i_flags |= S_ATOMIC_COPY;
		INIT_LIST_HEAD(&info->swaplist);
		simple_xattrs_init(&info->xattrs);
		cache_no_acl(inode);

		switch (mode & S_IFMT) {
		default:
			inode->i_op = &shmem_special_inode_operations;
			init_special_inode(inode, mode, dev);
			break;
		case S_IFREG:
			inode->i_mapping->a_ops = &shmem_aops;
			inode->i_op = &shmem_inode_operations;
			inode->i_fop = &shmem_file_operations;
			mpol_shared_policy_init(&info->policy,
						 shmem_get_sbmpol(sbinfo));
			break;
		case S_IFDIR:
			inc_nlink(inode);
			/* Some things misbehave if size == 0 on a directory */
			inode->i_size = 2 * BOGO_DIRENT_SIZE;
			inode->i_op = &shmem_dir_inode_operations;
			inode->i_fop = &simple_dir_operations;
			break;
		case S_IFLNK:
			/*
			 * Must not load anything in the rbtree,
			 * mpol_free_shared_policy will not be called.
			 */
			mpol_shared_policy_init(&info->policy, NULL);
			break;
		}
	} else
		shmem_free_inode(sb);
	return inode;
}

#ifdef CONFIG_TMPFS
static const struct inode_operations shmem_symlink_inode_operations;
static const struct inode_operations shmem_short_symlink_operations;

#ifdef CONFIG_TMPFS_XATTR
static int shmem_initxattrs(struct inode *, const struct xattr *, void *);
#else
#define shmem_initxattrs NULL
#endif

static int
shmem_write_begin(struct file *file, struct address_space *mapping,
			loff_t pos, unsigned len, unsigned flags,
			struct page **pagep, void **fsdata)
{
	struct inode *inode = mapping->host;
	pgoff_t index = pos >> PAGE_CACHE_SHIFT;
	return shmem_getpage(inode, index, pagep, SGP_WRITE, NULL);
}

static int
shmem_write_end(struct file *file, struct address_space *mapping,
			loff_t pos, unsigned len, unsigned copied,
			struct page *page, void *fsdata)
{
	struct inode *inode = mapping->host;

	if (pos + copied > inode->i_size)
		i_size_write(inode, pos + copied);

	if (!PageUptodate(page)) {
		if (copied < PAGE_CACHE_SIZE) {
			unsigned from = pos & (PAGE_CACHE_SIZE - 1);
			zero_user_segments(page, 0, from,
					from + copied, PAGE_CACHE_SIZE);
		}
		SetPageUptodate(page);
	}
	set_page_dirty(page);
	unlock_page(page);
	page_cache_release(page);

	return copied;
}

static void do_shmem_file_read(struct file *filp, loff_t *ppos, read_descriptor_t *desc, read_actor_t actor)
{
	struct inode *inode = file_inode(filp);
	struct address_space *mapping = inode->i_mapping;
	pgoff_t index;
	unsigned long offset;
	enum sgp_type sgp = SGP_READ;

	/*
	 * Might this read be for a stacking filesystem?  Then when reading
	 * holes of a sparse file, we actually need to allocate those pages,
	 * and even mark them dirty, so it cannot exceed the max_blocks limit.
	 */
	if (segment_eq(get_fs(), KERNEL_DS))
		sgp = SGP_DIRTY;

	index = *ppos >> PAGE_CACHE_SHIFT;
	offset = *ppos & ~PAGE_CACHE_MASK;

	for (;;) {
		struct page *page = NULL;
		pgoff_t end_index;
		unsigned long nr, ret;
		loff_t i_size = i_size_read(inode);

		end_index = i_size >> PAGE_CACHE_SHIFT;
		if (index > end_index)
			break;
		if (index == end_index) {
			nr = i_size & ~PAGE_CACHE_MASK;
			if (nr <= offset)
				break;
		}

		desc->error = shmem_getpage(inode, index, &page, sgp, NULL);
		if (desc->error) {
			if (desc->error == -EINVAL)
				desc->error = 0;
			break;
		}
		if (page)
			unlock_page(page);

		/*
		 * We must evaluate after, since reads (unlike writes)
		 * are called without i_mutex protection against truncate
		 */
		nr = PAGE_CACHE_SIZE;
		i_size = i_size_read(inode);
		end_index = i_size >> PAGE_CACHE_SHIFT;
		if (index == end_index) {
			nr = i_size & ~PAGE_CACHE_MASK;
			if (nr <= offset) {
				if (page)
					page_cache_release(page);
				break;
			}
		}
		nr -= offset;

		if (page) {
			/*
			 * If users can be writing to this page using arbitrary
			 * virtual addresses, take care about potential aliasing
			 * before reading the page on the kernel side.
			 */
			if (mapping_writably_mapped(mapping))
				flush_dcache_page(page);
			/*
			 * Mark the page accessed if we read the beginning.
			 */
			if (!offset)
				mark_page_accessed(page);
		} else {
			page = ZERO_PAGE(0);
			page_cache_get(page);
		}

		/*
		 * Ok, we have the page, and it's up-to-date, so
		 * now we can copy it to user space...
		 *
		 * The actor routine returns how many bytes were actually used..
		 * NOTE! This may not be the same as how much of a user buffer
		 * we filled up (we may be padding etc), so we can only update
		 * "pos" here (the actor routine has to update the user buffer
		 * pointers and the remaining count).
		 */
		ret = actor(desc, page, offset, nr);
		offset += ret;
		index += offset >> PAGE_CACHE_SHIFT;
		offset &= ~PAGE_CACHE_MASK;

		page_cache_release(page);
		if (ret != nr || !desc->count)
			break;

		cond_resched();
	}

	*ppos = ((loff_t) index << PAGE_CACHE_SHIFT) + offset;
	file_accessed(filp);
}

static ssize_t shmem_file_aio_read(struct kiocb *iocb,
		const struct iovec *iov, unsigned long nr_segs, loff_t pos)
{
	struct file *filp = iocb->ki_filp;
	ssize_t retval;
	unsigned long seg;
	size_t count;
	loff_t *ppos = &iocb->ki_pos;

	retval = generic_segment_checks(iov, &nr_segs, &count, VERIFY_WRITE);
	if (retval)
		return retval;

	for (seg = 0; seg < nr_segs; seg++) {
		read_descriptor_t desc;

		desc.written = 0;
		desc.arg.buf = iov[seg].iov_base;
		desc.count = iov[seg].iov_len;
		if (desc.count == 0)
			continue;
		desc.error = 0;
		do_shmem_file_read(filp, ppos, &desc, file_read_actor);
		retval += desc.written;
		if (desc.error) {
			retval = retval ?: desc.error;
			break;
		}
		if (desc.count > 0)
			break;
	}
	return retval;
}

static ssize_t shmem_file_splice_read(struct file *in, loff_t *ppos,
				struct pipe_inode_info *pipe, size_t len,
				unsigned int flags)
{
	struct address_space *mapping = in->f_mapping;
	struct inode *inode = mapping->host;
	unsigned int loff, nr_pages, req_pages;
	struct page *pages[PIPE_DEF_BUFFERS];
	struct partial_page partial[PIPE_DEF_BUFFERS];
	struct page *page;
	pgoff_t index, end_index;
	loff_t isize, left;
	int error, page_nr;
	struct splice_pipe_desc spd = {
		.pages = pages,
		.partial = partial,
		.nr_pages_max = PIPE_DEF_BUFFERS,
		.flags = flags,
		.ops = &page_cache_pipe_buf_ops,
		.spd_release = spd_release_page,
	};

	isize = i_size_read(inode);
	if (unlikely(*ppos >= isize))
		return 0;

	left = isize - *ppos;
	if (unlikely(left < len))
		len = left;

	if (splice_grow_spd(pipe, &spd))
		return -ENOMEM;

	index = *ppos >> PAGE_CACHE_SHIFT;
	loff = *ppos & ~PAGE_CACHE_MASK;
	req_pages = (len + loff + PAGE_CACHE_SIZE - 1) >> PAGE_CACHE_SHIFT;
	nr_pages = min(req_pages, pipe->buffers);

	spd.nr_pages = find_get_pages_contig(mapping, index,
						nr_pages, spd.pages);
	index += spd.nr_pages;
	error = 0;

	while (spd.nr_pages < nr_pages) {
		error = shmem_getpage(inode, index, &page, SGP_CACHE, NULL);
		if (error)
			break;
		unlock_page(page);
		spd.pages[spd.nr_pages++] = page;
		index++;
	}

	index = *ppos >> PAGE_CACHE_SHIFT;
	nr_pages = spd.nr_pages;
	spd.nr_pages = 0;

	for (page_nr = 0; page_nr < nr_pages; page_nr++) {
		unsigned int this_len;

		if (!len)
			break;

		this_len = min_t(unsigned long, len, PAGE_CACHE_SIZE - loff);
		page = spd.pages[page_nr];

		if (!PageUptodate(page) || page->mapping != mapping) {
			error = shmem_getpage(inode, index, &page,
							SGP_CACHE, NULL);
			if (error)
				break;
			unlock_page(page);
			page_cache_release(spd.pages[page_nr]);
			spd.pages[page_nr] = page;
		}

		isize = i_size_read(inode);
		end_index = (isize - 1) >> PAGE_CACHE_SHIFT;
		if (unlikely(!isize || index > end_index))
			break;

		if (end_index == index) {
			unsigned int plen;

			plen = ((isize - 1) & ~PAGE_CACHE_MASK) + 1;
			if (plen <= loff)
				break;

			this_len = min(this_len, plen - loff);
			len = this_len;
		}

		spd.partial[page_nr].offset = loff;
		spd.partial[page_nr].len = this_len;
		len -= this_len;
		loff = 0;
		spd.nr_pages++;
		index++;
	}

	while (page_nr < nr_pages)
		page_cache_release(spd.pages[page_nr++]);

	if (spd.nr_pages)
		error = splice_to_pipe(pipe, &spd);

	splice_shrink_spd(&spd);

	if (error > 0) {
		*ppos += error;
		file_accessed(in);
	}
	return error;
}

/*
 * llseek SEEK_DATA or SEEK_HOLE through the radix_tree.
 */
static pgoff_t shmem_seek_hole_data(struct address_space *mapping,
				    pgoff_t index, pgoff_t end, int whence)
{
	struct page *page;
	struct pagevec pvec;
	pgoff_t indices[PAGEVEC_SIZE];
	bool done = false;
	int i;

	pagevec_init(&pvec, 0);
	pvec.nr = 1;		/* start small: we may be there already */
	while (!done) {
		pvec.nr = shmem_find_get_pages_and_swap(mapping, index,
					pvec.nr, pvec.pages, indices);
		if (!pvec.nr) {
			if (whence == SEEK_DATA)
				index = end;
			break;
		}
		for (i = 0; i < pvec.nr; i++, index++) {
			if (index < indices[i]) {
				if (whence == SEEK_HOLE) {
					done = true;
					break;
				}
				index = indices[i];
			}
			page = pvec.pages[i];
			if (page && !radix_tree_exceptional_entry(page)) {
				if (!PageUptodate(page))
					page = NULL;
			}
			if (index >= end ||
			    (page && whence == SEEK_DATA) ||
			    (!page && whence == SEEK_HOLE)) {
				done = true;
				break;
			}
		}
		shmem_deswap_pagevec(&pvec);
		pagevec_release(&pvec);
		pvec.nr = PAGEVEC_SIZE;
		cond_resched();
	}
	return index;
}

static loff_t shmem_file_llseek(struct file *file, loff_t offset, int whence)
{
	struct address_space *mapping = file->f_mapping;
	struct inode *inode = mapping->host;
	pgoff_t start, end;
	loff_t new_offset;

	if (whence != SEEK_DATA && whence != SEEK_HOLE)
		return generic_file_llseek_size(file, offset, whence,
					MAX_LFS_FILESIZE, i_size_read(inode));
	mutex_lock(&inode->i_mutex);
	/* We're holding i_mutex so we can access i_size directly */

	if (offset < 0)
		offset = -EINVAL;
	else if (offset >= inode->i_size)
		offset = -ENXIO;
	else {
		start = offset >> PAGE_CACHE_SHIFT;
		end = (inode->i_size + PAGE_CACHE_SIZE - 1) >> PAGE_CACHE_SHIFT;
		new_offset = shmem_seek_hole_data(mapping, start, end, whence);
		new_offset <<= PAGE_CACHE_SHIFT;
		if (new_offset > offset) {
			if (new_offset < inode->i_size)
				offset = new_offset;
			else if (whence == SEEK_DATA)
				offset = -ENXIO;
			else
				offset = inode->i_size;
		}
	}

	if (offset >= 0 && offset != file->f_pos) {
		file->f_pos = offset;
		file->f_version = 0;
	}
	mutex_unlock(&inode->i_mutex);
	return offset;
}

static long shmem_fallocate(struct file *file, int mode, loff_t offset,
							 loff_t len)
{
	struct inode *inode = file_inode(file);
	struct shmem_sb_info *sbinfo = SHMEM_SB(inode->i_sb);
	struct shmem_falloc shmem_falloc;
	pgoff_t start, index, end;
	int error;

	mutex_lock(&inode->i_mutex);

	if (mode & FALLOC_FL_PUNCH_HOLE) {
		struct address_space *mapping = file->f_mapping;
		loff_t unmap_start = round_up(offset, PAGE_SIZE);
		loff_t unmap_end = round_down(offset + len, PAGE_SIZE) - 1;

		if ((u64)unmap_end > (u64)unmap_start)
			unmap_mapping_range(mapping, unmap_start,
					    1 + unmap_end - unmap_start, 0);
		shmem_truncate_range(inode, offset, offset + len - 1);
		/* No need to unmap again: hole-punching leaves COWed pages */
		error = 0;
		goto out;
	}

	/* We need to check rlimit even when FALLOC_FL_KEEP_SIZE */
	error = inode_newsize_ok(inode, offset + len);
	if (error)
		goto out;

	start = offset >> PAGE_CACHE_SHIFT;
	end = (offset + len + PAGE_CACHE_SIZE - 1) >> PAGE_CACHE_SHIFT;
	/* Try to avoid a swapstorm if len is impossible to satisfy */
	if (sbinfo->max_blocks && end - start > sbinfo->max_blocks) {
		error = -ENOSPC;
		goto out;
	}

	shmem_falloc.start = start;
	shmem_falloc.next  = start;
	shmem_falloc.nr_falloced = 0;
	shmem_falloc.nr_unswapped = 0;
	spin_lock(&inode->i_lock);
	inode->i_private = &shmem_falloc;
	spin_unlock(&inode->i_lock);

	for (index = start; index < end; index++) {
		struct page *page;

		/*
		 * Good, the fallocate(2) manpage permits EINTR: we may have
		 * been interrupted because we are using up too much memory.
		 */
		if (signal_pending(current))
			error = -EINTR;
		else if (shmem_falloc.nr_unswapped > shmem_falloc.nr_falloced)
			error = -ENOMEM;
		else
			error = shmem_getpage(inode, index, &page, SGP_FALLOC,
									NULL);
		if (error) {
			/* Remove the !PageUptodate pages we added */
			shmem_undo_range(inode,
				(loff_t)start << PAGE_CACHE_SHIFT,
				(loff_t)index << PAGE_CACHE_SHIFT, true);
			goto undone;
		}

		/*
		 * Inform shmem_writepage() how far we have reached.
		 * No need for lock or barrier: we have the page lock.
		 */
		shmem_falloc.next++;
		if (!PageUptodate(page))
			shmem_falloc.nr_falloced++;

		/*
		 * If !PageUptodate, leave it that way so that freeable pages
		 * can be recognized if we need to rollback on error later.
		 * But set_page_dirty so that memory pressure will swap rather
		 * than free the pages we are allocating (and SGP_CACHE pages
		 * might still be clean: we now need to mark those dirty too).
		 */
		set_page_dirty(page);
		unlock_page(page);
		page_cache_release(page);
		cond_resched();
	}

	if (!(mode & FALLOC_FL_KEEP_SIZE) && offset + len > inode->i_size)
		i_size_write(inode, offset + len);
	inode->i_ctime = CURRENT_TIME;
undone:
	spin_lock(&inode->i_lock);
	inode->i_private = NULL;
	spin_unlock(&inode->i_lock);
out:
	mutex_unlock(&inode->i_mutex);
	return error;
}

static int shmem_statfs(struct dentry *dentry, struct kstatfs *buf)
{
	struct shmem_sb_info *sbinfo = SHMEM_SB(dentry->d_sb);

	buf->f_type = TMPFS_MAGIC;
	buf->f_bsize = PAGE_CACHE_SIZE;
	buf->f_namelen = NAME_MAX;
	if (sbinfo->max_blocks) {
		buf->f_blocks = sbinfo->max_blocks;
		buf->f_bavail =
		buf->f_bfree  = sbinfo->max_blocks -
				percpu_counter_sum(&sbinfo->used_blocks);
	}
	if (sbinfo->max_inodes) {
		buf->f_files = sbinfo->max_inodes;
		buf->f_ffree = sbinfo->free_inodes;
	}
	/* else leave those fields 0 like simple_statfs */
	return 0;
}

/*
 * File creation. Allocate an inode, and we're done..
 */
static int
shmem_mknod(struct inode *dir, struct dentry *dentry, umode_t mode, dev_t dev)
{
	struct inode *inode;
	int error = -ENOSPC;

	inode = shmem_get_inode(dir->i_sb, dir, mode, dev, VM_NORESERVE, 0);
	if (inode) {
		error = security_inode_init_security(inode, dir,
						     &dentry->d_name,
						     shmem_initxattrs, NULL);
		if (error) {
			if (error != -EOPNOTSUPP) {
				iput(inode);
				return error;
			}
		}
#ifdef CONFIG_TMPFS_POSIX_ACL
		error = generic_acl_init(inode, dir);
		if (error) {
			iput(inode);
			return error;
		}
#else
		error = 0;
#endif
		dir->i_size += BOGO_DIRENT_SIZE;
		dir->i_ctime = dir->i_mtime = CURRENT_TIME;
		d_instantiate(dentry, inode);
		dget(dentry); /* Extra count - pin the dentry in core */
	}
	return error;
}

static int shmem_mkdir(struct inode *dir, struct dentry *dentry, umode_t mode)
{
	int error;

	if ((error = shmem_mknod(dir, dentry, mode | S_IFDIR, 0)))
		return error;
	inc_nlink(dir);
	return 0;
}

static int shmem_create(struct inode *dir, struct dentry *dentry, umode_t mode,
		bool excl)
{
	return shmem_mknod(dir, dentry, mode | S_IFREG, 0);
}

/*
 * Link a file..
 */
static int shmem_link(struct dentry *old_dentry, struct inode *dir, struct dentry *dentry)
{
	struct inode *inode = old_dentry->d_inode;
	int ret;

	/*
	 * No ordinary (disk based) filesystem counts links as inodes;
	 * but each new link needs a new dentry, pinning lowmem, and
	 * tmpfs dentries cannot be pruned until they are unlinked.
	 */
	ret = shmem_reserve_inode(inode->i_sb);
	if (ret)
		goto out;

	dir->i_size += BOGO_DIRENT_SIZE;
	inode->i_ctime = dir->i_ctime = dir->i_mtime = CURRENT_TIME;
	inc_nlink(inode);
	ihold(inode);	/* New dentry reference */
	dget(dentry);		/* Extra pinning count for the created dentry */
	d_instantiate(dentry, inode);
out:
	return ret;
}

static int shmem_unlink(struct inode *dir, struct dentry *dentry)
{
	struct inode *inode = dentry->d_inode;

	if (inode->i_nlink > 1 && !S_ISDIR(inode->i_mode))
		shmem_free_inode(inode->i_sb);

	dir->i_size -= BOGO_DIRENT_SIZE;
	inode->i_ctime = dir->i_ctime = dir->i_mtime = CURRENT_TIME;
	drop_nlink(inode);
	dput(dentry);	/* Undo the count from "create" - this does all the work */
	return 0;
}

static int shmem_rmdir(struct inode *dir, struct dentry *dentry)
{
	if (!simple_empty(dentry))
		return -ENOTEMPTY;

	drop_nlink(dentry->d_inode);
	drop_nlink(dir);
	return shmem_unlink(dir, dentry);
}

/*
 * The VFS layer already does all the dentry stuff for rename,
 * we just have to decrement the usage count for the target if
 * it exists so that the VFS layer correctly free's it when it
 * gets overwritten.
 */
static int shmem_rename(struct inode *old_dir, struct dentry *old_dentry, struct inode *new_dir, struct dentry *new_dentry)
{
	struct inode *inode = old_dentry->d_inode;
	int they_are_dirs = S_ISDIR(inode->i_mode);

	if (!simple_empty(new_dentry))
		return -ENOTEMPTY;

	if (new_dentry->d_inode) {
		(void) shmem_unlink(new_dir, new_dentry);
		if (they_are_dirs)
			drop_nlink(old_dir);
	} else if (they_are_dirs) {
		drop_nlink(old_dir);
		inc_nlink(new_dir);
	}

	old_dir->i_size -= BOGO_DIRENT_SIZE;
	new_dir->i_size += BOGO_DIRENT_SIZE;
	old_dir->i_ctime = old_dir->i_mtime =
	new_dir->i_ctime = new_dir->i_mtime =
	inode->i_ctime = CURRENT_TIME;
	return 0;
}

static int shmem_symlink(struct inode *dir, struct dentry *dentry, const char *symname)
{
	int error;
	int len;
	struct inode *inode;
	struct page *page;
	char *kaddr;
	struct shmem_inode_info *info;

	len = strlen(symname) + 1;
	if (len > PAGE_CACHE_SIZE)
		return -ENAMETOOLONG;

	inode = shmem_get_inode(dir->i_sb, dir, S_IFLNK|S_IRWXUGO, 0, VM_NORESERVE, 0);
	if (!inode)
		return -ENOSPC;

	error = security_inode_init_security(inode, dir, &dentry->d_name,
					     shmem_initxattrs, NULL);
	if (error) {
		if (error != -EOPNOTSUPP) {
			iput(inode);
			return error;
		}
		error = 0;
	}

	info = SHMEM_I(inode);
	inode->i_size = len-1;
	if (len <= SHORT_SYMLINK_LEN) {
		info->symlink = kmemdup(symname, len, GFP_KERNEL);
		if (!info->symlink) {
			iput(inode);
			return -ENOMEM;
		}
		inode->i_op = &shmem_short_symlink_operations;
	} else {
		error = shmem_getpage(inode, 0, &page, SGP_WRITE, NULL);
		if (error) {
			iput(inode);
			return error;
		}
		inode->i_mapping->a_ops = &shmem_aops;
		inode->i_op = &shmem_symlink_inode_operations;
		kaddr = kmap_atomic(page);
		memcpy(kaddr, symname, len);
		kunmap_atomic(kaddr);
		SetPageUptodate(page);
		set_page_dirty(page);
		unlock_page(page);
		page_cache_release(page);
	}
	dir->i_size += BOGO_DIRENT_SIZE;
	dir->i_ctime = dir->i_mtime = CURRENT_TIME;
	d_instantiate(dentry, inode);
	dget(dentry);
	return 0;
}

static void *shmem_follow_short_symlink(struct dentry *dentry, struct nameidata *nd)
{
	nd_set_link(nd, SHMEM_I(dentry->d_inode)->symlink);
	return NULL;
}

static void *shmem_follow_link(struct dentry *dentry, struct nameidata *nd)
{
	struct page *page = NULL;
	int error = shmem_getpage(dentry->d_inode, 0, &page, SGP_READ, NULL);
	nd_set_link(nd, error ? ERR_PTR(error) : kmap(page));
	if (page)
		unlock_page(page);
	return page;
}

static void shmem_put_link(struct dentry *dentry, struct nameidata *nd, void *cookie)
{
	if (!IS_ERR(nd_get_link(nd))) {
		struct page *page = cookie;
		kunmap(page);
		mark_page_accessed(page);
		page_cache_release(page);
	}
}

#ifdef CONFIG_TMPFS_XATTR
/*
 * Superblocks without xattr inode operations may get some security.* xattr
 * support from the LSM "for free". As soon as we have any other xattrs
 * like ACLs, we also need to implement the security.* handlers at
 * filesystem level, though.
 */

/*
 * Callback for security_inode_init_security() for acquiring xattrs.
 */
static int shmem_initxattrs(struct inode *inode,
			    const struct xattr *xattr_array,
			    void *fs_info)
{
	struct shmem_inode_info *info = SHMEM_I(inode);
	const struct xattr *xattr;
	struct simple_xattr *new_xattr;
	size_t len;

	for (xattr = xattr_array; xattr->name != NULL; xattr++) {
		new_xattr = simple_xattr_alloc(xattr->value, xattr->value_len);
		if (!new_xattr)
			return -ENOMEM;

		len = strlen(xattr->name) + 1;
		new_xattr->name = kmalloc(XATTR_SECURITY_PREFIX_LEN + len,
					  GFP_KERNEL);
		if (!new_xattr->name) {
			kfree(new_xattr);
			return -ENOMEM;
		}

		memcpy(new_xattr->name, XATTR_SECURITY_PREFIX,
		       XATTR_SECURITY_PREFIX_LEN);
		memcpy(new_xattr->name + XATTR_SECURITY_PREFIX_LEN,
		       xattr->name, len);

		simple_xattr_list_add(&info->xattrs, new_xattr);
	}

	return 0;
}

static const struct xattr_handler *shmem_xattr_handlers[] = {
#ifdef CONFIG_TMPFS_POSIX_ACL
	&generic_acl_access_handler,
	&generic_acl_default_handler,
#endif
	NULL
};

static int shmem_xattr_validate(const char *name)
{
	struct { const char *prefix; size_t len; } arr[] = {
		{ XATTR_SECURITY_PREFIX, XATTR_SECURITY_PREFIX_LEN },
		{ XATTR_TRUSTED_PREFIX, XATTR_TRUSTED_PREFIX_LEN }
	};
	int i;

	for (i = 0; i < ARRAY_SIZE(arr); i++) {
		size_t preflen = arr[i].len;
		if (strncmp(name, arr[i].prefix, preflen) == 0) {
			if (!name[preflen])
				return -EINVAL;
			return 0;
		}
	}
	return -EOPNOTSUPP;
}

static ssize_t shmem_getxattr(struct dentry *dentry, const char *name,
			      void *buffer, size_t size)
{
	struct shmem_inode_info *info = SHMEM_I(dentry->d_inode);
	int err;

	/*
	 * If this is a request for a synthetic attribute in the system.*
	 * namespace use the generic infrastructure to resolve a handler
	 * for it via sb->s_xattr.
	 */
	if (!strncmp(name, XATTR_SYSTEM_PREFIX, XATTR_SYSTEM_PREFIX_LEN))
		return generic_getxattr(dentry, name, buffer, size);

	err = shmem_xattr_validate(name);
	if (err)
		return err;

	return simple_xattr_get(&info->xattrs, name, buffer, size);
}

static int shmem_setxattr(struct dentry *dentry, const char *name,
			  const void *value, size_t size, int flags)
{
	struct shmem_inode_info *info = SHMEM_I(dentry->d_inode);
	int err;

	/*
	 * If this is a request for a synthetic attribute in the system.*
	 * namespace use the generic infrastructure to resolve a handler
	 * for it via sb->s_xattr.
	 */
	if (!strncmp(name, XATTR_SYSTEM_PREFIX, XATTR_SYSTEM_PREFIX_LEN))
		return generic_setxattr(dentry, name, value, size, flags);

	err = shmem_xattr_validate(name);
	if (err)
		return err;

	return simple_xattr_set(&info->xattrs, name, value, size, flags);
}

static int shmem_removexattr(struct dentry *dentry, const char *name)
{
	struct shmem_inode_info *info = SHMEM_I(dentry->d_inode);
	int err;

	/*
	 * If this is a request for a synthetic attribute in the system.*
	 * namespace use the generic infrastructure to resolve a handler
	 * for it via sb->s_xattr.
	 */
	if (!strncmp(name, XATTR_SYSTEM_PREFIX, XATTR_SYSTEM_PREFIX_LEN))
		return generic_removexattr(dentry, name);

	err = shmem_xattr_validate(name);
	if (err)
		return err;

	return simple_xattr_remove(&info->xattrs, name);
}

static ssize_t shmem_listxattr(struct dentry *dentry, char *buffer, size_t size)
{
	struct shmem_inode_info *info = SHMEM_I(dentry->d_inode);
	return simple_xattr_list(&info->xattrs, buffer, size);
}
#endif /* CONFIG_TMPFS_XATTR */

static const struct inode_operations shmem_short_symlink_operations = {
	.readlink	= generic_readlink,
	.follow_link	= shmem_follow_short_symlink,
#ifdef CONFIG_TMPFS_XATTR
	.setxattr	= shmem_setxattr,
	.getxattr	= shmem_getxattr,
	.listxattr	= shmem_listxattr,
	.removexattr	= shmem_removexattr,
#endif
};

static const struct inode_operations shmem_symlink_inode_operations = {
	.readlink	= generic_readlink,
	.follow_link	= shmem_follow_link,
	.put_link	= shmem_put_link,
#ifdef CONFIG_TMPFS_XATTR
	.setxattr	= shmem_setxattr,
	.getxattr	= shmem_getxattr,
	.listxattr	= shmem_listxattr,
	.removexattr	= shmem_removexattr,
#endif
};

static struct dentry *shmem_get_parent(struct dentry *child)
{
	return ERR_PTR(-ESTALE);
}

static int shmem_match(struct inode *ino, void *vfh)
{
	__u32 *fh = vfh;
	__u64 inum = fh[2];
	inum = (inum << 32) | fh[1];
	return ino->i_ino == inum && fh[0] == ino->i_generation;
}

static struct dentry *shmem_fh_to_dentry(struct super_block *sb,
		struct fid *fid, int fh_len, int fh_type)
{
	struct inode *inode;
	struct dentry *dentry = NULL;
	u64 inum;

	if (fh_len < 3)
		return NULL;

	inum = fid->raw[2];
	inum = (inum << 32) | fid->raw[1];

	inode = ilookup5(sb, (unsigned long)(inum + fid->raw[0]),
			shmem_match, fid->raw);
	if (inode) {
		dentry = d_find_alias(inode);
		iput(inode);
	}

	return dentry;
}

static int shmem_encode_fh(struct inode *inode, __u32 *fh, int *len,
				struct inode *parent)
{
	if (*len < 3) {
		*len = 3;
		return FILEID_INVALID;
	}

	if (inode_unhashed(inode)) {
		/* Unfortunately insert_inode_hash is not idempotent,
		 * so as we hash inodes here rather than at creation
		 * time, we need a lock to ensure we only try
		 * to do it once
		 */
		static DEFINE_SPINLOCK(lock);
		spin_lock(&lock);
		if (inode_unhashed(inode))
			__insert_inode_hash(inode,
					    inode->i_ino + inode->i_generation);
		spin_unlock(&lock);
	}

	fh[0] = inode->i_generation;
	fh[1] = inode->i_ino;
	fh[2] = ((__u64)inode->i_ino) >> 32;

	*len = 3;
	return 1;
}

static const struct export_operations shmem_export_ops = {
	.get_parent     = shmem_get_parent,
	.encode_fh      = shmem_encode_fh,
	.fh_to_dentry	= shmem_fh_to_dentry,
};

static int shmem_parse_options(char *options, struct shmem_sb_info *sbinfo,
			       bool remount)
{
	char *this_char, *value, *rest;
	struct mempolicy *mpol = NULL;
	uid_t uid;
	gid_t gid;

	while (options != NULL) {
		this_char = options;
		for (;;) {
			/*
			 * NUL-terminate this option: unfortunately,
			 * mount options form a comma-separated list,
			 * but mpol's nodelist may also contain commas.
			 */
			options = strchr(options, ',');
			if (options == NULL)
				break;
			options++;
			if (!isdigit(*options)) {
				options[-1] = '\0';
				break;
			}
		}
		if (!*this_char)
			continue;
		if ((value = strchr(this_char,'=')) != NULL) {
			*value++ = 0;
		} else {
			printk(KERN_ERR
			    "tmpfs: No value for mount option '%s'\n",
			    this_char);
			goto error;
		}

		if (!strcmp(this_char,"size")) {
			unsigned long long size;
			size = memparse(value,&rest);
			if (*rest == '%') {
				size <<= PAGE_SHIFT;
				size *= totalram_pages;
				do_div(size, 100);
				rest++;
			}
			if (*rest)
				goto bad_val;
			sbinfo->max_blocks =
				DIV_ROUND_UP(size, PAGE_CACHE_SIZE);
		} else if (!strcmp(this_char,"nr_blocks")) {
			sbinfo->max_blocks = memparse(value, &rest);
			if (*rest)
				goto bad_val;
		} else if (!strcmp(this_char,"nr_inodes")) {
			sbinfo->max_inodes = memparse(value, &rest);
			if (*rest)
				goto bad_val;
		} else if (!strcmp(this_char,"mode")) {
			if (remount)
				continue;
			sbinfo->mode = simple_strtoul(value, &rest, 8) & 07777;
			if (*rest)
				goto bad_val;
		} else if (!strcmp(this_char,"uid")) {
			if (remount)
				continue;
			uid = simple_strtoul(value, &rest, 0);
			if (*rest)
				goto bad_val;
			sbinfo->uid = make_kuid(current_user_ns(), uid);
			if (!uid_valid(sbinfo->uid))
				goto bad_val;
		} else if (!strcmp(this_char,"gid")) {
			if (remount)
				continue;
			gid = simple_strtoul(value, &rest, 0);
			if (*rest)
				goto bad_val;
			sbinfo->gid = make_kgid(current_user_ns(), gid);
			if (!gid_valid(sbinfo->gid))
				goto bad_val;
		} else if (!strcmp(this_char,"mpol")) {
			mpol_put(mpol);
			mpol = NULL;
			if (mpol_parse_str(value, &mpol))
				goto bad_val;
		} else {
			printk(KERN_ERR "tmpfs: Bad mount option %s\n",
			       this_char);
			goto error;
		}
	}
	sbinfo->mpol = mpol;
	return 0;

bad_val:
	printk(KERN_ERR "tmpfs: Bad value '%s' for mount option '%s'\n",
	       value, this_char);
error:
	mpol_put(mpol);
	return 1;

}

static int shmem_remount_fs(struct super_block *sb, int *flags, char *data)
{
	struct shmem_sb_info *sbinfo = SHMEM_SB(sb);
	struct shmem_sb_info config = *sbinfo;
	unsigned long inodes;
	int error = -EINVAL;

	config.mpol = NULL;
	if (shmem_parse_options(data, &config, true))
		return error;

	spin_lock(&sbinfo->stat_lock);
	inodes = sbinfo->max_inodes - sbinfo->free_inodes;
	if (percpu_counter_compare(&sbinfo->used_blocks, config.max_blocks) > 0)
		goto out;
	if (config.max_inodes < inodes)
		goto out;
	/*
	 * Those tests disallow limited->unlimited while any are in use;
	 * but we must separately disallow unlimited->limited, because
	 * in that case we have no record of how much is already in use.
	 */
	if (config.max_blocks && !sbinfo->max_blocks)
		goto out;
	if (config.max_inodes && !sbinfo->max_inodes)
		goto out;

	error = 0;
	sbinfo->max_blocks  = config.max_blocks;
	sbinfo->max_inodes  = config.max_inodes;
	sbinfo->free_inodes = config.max_inodes - inodes;

	/*
	 * Preserve previous mempolicy unless mpol remount option was specified.
	 */
	if (config.mpol) {
		mpol_put(sbinfo->mpol);
		sbinfo->mpol = config.mpol;	/* transfers initial ref */
	}
out:
	spin_unlock(&sbinfo->stat_lock);
	return error;
}

static int shmem_show_options(struct seq_file *seq, struct dentry *root)
{
	struct shmem_sb_info *sbinfo = SHMEM_SB(root->d_sb);

	if (sbinfo->max_blocks != shmem_default_max_blocks())
		seq_printf(seq, ",size=%luk",
			sbinfo->max_blocks << (PAGE_CACHE_SHIFT - 10));
	if (sbinfo->max_inodes != shmem_default_max_inodes())
		seq_printf(seq, ",nr_inodes=%lu", sbinfo->max_inodes);
	if (sbinfo->mode != (S_IRWXUGO | S_ISVTX))
		seq_printf(seq, ",mode=%03ho", sbinfo->mode);
	if (!uid_eq(sbinfo->uid, GLOBAL_ROOT_UID))
		seq_printf(seq, ",uid=%u",
				from_kuid_munged(&init_user_ns, sbinfo->uid));
	if (!gid_eq(sbinfo->gid, GLOBAL_ROOT_GID))
		seq_printf(seq, ",gid=%u",
				from_kgid_munged(&init_user_ns, sbinfo->gid));
	shmem_show_mpol(seq, sbinfo->mpol);
	return 0;
}
#endif /* CONFIG_TMPFS */

static void shmem_put_super(struct super_block *sb)
{
	struct shmem_sb_info *sbinfo = SHMEM_SB(sb);

	percpu_counter_destroy(&sbinfo->used_blocks);
	mpol_put(sbinfo->mpol);
	kfree(sbinfo);
	sb->s_fs_info = NULL;
}

int shmem_fill_super(struct super_block *sb, void *data, int silent)
{
	struct inode *inode;
	struct shmem_sb_info *sbinfo;
	int err = -ENOMEM;

	/* Round up to L1_CACHE_BYTES to resist false sharing */
	sbinfo = kzalloc(max((int)sizeof(struct shmem_sb_info),
				L1_CACHE_BYTES), GFP_KERNEL);
	if (!sbinfo)
		return -ENOMEM;

	sbinfo->mode = S_IRWXUGO | S_ISVTX;
	sbinfo->uid = current_fsuid();
	sbinfo->gid = current_fsgid();
	sb->s_fs_info = sbinfo;

#ifdef CONFIG_TMPFS
	/*
	 * Per default we only allow half of the physical ram per
	 * tmpfs instance, limiting inodes to one per page of lowmem;
	 * but the internal instance is left unlimited.
	 */
	if (!(sb->s_flags & MS_NOUSER)) {
		sbinfo->max_blocks = shmem_default_max_blocks();
		sbinfo->max_inodes = shmem_default_max_inodes();
		if (shmem_parse_options(data, sbinfo, false)) {
			err = -EINVAL;
			goto failed;
		}
	}
	sb->s_export_op = &shmem_export_ops;
	sb->s_flags |= MS_NOSEC;
#else
	sb->s_flags |= MS_NOUSER;
#endif

	spin_lock_init(&sbinfo->stat_lock);
	if (percpu_counter_init(&sbinfo->used_blocks, 0))
		goto failed;
	sbinfo->free_inodes = sbinfo->max_inodes;

	sb->s_maxbytes = MAX_LFS_FILESIZE;
	sb->s_blocksize = PAGE_CACHE_SIZE;
	sb->s_blocksize_bits = PAGE_CACHE_SHIFT;
	sb->s_magic = TMPFS_MAGIC;
	sb->s_op = &shmem_ops;
	sb->s_time_gran = 1;
#ifdef CONFIG_TMPFS_XATTR
	sb->s_xattr = shmem_xattr_handlers;
#endif
#ifdef CONFIG_TMPFS_POSIX_ACL
	sb->s_flags |= MS_POSIXACL;
#endif

	inode = shmem_get_inode(sb, NULL, S_IFDIR | sbinfo->mode, 0, VM_NORESERVE, 0);
	if (!inode)
		goto failed;
	inode->i_uid = sbinfo->uid;
	inode->i_gid = sbinfo->gid;
	sb->s_root = d_make_root(inode);
	if (!sb->s_root)
		goto failed;
	return 0;

failed:
	shmem_put_super(sb);
	return err;
}

static struct kmem_cache *shmem_inode_cachep;

static struct inode *shmem_alloc_inode(struct super_block *sb)
{
	struct shmem_inode_info *info;
	info = kmem_cache_alloc(shmem_inode_cachep, GFP_KERNEL);
	if (!info)
		return NULL;
	return &info->vfs_inode;
}

static void shmem_destroy_callback(struct rcu_head *head)
{
	struct inode *inode = container_of(head, struct inode, i_rcu);
	kmem_cache_free(shmem_inode_cachep, SHMEM_I(inode));
}

static void shmem_destroy_inode(struct inode *inode)
{
	if (S_ISREG(inode->i_mode))
		mpol_free_shared_policy(&SHMEM_I(inode)->policy);
	call_rcu(&inode->i_rcu, shmem_destroy_callback);
}

static void shmem_init_inode(void *foo)
{
	struct shmem_inode_info *info = foo;
	inode_init_once(&info->vfs_inode);
}

static int shmem_init_inodecache(void)
{
	shmem_inode_cachep = kmem_cache_create("shmem_inode_cache",
				sizeof(struct shmem_inode_info),
				0, SLAB_PANIC, shmem_init_inode);
	return 0;
}

static void shmem_destroy_inodecache(void)
{
	kmem_cache_destroy(shmem_inode_cachep);
}

static const struct address_space_operations shmem_aops = {
	.writepage	= shmem_writepage,
	.set_page_dirty	= __set_page_dirty_no_writeback,
#ifdef CONFIG_TMPFS
	.write_begin	= shmem_write_begin,
	.write_end	= shmem_write_end,
#endif
	.migratepage	= migrate_page,
	.error_remove_page = generic_error_remove_page,
};

static const struct file_operations shmem_file_operations = {
	.mmap		= shmem_mmap,
#ifdef CONFIG_TMPFS
	.llseek		= shmem_file_llseek,
	.read		= do_sync_read,
	.write		= do_sync_write,
	.aio_read	= shmem_file_aio_read,
	.aio_write	= generic_file_aio_write,
	.fsync		= noop_fsync,
	.splice_read	= shmem_file_splice_read,
	.splice_write	= generic_file_splice_write,
	.fallocate	= shmem_fallocate,
#endif
};

static const struct inode_operations shmem_inode_operations = {
	.setattr	= shmem_setattr,
#ifdef CONFIG_TMPFS_XATTR
	.setxattr	= shmem_setxattr,
	.getxattr	= shmem_getxattr,
	.listxattr	= shmem_listxattr,
	.removexattr	= shmem_removexattr,
#endif
};

static const struct inode_operations shmem_dir_inode_operations = {
#ifdef CONFIG_TMPFS
	.create		= shmem_create,
	.lookup		= simple_lookup,
	.link		= shmem_link,
	.unlink		= shmem_unlink,
	.symlink	= shmem_symlink,
	.mkdir		= shmem_mkdir,
	.rmdir		= shmem_rmdir,
	.mknod		= shmem_mknod,
	.rename		= shmem_rename,
#endif
#ifdef CONFIG_TMPFS_XATTR
	.setxattr	= shmem_setxattr,
	.getxattr	= shmem_getxattr,
	.listxattr	= shmem_listxattr,
	.removexattr	= shmem_removexattr,
#endif
#ifdef CONFIG_TMPFS_POSIX_ACL
	.setattr	= shmem_setattr,
#endif
};

static const struct inode_operations shmem_special_inode_operations = {
#ifdef CONFIG_TMPFS_XATTR
	.setxattr	= shmem_setxattr,
	.getxattr	= shmem_getxattr,
	.listxattr	= shmem_listxattr,
	.removexattr	= shmem_removexattr,
#endif
#ifdef CONFIG_TMPFS_POSIX_ACL
	.setattr	= shmem_setattr,
#endif
};

static const struct super_operations shmem_ops = {
	.alloc_inode	= shmem_alloc_inode,
	.destroy_inode	= shmem_destroy_inode,
#ifdef CONFIG_TMPFS
	.statfs		= shmem_statfs,
	.remount_fs	= shmem_remount_fs,
	.show_options	= shmem_show_options,
#endif
	.evict_inode	= shmem_evict_inode,
	.drop_inode	= generic_delete_inode,
	.put_super	= shmem_put_super,
};

static const struct vm_operations_struct shmem_vm_ops = {
	.fault		= shmem_fault,
#ifdef CONFIG_NUMA
	.set_policy     = shmem_set_policy,
	.get_policy     = shmem_get_policy,
#endif
	.remap_pages	= generic_file_remap_pages,
};

static struct dentry *shmem_mount(struct file_system_type *fs_type,
	int flags, const char *dev_name, void *data)
{
	return mount_nodev(fs_type, flags, data, shmem_fill_super);
}

static struct file_system_type shmem_fs_type = {
	.owner		= THIS_MODULE,
	.name		= "tmpfs",
	.mount		= shmem_mount,
	.kill_sb	= kill_litter_super,
	.fs_flags	= FS_USERNS_MOUNT,
};

int __init shmem_init(void)
{
	int error;

	error = bdi_init(&shmem_backing_dev_info);
	if (error)
		goto out4;

	error = shmem_init_inodecache();
	if (error)
		goto out3;

	error = register_filesystem(&shmem_fs_type);
	if (error) {
		printk(KERN_ERR "Could not register tmpfs\n");
		goto out2;
	}

	shm_mnt = vfs_kern_mount(&shmem_fs_type, MS_NOUSER,
				 shmem_fs_type.name, NULL);
	if (IS_ERR(shm_mnt)) {
		error = PTR_ERR(shm_mnt);
		printk(KERN_ERR "Could not kern_mount tmpfs\n");
		goto out1;
	}
	return 0;

out1:
	unregister_filesystem(&shmem_fs_type);
out2:
	shmem_destroy_inodecache();
out3:
	bdi_destroy(&shmem_backing_dev_info);
out4:
	shm_mnt = ERR_PTR(error);
	return error;
}

#else /* !CONFIG_SHMEM */

/*
 * tiny-shmem: simple shmemfs and tmpfs using ramfs code
 *
 * This is intended for small system where the benefits of the full
 * shmem code (swap-backed and resource-limited) are outweighed by
 * their complexity. On systems without swap this code should be
 * effectively equivalent, but much lighter weight.
 */

#include <linux/ramfs.h>

static struct file_system_type shmem_fs_type = {
	.name		= "tmpfs",
	.mount		= ramfs_mount,
	.kill_sb	= kill_litter_super,
	.fs_flags	= FS_USERNS_MOUNT,
};

int __init shmem_init(void)
{
	BUG_ON(register_filesystem(&shmem_fs_type) != 0);

	shm_mnt = kern_mount(&shmem_fs_type);
	BUG_ON(IS_ERR(shm_mnt));

	return 0;
}

int shmem_unuse(swp_entry_t swap, struct page *page)
{
	return 0;
}

int shmem_lock(struct file *file, int lock, struct user_struct *user)
{
	return 0;
}

void shmem_unlock_mapping(struct address_space *mapping)
{
}

void shmem_truncate_range(struct inode *inode, loff_t lstart, loff_t lend)
{
	truncate_inode_pages_range(inode->i_mapping, lstart, lend);
}
EXPORT_SYMBOL_GPL(shmem_truncate_range);

#define shmem_vm_ops				generic_file_vm_ops
#define shmem_file_operations			ramfs_file_operations
#define shmem_get_inode(sb, dir, mode, dev, flags, atomic_copy)	ramfs_get_inode(sb, dir, mode, dev)
#define shmem_acct_size(flags, size)		0
#define shmem_unacct_size(flags, size)		do {} while (0)

#endif /* CONFIG_SHMEM */

/* common code */

static char *shmem_dname(struct dentry *dentry, char *buffer, int buflen)
{
	return dynamic_dname(dentry, buffer, buflen, "/%s (deleted)",
				dentry->d_name.name);
}

static struct dentry_operations anon_ops = {
	.d_dname = shmem_dname
};

/**
 * shmem_file_setup - get an unlinked file living in tmpfs
 * @name: name for dentry (to be seen in /proc/<pid>/maps
 * @size: size to be set for the file
 * @flags: VM_NORESERVE suppresses pre-accounting of the entire object size
 * @atomic_copy: Atomically copy the area when hibernating?
 */
struct file *shmem_file_setup(const char *name, loff_t size, unsigned long flags,
		int atomic_copy)
{
	struct file *res;
	struct inode *inode;
	struct path path;
	struct super_block *sb;
	struct qstr this;

	if (IS_ERR(shm_mnt))
		return ERR_CAST(shm_mnt);

	if (size < 0 || size > MAX_LFS_FILESIZE)
		return ERR_PTR(-EINVAL);

	if (shmem_acct_size(flags, size))
		return ERR_PTR(-ENOMEM);

	res = ERR_PTR(-ENOMEM);
	this.name = name;
	this.len = strlen(name);
	this.hash = 0; /* will go */
	sb = shm_mnt->mnt_sb;
	path.dentry = d_alloc_pseudo(sb, &this);
	if (!path.dentry)
		goto put_memory;
	d_set_d_op(path.dentry, &anon_ops);
	path.mnt = mntget(shm_mnt);

<<<<<<< HEAD
	error = -ENOSPC;
	inode = shmem_get_inode(root->d_sb, NULL, S_IFREG | S_IRWXUGO, 0, flags,
			atomic_copy);
=======
	res = ERR_PTR(-ENOSPC);
	inode = shmem_get_inode(sb, NULL, S_IFREG | S_IRWXUGO, 0, flags);
>>>>>>> 9f225788
	if (!inode)
		goto put_dentry;

	d_instantiate(path.dentry, inode);
	inode->i_size = size;
	clear_nlink(inode);	/* It is unlinked */
#ifndef CONFIG_MMU
	res = ERR_PTR(ramfs_nommu_expand_for_mapping(inode, size));
	if (IS_ERR(res))
		goto put_dentry;
#endif

	res = alloc_file(&path, FMODE_WRITE | FMODE_READ,
		  &shmem_file_operations);
	if (IS_ERR(res))
		goto put_dentry;

	return res;

put_dentry:
	path_put(&path);
put_memory:
	shmem_unacct_size(flags, size);
	return res;
}
EXPORT_SYMBOL_GPL(shmem_file_setup);

/**
 * shmem_zero_setup - setup a shared anonymous mapping
 * @vma: the vma to be mmapped is prepared by do_mmap_pgoff
 */
int shmem_zero_setup(struct vm_area_struct *vma)
{
	struct file *file;
	loff_t size = vma->vm_end - vma->vm_start;

	file = shmem_file_setup("dev/zero", size, vma->vm_flags, 0);
	if (IS_ERR(file))
		return PTR_ERR(file);

	if (vma->vm_file)
		fput(vma->vm_file);
	vma->vm_file = file;
	vma->vm_ops = &shmem_vm_ops;
	return 0;
}

/**
 * shmem_read_mapping_page_gfp - read into page cache, using specified page allocation flags.
 * @mapping:	the page's address_space
 * @index:	the page index
 * @gfp:	the page allocator flags to use if allocating
 *
 * This behaves as a tmpfs "read_cache_page_gfp(mapping, index, gfp)",
 * with any new page allocations done using the specified allocation flags.
 * But read_cache_page_gfp() uses the ->readpage() method: which does not
 * suit tmpfs, since it may have pages in swapcache, and needs to find those
 * for itself; although drivers/gpu/drm i915 and ttm rely upon this support.
 *
 * i915_gem_object_get_pages_gtt() mixes __GFP_NORETRY | __GFP_NOWARN in
 * with the mapping_gfp_mask(), to avoid OOMing the machine unnecessarily.
 */
struct page *shmem_read_mapping_page_gfp(struct address_space *mapping,
					 pgoff_t index, gfp_t gfp)
{
#ifdef CONFIG_SHMEM
	struct inode *inode = mapping->host;
	struct page *page;
	int error;

	BUG_ON(mapping->a_ops != &shmem_aops);
	error = shmem_getpage_gfp(inode, index, &page, SGP_CACHE, gfp, NULL);
	if (error)
		page = ERR_PTR(error);
	else
		unlock_page(page);
	return page;
#else
	/*
	 * The tiny !SHMEM case uses ramfs without swap
	 */
	return read_cache_page_gfp(mapping, index, gfp);
#endif
}
EXPORT_SYMBOL_GPL(shmem_read_mapping_page_gfp);<|MERGE_RESOLUTION|>--- conflicted
+++ resolved
@@ -2927,14 +2927,8 @@
 	d_set_d_op(path.dentry, &anon_ops);
 	path.mnt = mntget(shm_mnt);
 
-<<<<<<< HEAD
-	error = -ENOSPC;
-	inode = shmem_get_inode(root->d_sb, NULL, S_IFREG | S_IRWXUGO, 0, flags,
-			atomic_copy);
-=======
 	res = ERR_PTR(-ENOSPC);
-	inode = shmem_get_inode(sb, NULL, S_IFREG | S_IRWXUGO, 0, flags);
->>>>>>> 9f225788
+	inode = shmem_get_inode(sb, NULL, S_IFREG | S_IRWXUGO, 0, flags, atomic_copy);
 	if (!inode)
 		goto put_dentry;
 
