/*
 * Resizable virtual memory filesystem for Linux.
 *
 * Copyright (C) 2000 Linus Torvalds.
 *		 2000 Transmeta Corp.
 *		 2000-2001 Christoph Rohland
 *		 2000-2001 SAP AG
 *		 2002 Red Hat Inc.
 * Copyright (C) 2002-2011 Hugh Dickins.
 * Copyright (C) 2011 Google Inc.
 * Copyright (C) 2002-2005 VERITAS Software Corporation.
 * Copyright (C) 2004 Andi Kleen, SuSE Labs
 *
 * Extended attribute support for tmpfs:
 * Copyright (c) 2004, Luke Kenneth Casson Leighton <lkcl@lkcl.net>
 * Copyright (c) 2004 Red Hat, Inc., James Morris <jmorris@redhat.com>
 *
 * tiny-shmem:
 * Copyright (c) 2004, 2008 Matt Mackall <mpm@selenic.com>
 *
 * This file is released under the GPL.
 */

#include <linux/fs.h>
#include <linux/init.h>
#include <linux/vfs.h>
#include <linux/mount.h>
#include <linux/ramfs.h>
#include <linux/pagemap.h>
#include <linux/file.h>
#include <linux/mm.h>
#include <linux/export.h>
#include <linux/swap.h>
#include <linux/aio.h>

static struct vfsmount *shm_mnt;

#ifdef CONFIG_SHMEM
/*
 * This virtual memory filesystem is heavily based on the ramfs. It
 * extends ramfs by the ability to use swap and honor resource limits
 * which makes it a completely usable filesystem.
 */

#include <linux/xattr.h>
#include <linux/exportfs.h>
#include <linux/posix_acl.h>
#include <linux/generic_acl.h>
#include <linux/mman.h>
#include <linux/string.h>
#include <linux/slab.h>
#include <linux/backing-dev.h>
#include <linux/shmem_fs.h>
#include <linux/writeback.h>
#include <linux/blkdev.h>
#include <linux/pagevec.h>
#include <linux/percpu_counter.h>
#include <linux/falloc.h>
#include <linux/splice.h>
#include <linux/security.h>
#include <linux/swapops.h>
#include <linux/mempolicy.h>
#include <linux/namei.h>
#include <linux/ctype.h>
#include <linux/migrate.h>
#include <linux/highmem.h>
#include <linux/seq_file.h>
#include <linux/magic.h>

#include <asm/uaccess.h>
#include <asm/pgtable.h>

#define BLOCKS_PER_PAGE  (PAGE_CACHE_SIZE/512)
#define VM_ACCT(size)    (PAGE_CACHE_ALIGN(size) >> PAGE_SHIFT)

/* Pretend that each entry is of this size in directory's i_size */
#define BOGO_DIRENT_SIZE 20

/* Symlink up to this size is kmalloc'ed instead of using a swappable page */
#define SHORT_SYMLINK_LEN 128

/*
 * shmem_fallocate and shmem_writepage communicate via inode->i_private
 * (with i_mutex making sure that it has only one user at a time):
 * we would prefer not to enlarge the shmem inode just for that.
 */
struct shmem_falloc {
	pgoff_t start;		/* start of range currently being fallocated */
	pgoff_t next;		/* the next page offset to be fallocated */
	pgoff_t nr_falloced;	/* how many new pages have been fallocated */
	pgoff_t nr_unswapped;	/* how often writepage refused to swap out */
};

/* Flag allocation requirements to shmem_getpage */
enum sgp_type {
	SGP_READ,	/* don't exceed i_size, don't allocate page */
	SGP_CACHE,	/* don't exceed i_size, may allocate page */
	SGP_DIRTY,	/* like SGP_CACHE, but set new page dirty */
	SGP_WRITE,	/* may exceed i_size, may allocate !Uptodate page */
	SGP_FALLOC,	/* like SGP_WRITE, but make existing page Uptodate */
};

#ifdef CONFIG_TMPFS
static unsigned long shmem_default_max_blocks(void)
{
	return totalram_pages / 2;
}

static unsigned long shmem_default_max_inodes(void)
{
	return min(totalram_pages - totalhigh_pages, totalram_pages / 2);
}
#endif

static bool shmem_should_replace_page(struct page *page, gfp_t gfp);
static int shmem_replace_page(struct page **pagep, gfp_t gfp,
				struct shmem_inode_info *info, pgoff_t index);
static int shmem_getpage_gfp(struct inode *inode, pgoff_t index,
	struct page **pagep, enum sgp_type sgp, gfp_t gfp, int *fault_type);

static inline int shmem_getpage(struct inode *inode, pgoff_t index,
	struct page **pagep, enum sgp_type sgp, int *fault_type)
{
	return shmem_getpage_gfp(inode, index, pagep, sgp,
			mapping_gfp_mask(inode->i_mapping), fault_type);
}

static inline struct shmem_sb_info *SHMEM_SB(struct super_block *sb)
{
	return sb->s_fs_info;
}

/*
 * shmem_file_setup pre-accounts the whole fixed size of a VM object,
 * for shared memory and for shared anonymous (/dev/zero) mappings
 * (unless MAP_NORESERVE and sysctl_overcommit_memory <= 1),
 * consistent with the pre-accounting of private mappings ...
 */
static inline int shmem_acct_size(unsigned long flags, loff_t size)
{
	return (flags & VM_NORESERVE) ?
		0 : security_vm_enough_memory_mm(current->mm, VM_ACCT(size));
}

static inline void shmem_unacct_size(unsigned long flags, loff_t size)
{
	if (!(flags & VM_NORESERVE))
		vm_unacct_memory(VM_ACCT(size));
}

/*
 * ... whereas tmpfs objects are accounted incrementally as
 * pages are allocated, in order to allow huge sparse files.
 * shmem_getpage reports shmem_acct_block failure as -ENOSPC not -ENOMEM,
 * so that a failure on a sparse tmpfs mapping will give SIGBUS not OOM.
 */
static inline int shmem_acct_block(unsigned long flags)
{
	return (flags & VM_NORESERVE) ?
		security_vm_enough_memory_mm(current->mm, VM_ACCT(PAGE_CACHE_SIZE)) : 0;
}

static inline void shmem_unacct_blocks(unsigned long flags, long pages)
{
	if (flags & VM_NORESERVE)
		vm_unacct_memory(pages * VM_ACCT(PAGE_CACHE_SIZE));
}

static const struct super_operations shmem_ops;
static const struct address_space_operations shmem_aops;
static const struct file_operations shmem_file_operations;
static const struct inode_operations shmem_inode_operations;
static const struct inode_operations shmem_dir_inode_operations;
static const struct inode_operations shmem_special_inode_operations;
static const struct vm_operations_struct shmem_vm_ops;

static struct backing_dev_info shmem_backing_dev_info  __read_mostly = {
	.ra_pages	= 0,	/* No readahead */
	.capabilities	= BDI_CAP_NO_ACCT_AND_WRITEBACK | BDI_CAP_SWAP_BACKED,
};

static LIST_HEAD(shmem_swaplist);
static DEFINE_MUTEX(shmem_swaplist_mutex);

static int shmem_reserve_inode(struct super_block *sb)
{
	struct shmem_sb_info *sbinfo = SHMEM_SB(sb);
	if (sbinfo->max_inodes) {
		spin_lock(&sbinfo->stat_lock);
		if (!sbinfo->free_inodes) {
			spin_unlock(&sbinfo->stat_lock);
			return -ENOSPC;
		}
		sbinfo->free_inodes--;
		spin_unlock(&sbinfo->stat_lock);
	}
	return 0;
}

static void shmem_free_inode(struct super_block *sb)
{
	struct shmem_sb_info *sbinfo = SHMEM_SB(sb);
	if (sbinfo->max_inodes) {
		spin_lock(&sbinfo->stat_lock);
		sbinfo->free_inodes++;
		spin_unlock(&sbinfo->stat_lock);
	}
}

/**
 * shmem_recalc_inode - recalculate the block usage of an inode
 * @inode: inode to recalc
 *
 * We have to calculate the free blocks since the mm can drop
 * undirtied hole pages behind our back.
 *
 * But normally   info->alloced == inode->i_mapping->nrpages + info->swapped
 * So mm freed is info->alloced - (inode->i_mapping->nrpages + info->swapped)
 *
 * It has to be called with the spinlock held.
 */
static void shmem_recalc_inode(struct inode *inode)
{
	struct shmem_inode_info *info = SHMEM_I(inode);
	long freed;

	freed = info->alloced - info->swapped - inode->i_mapping->nrpages;
	if (freed > 0) {
		struct shmem_sb_info *sbinfo = SHMEM_SB(inode->i_sb);
		if (sbinfo->max_blocks)
			percpu_counter_add(&sbinfo->used_blocks, -freed);
		info->alloced -= freed;
		inode->i_blocks -= freed * BLOCKS_PER_PAGE;
		shmem_unacct_blocks(info->flags, freed);
	}
}

/*
 * Replace item expected in radix tree by a new item, while holding tree lock.
 */
static int shmem_radix_tree_replace(struct address_space *mapping,
			pgoff_t index, void *expected, void *replacement)
{
	void **pslot;
	void *item = NULL;

	VM_BUG_ON(!expected);
	pslot = radix_tree_lookup_slot(&mapping->page_tree, index);
	if (pslot)
		item = radix_tree_deref_slot_protected(pslot,
							&mapping->tree_lock);
	if (item != expected)
		return -ENOENT;
	if (replacement)
		radix_tree_replace_slot(pslot, replacement);
	else
		radix_tree_delete(&mapping->page_tree, index);
	return 0;
}

/*
 * Sometimes, before we decide whether to proceed or to fail, we must check
 * that an entry was not already brought back from swap by a racing thread.
 *
 * Checking page is not enough: by the time a SwapCache page is locked, it
 * might be reused, and again be SwapCache, using the same swap as before.
 */
static bool shmem_confirm_swap(struct address_space *mapping,
			       pgoff_t index, swp_entry_t swap)
{
	void *item;

	rcu_read_lock();
	item = radix_tree_lookup(&mapping->page_tree, index);
	rcu_read_unlock();
	return item == swp_to_radix_entry(swap);
}

/*
 * Like add_to_page_cache_locked, but error if expected item has gone.
 */
static int shmem_add_to_page_cache(struct page *page,
				   struct address_space *mapping,
				   pgoff_t index, gfp_t gfp, void *expected)
{
	int error;

	VM_BUG_ON(!PageLocked(page));
	VM_BUG_ON(!PageSwapBacked(page));

	page_cache_get(page);
	page->mapping = mapping;
	page->index = index;

	spin_lock_irq(&mapping->tree_lock);
	if (!expected)
		error = radix_tree_insert(&mapping->page_tree, index, page);
	else
		error = shmem_radix_tree_replace(mapping, index, expected,
								 page);
	if (!error) {
		mapping->nrpages++;
		__inc_zone_page_state(page, NR_FILE_PAGES);
		__inc_zone_page_state(page, NR_SHMEM);
		spin_unlock_irq(&mapping->tree_lock);
	} else {
		page->mapping = NULL;
		spin_unlock_irq(&mapping->tree_lock);
		page_cache_release(page);
	}
	return error;
}

/*
 * Like delete_from_page_cache, but substitutes swap for page.
 */
static void shmem_delete_from_page_cache(struct page *page, void *radswap)
{
	struct address_space *mapping = page->mapping;
	int error;

	spin_lock_irq(&mapping->tree_lock);
	error = shmem_radix_tree_replace(mapping, page->index, page, radswap);
	page->mapping = NULL;
	mapping->nrpages--;
	__dec_zone_page_state(page, NR_FILE_PAGES);
	__dec_zone_page_state(page, NR_SHMEM);
	spin_unlock_irq(&mapping->tree_lock);
	page_cache_release(page);
	BUG_ON(error);
}

/*
 * Like find_get_pages, but collecting swap entries as well as pages.
 */
static unsigned shmem_find_get_pages_and_swap(struct address_space *mapping,
					pgoff_t start, unsigned int nr_pages,
					struct page **pages, pgoff_t *indices)
{
	void **slot;
	unsigned int ret = 0;
	struct radix_tree_iter iter;

	if (!nr_pages)
		return 0;

	rcu_read_lock();
restart:
	radix_tree_for_each_slot(slot, &mapping->page_tree, &iter, start) {
		struct page *page;
repeat:
		page = radix_tree_deref_slot(slot);
		if (unlikely(!page))
			continue;
		if (radix_tree_exception(page)) {
			if (radix_tree_deref_retry(page))
				goto restart;
			/*
			 * Otherwise, we must be storing a swap entry
			 * here as an exceptional entry: so return it
			 * without attempting to raise page count.
			 */
			goto export;
		}
		if (!page_cache_get_speculative(page))
			goto repeat;

		/* Has the page moved? */
		if (unlikely(page != *slot)) {
			page_cache_release(page);
			goto repeat;
		}
export:
		indices[ret] = iter.index;
		pages[ret] = page;
		if (++ret == nr_pages)
			break;
	}
	rcu_read_unlock();
	return ret;
}

/*
 * Remove swap entry from radix tree, free the swap and its page cache.
 */
static int shmem_free_swap(struct address_space *mapping,
			   pgoff_t index, void *radswap)
{
	int error;

	spin_lock_irq(&mapping->tree_lock);
	error = shmem_radix_tree_replace(mapping, index, radswap, NULL);
	spin_unlock_irq(&mapping->tree_lock);
	if (!error)
		free_swap_and_cache(radix_to_swp_entry(radswap));
	return error;
}

/*
 * Pagevec may contain swap entries, so shuffle up pages before releasing.
 */
static void shmem_deswap_pagevec(struct pagevec *pvec)
{
	int i, j;

	for (i = 0, j = 0; i < pagevec_count(pvec); i++) {
		struct page *page = pvec->pages[i];
		if (!radix_tree_exceptional_entry(page))
			pvec->pages[j++] = page;
	}
	pvec->nr = j;
}

/*
 * SysV IPC SHM_UNLOCK restore Unevictable pages to their evictable lists.
 */
void shmem_unlock_mapping(struct address_space *mapping)
{
	struct pagevec pvec;
	pgoff_t indices[PAGEVEC_SIZE];
	pgoff_t index = 0;

	pagevec_init(&pvec, 0);
	/*
	 * Minor point, but we might as well stop if someone else SHM_LOCKs it.
	 */
	while (!mapping_unevictable(mapping)) {
		/*
		 * Avoid pagevec_lookup(): find_get_pages() returns 0 as if it
		 * has finished, if it hits a row of PAGEVEC_SIZE swap entries.
		 */
		pvec.nr = shmem_find_get_pages_and_swap(mapping, index,
					PAGEVEC_SIZE, pvec.pages, indices);
		if (!pvec.nr)
			break;
		index = indices[pvec.nr - 1] + 1;
		shmem_deswap_pagevec(&pvec);
		check_move_unevictable_pages(pvec.pages, pvec.nr);
		pagevec_release(&pvec);
		cond_resched();
	}
}

/*
 * Remove range of pages and swap entries from radix tree, and free them.
 * If !unfalloc, truncate or punch hole; if unfalloc, undo failed fallocate.
 */
static void shmem_undo_range(struct inode *inode, loff_t lstart, loff_t lend,
								 bool unfalloc)
{
	struct address_space *mapping = inode->i_mapping;
	struct shmem_inode_info *info = SHMEM_I(inode);
	pgoff_t start = (lstart + PAGE_CACHE_SIZE - 1) >> PAGE_CACHE_SHIFT;
	pgoff_t end = (lend + 1) >> PAGE_CACHE_SHIFT;
	unsigned int partial_start = lstart & (PAGE_CACHE_SIZE - 1);
	unsigned int partial_end = (lend + 1) & (PAGE_CACHE_SIZE - 1);
	struct pagevec pvec;
	pgoff_t indices[PAGEVEC_SIZE];
	long nr_swaps_freed = 0;
	pgoff_t index;
	int i;

	if (lend == -1)
		end = -1;	/* unsigned, so actually very big */

	pagevec_init(&pvec, 0);
	index = start;
	while (index < end) {
		pvec.nr = shmem_find_get_pages_and_swap(mapping, index,
				min(end - index, (pgoff_t)PAGEVEC_SIZE),
							pvec.pages, indices);
		if (!pvec.nr)
			break;
		mem_cgroup_uncharge_start();
		for (i = 0; i < pagevec_count(&pvec); i++) {
			struct page *page = pvec.pages[i];

			index = indices[i];
			if (index >= end)
				break;

			if (radix_tree_exceptional_entry(page)) {
				if (unfalloc)
					continue;
				nr_swaps_freed += !shmem_free_swap(mapping,
								index, page);
				continue;
			}

			if (!trylock_page(page))
				continue;
			if (!unfalloc || !PageUptodate(page)) {
				if (page->mapping == mapping) {
					VM_BUG_ON(PageWriteback(page));
					truncate_inode_page(mapping, page);
				}
			}
			unlock_page(page);
		}
		shmem_deswap_pagevec(&pvec);
		pagevec_release(&pvec);
		mem_cgroup_uncharge_end();
		cond_resched();
		index++;
	}

	if (partial_start) {
		struct page *page = NULL;
		shmem_getpage(inode, start - 1, &page, SGP_READ, NULL);
		if (page) {
			unsigned int top = PAGE_CACHE_SIZE;
			if (start > end) {
				top = partial_end;
				partial_end = 0;
			}
			zero_user_segment(page, partial_start, top);
			set_page_dirty(page);
			unlock_page(page);
			page_cache_release(page);
		}
	}
	if (partial_end) {
		struct page *page = NULL;
		shmem_getpage(inode, end, &page, SGP_READ, NULL);
		if (page) {
			zero_user_segment(page, 0, partial_end);
			set_page_dirty(page);
			unlock_page(page);
			page_cache_release(page);
		}
	}
	if (start >= end)
		return;

	index = start;
	for ( ; ; ) {
		cond_resched();
		pvec.nr = shmem_find_get_pages_and_swap(mapping, index,
				min(end - index, (pgoff_t)PAGEVEC_SIZE),
							pvec.pages, indices);
		if (!pvec.nr) {
			if (index == start || unfalloc)
				break;
			index = start;
			continue;
		}
		if ((index == start || unfalloc) && indices[0] >= end) {
			shmem_deswap_pagevec(&pvec);
			pagevec_release(&pvec);
			break;
		}
		mem_cgroup_uncharge_start();
		for (i = 0; i < pagevec_count(&pvec); i++) {
			struct page *page = pvec.pages[i];

			index = indices[i];
			if (index >= end)
				break;

			if (radix_tree_exceptional_entry(page)) {
				if (unfalloc)
					continue;
				nr_swaps_freed += !shmem_free_swap(mapping,
								index, page);
				continue;
			}

			lock_page(page);
			if (!unfalloc || !PageUptodate(page)) {
				if (page->mapping == mapping) {
					VM_BUG_ON(PageWriteback(page));
					truncate_inode_page(mapping, page);
				}
			}
			unlock_page(page);
		}
		shmem_deswap_pagevec(&pvec);
		pagevec_release(&pvec);
		mem_cgroup_uncharge_end();
		index++;
	}

	spin_lock(&info->lock);
	info->swapped -= nr_swaps_freed;
	shmem_recalc_inode(inode);
	spin_unlock(&info->lock);
}

void shmem_truncate_range(struct inode *inode, loff_t lstart, loff_t lend)
{
	shmem_undo_range(inode, lstart, lend, false);
	inode->i_ctime = inode->i_mtime = CURRENT_TIME;
}
EXPORT_SYMBOL_GPL(shmem_truncate_range);

static int shmem_setattr(struct dentry *dentry, struct iattr *attr)
{
	struct inode *inode = dentry->d_inode;
	int error;

	error = inode_change_ok(inode, attr);
	if (error)
		return error;

	if (S_ISREG(inode->i_mode) && (attr->ia_valid & ATTR_SIZE)) {
		loff_t oldsize = inode->i_size;
		loff_t newsize = attr->ia_size;

		if (newsize != oldsize) {
			i_size_write(inode, newsize);
			inode->i_ctime = inode->i_mtime = CURRENT_TIME;
		}
		if (newsize < oldsize) {
			loff_t holebegin = round_up(newsize, PAGE_SIZE);
			unmap_mapping_range(inode->i_mapping, holebegin, 0, 1);
			shmem_truncate_range(inode, newsize, (loff_t)-1);
			/* unmap again to remove racily COWed private pages */
			unmap_mapping_range(inode->i_mapping, holebegin, 0, 1);
		}
	}

	setattr_copy(inode, attr);
#ifdef CONFIG_TMPFS_POSIX_ACL
	if (attr->ia_valid & ATTR_MODE)
		error = generic_acl_chmod(inode);
#endif
	return error;
}

static void shmem_evict_inode(struct inode *inode)
{
	struct shmem_inode_info *info = SHMEM_I(inode);

	if (inode->i_mapping->a_ops == &shmem_aops) {
		shmem_unacct_size(info->flags, inode->i_size);
		inode->i_size = 0;
		shmem_truncate_range(inode, 0, (loff_t)-1);
		if (!list_empty(&info->swaplist)) {
			mutex_lock(&shmem_swaplist_mutex);
			list_del_init(&info->swaplist);
			mutex_unlock(&shmem_swaplist_mutex);
		}
	} else
		kfree(info->symlink);

	simple_xattrs_free(&info->xattrs);
	WARN_ON(inode->i_blocks);
	shmem_free_inode(inode->i_sb);
	clear_inode(inode);
}

/*
 * If swap found in inode, free it and move page from swapcache to filecache.
 */
static int shmem_unuse_inode(struct shmem_inode_info *info,
			     swp_entry_t swap, struct page **pagep)
{
	struct address_space *mapping = info->vfs_inode.i_mapping;
	void *radswap;
	pgoff_t index;
	gfp_t gfp;
	int error = 0;

	radswap = swp_to_radix_entry(swap);
	index = radix_tree_locate_item(&mapping->page_tree, radswap);
	if (index == -1)
		return 0;

	/*
	 * Move _head_ to start search for next from here.
	 * But be careful: shmem_evict_inode checks list_empty without taking
	 * mutex, and there's an instant in list_move_tail when info->swaplist
	 * would appear empty, if it were the only one on shmem_swaplist.
	 */
	if (shmem_swaplist.next != &info->swaplist)
		list_move_tail(&shmem_swaplist, &info->swaplist);

	gfp = mapping_gfp_mask(mapping);
	if (shmem_should_replace_page(*pagep, gfp)) {
		mutex_unlock(&shmem_swaplist_mutex);
		error = shmem_replace_page(pagep, gfp, info, index);
		mutex_lock(&shmem_swaplist_mutex);
		/*
		 * We needed to drop mutex to make that restrictive page
		 * allocation, but the inode might have been freed while we
		 * dropped it: although a racing shmem_evict_inode() cannot
		 * complete without emptying the radix_tree, our page lock
		 * on this swapcache page is not enough to prevent that -
		 * free_swap_and_cache() of our swap entry will only
		 * trylock_page(), removing swap from radix_tree whatever.
		 *
		 * We must not proceed to shmem_add_to_page_cache() if the
		 * inode has been freed, but of course we cannot rely on
		 * inode or mapping or info to check that.  However, we can
		 * safely check if our swap entry is still in use (and here
		 * it can't have got reused for another page): if it's still
		 * in use, then the inode cannot have been freed yet, and we
		 * can safely proceed (if it's no longer in use, that tells
		 * nothing about the inode, but we don't need to unuse swap).
		 */
		if (!page_swapcount(*pagep))
			error = -ENOENT;
	}

	/*
	 * We rely on shmem_swaplist_mutex, not only to protect the swaplist,
	 * but also to hold up shmem_evict_inode(): so inode cannot be freed
	 * beneath us (pagelock doesn't help until the page is in pagecache).
	 */
	if (!error)
		error = shmem_add_to_page_cache(*pagep, mapping, index,
						GFP_NOWAIT, radswap);
	if (error != -ENOMEM) {
		/*
		 * Truncation and eviction use free_swap_and_cache(), which
		 * only does trylock page: if we raced, best clean up here.
		 */
		delete_from_swap_cache(*pagep);
		set_page_dirty(*pagep);
		if (!error) {
			spin_lock(&info->lock);
			info->swapped--;
			spin_unlock(&info->lock);
			swap_free(swap);
		}
		error = 1;	/* not an error, but entry was found */
	}
	return error;
}

/*
 * Search through swapped inodes to find and replace swap by page.
 */
int shmem_unuse(swp_entry_t swap, struct page *page)
{
	struct list_head *this, *next;
	struct shmem_inode_info *info;
	int found = 0;
	int error = 0;

	/*
	 * There's a faint possibility that swap page was replaced before
	 * caller locked it: caller will come back later with the right page.
	 */
	if (unlikely(!PageSwapCache(page) || page_private(page) != swap.val))
		goto out;

	/*
	 * Charge page using GFP_KERNEL while we can wait, before taking
	 * the shmem_swaplist_mutex which might hold up shmem_writepage().
	 * Charged back to the user (not to caller) when swap account is used.
	 */
	error = mem_cgroup_cache_charge(page, current->mm, GFP_KERNEL);
	if (error)
		goto out;
	/* No radix_tree_preload: swap entry keeps a place for page in tree */

	mutex_lock(&shmem_swaplist_mutex);
	list_for_each_safe(this, next, &shmem_swaplist) {
		info = list_entry(this, struct shmem_inode_info, swaplist);
		if (info->swapped)
			found = shmem_unuse_inode(info, swap, &page);
		else
			list_del_init(&info->swaplist);
		cond_resched();
		if (found)
			break;
	}
	mutex_unlock(&shmem_swaplist_mutex);

	if (found < 0)
		error = found;
out:
	unlock_page(page);
	page_cache_release(page);
	return error;
}

/*
 * Move the page from the page cache to the swap cache.
 */
static int shmem_writepage(struct page *page, struct writeback_control *wbc)
{
	struct shmem_inode_info *info;
	struct address_space *mapping;
	struct inode *inode;
	swp_entry_t swap;
	pgoff_t index;

	BUG_ON(!PageLocked(page));
	mapping = page->mapping;
	index = page->index;
	inode = mapping->host;
	info = SHMEM_I(inode);
	if (info->flags & VM_LOCKED)
		goto redirty;
	if (!total_swap_pages)
		goto redirty;

	/*
	 * shmem_backing_dev_info's capabilities prevent regular writeback or
	 * sync from ever calling shmem_writepage; but a stacking filesystem
	 * might use ->writepage of its underlying filesystem, in which case
	 * tmpfs should write out to swap only in response to memory pressure,
	 * and not for the writeback threads or sync.
	 */
	if (!wbc->for_reclaim) {
		WARN_ON_ONCE(1);	/* Still happens? Tell us about it! */
		goto redirty;
	}

	/*
	 * This is somewhat ridiculous, but without plumbing a SWAP_MAP_FALLOC
	 * value into swapfile.c, the only way we can correctly account for a
	 * fallocated page arriving here is now to initialize it and write it.
	 *
	 * That's okay for a page already fallocated earlier, but if we have
	 * not yet completed the fallocation, then (a) we want to keep track
	 * of this page in case we have to undo it, and (b) it may not be a
	 * good idea to continue anyway, once we're pushing into swap.  So
	 * reactivate the page, and let shmem_fallocate() quit when too many.
	 */
	if (!PageUptodate(page)) {
		if (inode->i_private) {
			struct shmem_falloc *shmem_falloc;
			spin_lock(&inode->i_lock);
			shmem_falloc = inode->i_private;
			if (shmem_falloc &&
			    index >= shmem_falloc->start &&
			    index < shmem_falloc->next)
				shmem_falloc->nr_unswapped++;
			else
				shmem_falloc = NULL;
			spin_unlock(&inode->i_lock);
			if (shmem_falloc)
				goto redirty;
		}
		clear_highpage(page);
		flush_dcache_page(page);
		SetPageUptodate(page);
	}

	swap = get_swap_page();
	if (!swap.val)
		goto redirty;

	/*
	 * Add inode to shmem_unuse()'s list of swapped-out inodes,
	 * if it's not already there.  Do it now before the page is
	 * moved to swap cache, when its pagelock no longer protects
	 * the inode from eviction.  But don't unlock the mutex until
	 * we've incremented swapped, because shmem_unuse_inode() will
	 * prune a !swapped inode from the swaplist under this mutex.
	 */
	mutex_lock(&shmem_swaplist_mutex);
	if (list_empty(&info->swaplist))
		list_add_tail(&info->swaplist, &shmem_swaplist);

	if (add_to_swap_cache(page, swap, GFP_ATOMIC) == 0) {
		swap_shmem_alloc(swap);
		shmem_delete_from_page_cache(page, swp_to_radix_entry(swap));

		spin_lock(&info->lock);
		info->swapped++;
		shmem_recalc_inode(inode);
		spin_unlock(&info->lock);

		mutex_unlock(&shmem_swaplist_mutex);
		BUG_ON(page_mapped(page));
		swap_writepage(page, wbc);
		return 0;
	}

	mutex_unlock(&shmem_swaplist_mutex);
	swapcache_free(swap, NULL);
redirty:
	set_page_dirty(page);
	if (wbc->for_reclaim)
		return AOP_WRITEPAGE_ACTIVATE;	/* Return with page locked */
	unlock_page(page);
	return 0;
}

#ifdef CONFIG_NUMA
#ifdef CONFIG_TMPFS
static void shmem_show_mpol(struct seq_file *seq, struct mempolicy *mpol)
{
	char buffer[64];

	if (!mpol || mpol->mode == MPOL_DEFAULT)
		return;		/* show nothing */

	mpol_to_str(buffer, sizeof(buffer), mpol);

	seq_printf(seq, ",mpol=%s", buffer);
}

static struct mempolicy *shmem_get_sbmpol(struct shmem_sb_info *sbinfo)
{
	struct mempolicy *mpol = NULL;
	if (sbinfo->mpol) {
		spin_lock(&sbinfo->stat_lock);	/* prevent replace/use races */
		mpol = sbinfo->mpol;
		mpol_get(mpol);
		spin_unlock(&sbinfo->stat_lock);
	}
	return mpol;
}
#endif /* CONFIG_TMPFS */

static struct page *shmem_swapin(swp_entry_t swap, gfp_t gfp,
			struct shmem_inode_info *info, pgoff_t index)
{
	struct vm_area_struct pvma;
	struct page *page;

	/* Create a pseudo vma that just contains the policy */
	pvma.vm_start = 0;
	/* Bias interleave by inode number to distribute better across nodes */
	pvma.vm_pgoff = index + info->vfs_inode.i_ino;
	pvma.vm_ops = NULL;
	pvma.vm_policy = mpol_shared_policy_lookup(&info->policy, index);

	page = swapin_readahead(swap, gfp, &pvma, 0);

	/* Drop reference taken by mpol_shared_policy_lookup() */
	mpol_cond_put(pvma.vm_policy);

	return page;
}

static struct page *shmem_alloc_page(gfp_t gfp,
			struct shmem_inode_info *info, pgoff_t index)
{
	struct vm_area_struct pvma;
	struct page *page;

	/* Create a pseudo vma that just contains the policy */
	pvma.vm_start = 0;
	/* Bias interleave by inode number to distribute better across nodes */
	pvma.vm_pgoff = index + info->vfs_inode.i_ino;
	pvma.vm_ops = NULL;
	pvma.vm_policy = mpol_shared_policy_lookup(&info->policy, index);

	page = alloc_page_vma(gfp, &pvma, 0);

	/* Drop reference taken by mpol_shared_policy_lookup() */
	mpol_cond_put(pvma.vm_policy);

	return page;
}
#else /* !CONFIG_NUMA */
#ifdef CONFIG_TMPFS
static inline void shmem_show_mpol(struct seq_file *seq, struct mempolicy *mpol)
{
}
#endif /* CONFIG_TMPFS */

static inline struct page *shmem_swapin(swp_entry_t swap, gfp_t gfp,
			struct shmem_inode_info *info, pgoff_t index)
{
	return swapin_readahead(swap, gfp, NULL, 0);
}

static inline struct page *shmem_alloc_page(gfp_t gfp,
			struct shmem_inode_info *info, pgoff_t index)
{
	return alloc_page(gfp);
}
#endif /* CONFIG_NUMA */

#if !defined(CONFIG_NUMA) || !defined(CONFIG_TMPFS)
static inline struct mempolicy *shmem_get_sbmpol(struct shmem_sb_info *sbinfo)
{
	return NULL;
}
#endif

/*
 * When a page is moved from swapcache to shmem filecache (either by the
 * usual swapin of shmem_getpage_gfp(), or by the less common swapoff of
 * shmem_unuse_inode()), it may have been read in earlier from swap, in
 * ignorance of the mapping it belongs to.  If that mapping has special
 * constraints (like the gma500 GEM driver, which requires RAM below 4GB),
 * we may need to copy to a suitable page before moving to filecache.
 *
 * In a future release, this may well be extended to respect cpuset and
 * NUMA mempolicy, and applied also to anonymous pages in do_swap_page();
 * but for now it is a simple matter of zone.
 */
static bool shmem_should_replace_page(struct page *page, gfp_t gfp)
{
	return page_zonenum(page) > gfp_zone(gfp);
}

static int shmem_replace_page(struct page **pagep, gfp_t gfp,
				struct shmem_inode_info *info, pgoff_t index)
{
	struct page *oldpage, *newpage;
	struct address_space *swap_mapping;
	pgoff_t swap_index;
	int error;

	oldpage = *pagep;
	swap_index = page_private(oldpage);
	swap_mapping = page_mapping(oldpage);

	/*
	 * We have arrived here because our zones are constrained, so don't
	 * limit chance of success by further cpuset and node constraints.
	 */
	gfp &= ~GFP_CONSTRAINT_MASK;
	newpage = shmem_alloc_page(gfp, info, index);
	if (!newpage)
		return -ENOMEM;

	page_cache_get(newpage);
	copy_highpage(newpage, oldpage);
	flush_dcache_page(newpage);

	__set_page_locked(newpage);
	SetPageUptodate(newpage);
	SetPageSwapBacked(newpage);
	set_page_private(newpage, swap_index);
	SetPageSwapCache(newpage);

	/*
	 * Our caller will very soon move newpage out of swapcache, but it's
	 * a nice clean interface for us to replace oldpage by newpage there.
	 */
	spin_lock_irq(&swap_mapping->tree_lock);
	error = shmem_radix_tree_replace(swap_mapping, swap_index, oldpage,
								   newpage);
	if (!error) {
		__inc_zone_page_state(newpage, NR_FILE_PAGES);
		__dec_zone_page_state(oldpage, NR_FILE_PAGES);
	}
	spin_unlock_irq(&swap_mapping->tree_lock);

	if (unlikely(error)) {
		/*
		 * Is this possible?  I think not, now that our callers check
		 * both PageSwapCache and page_private after getting page lock;
		 * but be defensive.  Reverse old to newpage for clear and free.
		 */
		oldpage = newpage;
	} else {
		mem_cgroup_replace_page_cache(oldpage, newpage);
		lru_cache_add_anon(newpage);
		*pagep = newpage;
	}

	ClearPageSwapCache(oldpage);
	set_page_private(oldpage, 0);

	unlock_page(oldpage);
	page_cache_release(oldpage);
	page_cache_release(oldpage);
	return error;
}

/*
 * shmem_getpage_gfp - find page in cache, or get from swap, or allocate
 *
 * If we allocate a new one we do not mark it dirty. That's up to the
 * vm. If we swap it in we mark it dirty since we also free the swap
 * entry since a page cannot live in both the swap and page cache
 */
static int shmem_getpage_gfp(struct inode *inode, pgoff_t index,
	struct page **pagep, enum sgp_type sgp, gfp_t gfp, int *fault_type)
{
	struct address_space *mapping = inode->i_mapping;
	struct shmem_inode_info *info;
	struct shmem_sb_info *sbinfo;
	struct page *page;
	swp_entry_t swap;
	int error;
	int once = 0;
	int alloced = 0;

	if (index > (MAX_LFS_FILESIZE >> PAGE_CACHE_SHIFT))
		return -EFBIG;
repeat:
	swap.val = 0;
	page = find_lock_page(mapping, index);
	if (radix_tree_exceptional_entry(page)) {
		swap = radix_to_swp_entry(page);
		page = NULL;
	}

	if (sgp != SGP_WRITE && sgp != SGP_FALLOC &&
	    ((loff_t)index << PAGE_CACHE_SHIFT) >= i_size_read(inode)) {
		error = -EINVAL;
		goto failed;
	}

	/* fallocated page? */
	if (page && !PageUptodate(page)) {
		if (sgp != SGP_READ)
			goto clear;
		unlock_page(page);
		page_cache_release(page);
		page = NULL;
	}
	if (page || (sgp == SGP_READ && !swap.val)) {
		*pagep = page;
		return 0;
	}

	/*
	 * Fast cache lookup did not find it:
	 * bring it back from swap or allocate.
	 */
	info = SHMEM_I(inode);
	sbinfo = SHMEM_SB(inode->i_sb);

	if (swap.val) {
		/* Look it up and read it in.. */
		page = lookup_swap_cache(swap);
		if (!page) {
			/* here we actually do the io */
			if (fault_type)
				*fault_type |= VM_FAULT_MAJOR;
			page = shmem_swapin(swap, gfp, info, index);
			if (!page) {
				error = -ENOMEM;
				goto failed;
			}
		}

		/* We have to do this with page locked to prevent races */
		lock_page(page);
		if (!PageSwapCache(page) || page_private(page) != swap.val ||
		    !shmem_confirm_swap(mapping, index, swap)) {
			error = -EEXIST;	/* try again */
			goto unlock;
		}
		if (!PageUptodate(page)) {
			error = -EIO;
			goto failed;
		}
		wait_on_page_writeback(page);

		if (shmem_should_replace_page(page, gfp)) {
			error = shmem_replace_page(&page, gfp, info, index);
			if (error)
				goto failed;
		}

		error = mem_cgroup_cache_charge(page, current->mm,
						gfp & GFP_RECLAIM_MASK);
		if (!error) {
			error = shmem_add_to_page_cache(page, mapping, index,
						gfp, swp_to_radix_entry(swap));
			/*
			 * We already confirmed swap under page lock, and make
			 * no memory allocation here, so usually no possibility
			 * of error; but free_swap_and_cache() only trylocks a
			 * page, so it is just possible that the entry has been
			 * truncated or holepunched since swap was confirmed.
			 * shmem_undo_range() will have done some of the
			 * unaccounting, now delete_from_swap_cache() will do
			 * the rest (including mem_cgroup_uncharge_swapcache).
			 * Reset swap.val? No, leave it so "failed" goes back to
			 * "repeat": reading a hole and writing should succeed.
			 */
			if (error)
				delete_from_swap_cache(page);
		}
		if (error)
			goto failed;

		spin_lock(&info->lock);
		info->swapped--;
		shmem_recalc_inode(inode);
		spin_unlock(&info->lock);

		delete_from_swap_cache(page);
		set_page_dirty(page);
		swap_free(swap);

	} else {
		if (shmem_acct_block(info->flags)) {
			error = -ENOSPC;
			goto failed;
		}
		if (sbinfo->max_blocks) {
			if (percpu_counter_compare(&sbinfo->used_blocks,
						sbinfo->max_blocks) >= 0) {
				error = -ENOSPC;
				goto unacct;
			}
			percpu_counter_inc(&sbinfo->used_blocks);
		}

		page = shmem_alloc_page(gfp, info, index);
		if (!page) {
			error = -ENOMEM;
			goto decused;
		}

		SetPageSwapBacked(page);
		__set_page_locked(page);
		error = mem_cgroup_cache_charge(page, current->mm,
						gfp & GFP_RECLAIM_MASK);
		if (error)
			goto decused;
		error = radix_tree_maybe_preload(gfp & GFP_RECLAIM_MASK);
		if (!error) {
			error = shmem_add_to_page_cache(page, mapping, index,
							gfp, NULL);
			radix_tree_preload_end();
		}
		if (error) {
			mem_cgroup_uncharge_cache_page(page);
			goto decused;
		}
		lru_cache_add_anon(page);

		spin_lock(&info->lock);
		info->alloced++;
		inode->i_blocks += BLOCKS_PER_PAGE;
		shmem_recalc_inode(inode);
		spin_unlock(&info->lock);
		alloced = true;

		/*
		 * Let SGP_FALLOC use the SGP_WRITE optimization on a new page.
		 */
		if (sgp == SGP_FALLOC)
			sgp = SGP_WRITE;
clear:
		/*
		 * Let SGP_WRITE caller clear ends if write does not fill page;
		 * but SGP_FALLOC on a page fallocated earlier must initialize
		 * it now, lest undo on failure cancel our earlier guarantee.
		 */
		if (sgp != SGP_WRITE) {
			clear_highpage(page);
			flush_dcache_page(page);
			SetPageUptodate(page);
		}
		if (sgp == SGP_DIRTY)
			set_page_dirty(page);
	}

	/* Perhaps the file has been truncated since we checked */
	if (sgp != SGP_WRITE && sgp != SGP_FALLOC &&
	    ((loff_t)index << PAGE_CACHE_SHIFT) >= i_size_read(inode)) {
		error = -EINVAL;
		if (alloced)
			goto trunc;
		else
			goto failed;
	}
	*pagep = page;
	return 0;

	/*
	 * Error recovery.
	 */
trunc:
	info = SHMEM_I(inode);
	ClearPageDirty(page);
	delete_from_page_cache(page);
	spin_lock(&info->lock);
	info->alloced--;
	inode->i_blocks -= BLOCKS_PER_PAGE;
	spin_unlock(&info->lock);
decused:
	sbinfo = SHMEM_SB(inode->i_sb);
	if (sbinfo->max_blocks)
		percpu_counter_add(&sbinfo->used_blocks, -1);
unacct:
	shmem_unacct_blocks(info->flags, 1);
failed:
	if (swap.val && error != -EINVAL &&
	    !shmem_confirm_swap(mapping, index, swap))
		error = -EEXIST;
unlock:
	if (page) {
		unlock_page(page);
		page_cache_release(page);
	}
	if (error == -ENOSPC && !once++) {
		info = SHMEM_I(inode);
		spin_lock(&info->lock);
		shmem_recalc_inode(inode);
		spin_unlock(&info->lock);
		goto repeat;
	}
	if (error == -EEXIST)	/* from above or from radix_tree_insert */
		goto repeat;
	return error;
}

static int shmem_fault(struct vm_area_struct *vma, struct vm_fault *vmf)
{
	struct inode *inode = file_inode(vma->vm_file);
	int error;
	int ret = VM_FAULT_LOCKED;

	error = shmem_getpage(inode, vmf->pgoff, &vmf->page, SGP_CACHE, &ret);
	if (error)
		return ((error == -ENOMEM) ? VM_FAULT_OOM : VM_FAULT_SIGBUS);

	if (ret & VM_FAULT_MAJOR) {
		count_vm_event(PGMAJFAULT);
		mem_cgroup_count_vm_event(vma->vm_mm, PGMAJFAULT);
	}
	return ret;
}

#ifdef CONFIG_NUMA
static int shmem_set_policy(struct vm_area_struct *vma, struct mempolicy *mpol)
{
	struct inode *inode = file_inode(vma->vm_file);
	return mpol_set_shared_policy(&SHMEM_I(inode)->policy, vma, mpol);
}

static struct mempolicy *shmem_get_policy(struct vm_area_struct *vma,
					  unsigned long addr)
{
	struct inode *inode = file_inode(vma->vm_file);
	pgoff_t index;

	index = ((addr - vma->vm_start) >> PAGE_SHIFT) + vma->vm_pgoff;
	return mpol_shared_policy_lookup(&SHMEM_I(inode)->policy, index);
}
#endif

int shmem_lock(struct file *file, int lock, struct user_struct *user)
{
	struct inode *inode = file_inode(file);
	struct shmem_inode_info *info = SHMEM_I(inode);
	int retval = -ENOMEM;

	spin_lock(&info->lock);
	if (lock && !(info->flags & VM_LOCKED)) {
		if (!user_shm_lock(inode->i_size, user))
			goto out_nomem;
		info->flags |= VM_LOCKED;
		mapping_set_unevictable(file->f_mapping);
	}
	if (!lock && (info->flags & VM_LOCKED) && user) {
		user_shm_unlock(inode->i_size, user);
		info->flags &= ~VM_LOCKED;
		mapping_clear_unevictable(file->f_mapping);
	}
	retval = 0;

out_nomem:
	spin_unlock(&info->lock);
	return retval;
}

static int shmem_mmap(struct file *file, struct vm_area_struct *vma)
{
	file_accessed(file);
	vma->vm_ops = &shmem_vm_ops;
	return 0;
}

static struct inode *shmem_get_inode(struct super_block *sb, const struct inode *dir,
				     umode_t mode, dev_t dev, unsigned long flags, int atomic_copy)
{
	struct inode *inode;
	struct shmem_inode_info *info;
	struct shmem_sb_info *sbinfo = SHMEM_SB(sb);

	if (shmem_reserve_inode(sb))
		return NULL;

	inode = new_inode(sb);
	if (inode) {
		inode->i_ino = get_next_ino();
		inode_init_owner(inode, dir, mode);
		inode->i_blocks = 0;
		inode->i_mapping->backing_dev_info = &shmem_backing_dev_info;
		inode->i_atime = inode->i_mtime = inode->i_ctime = CURRENT_TIME;
		inode->i_generation = get_seconds();
		info = SHMEM_I(inode);
		memset(info, 0, (char *)inode - (char *)info);
		spin_lock_init(&info->lock);
		info->flags = flags & VM_NORESERVE;
		if (atomic_copy)
			inode->i_flags |= S_ATOMIC_COPY;
		INIT_LIST_HEAD(&info->swaplist);
		simple_xattrs_init(&info->xattrs);
		cache_no_acl(inode);

		switch (mode & S_IFMT) {
		default:
			inode->i_op = &shmem_special_inode_operations;
			init_special_inode(inode, mode, dev);
			break;
		case S_IFREG:
			inode->i_mapping->a_ops = &shmem_aops;
			inode->i_op = &shmem_inode_operations;
			inode->i_fop = &shmem_file_operations;
			mpol_shared_policy_init(&info->policy,
						 shmem_get_sbmpol(sbinfo));
			break;
		case S_IFDIR:
			inc_nlink(inode);
			/* Some things misbehave if size == 0 on a directory */
			inode->i_size = 2 * BOGO_DIRENT_SIZE;
			inode->i_op = &shmem_dir_inode_operations;
			inode->i_fop = &simple_dir_operations;
			break;
		case S_IFLNK:
			/*
			 * Must not load anything in the rbtree,
			 * mpol_free_shared_policy will not be called.
			 */
			mpol_shared_policy_init(&info->policy, NULL);
			break;
		}
	} else
		shmem_free_inode(sb);
	return inode;
}

#ifdef CONFIG_TMPFS
static const struct inode_operations shmem_symlink_inode_operations;
static const struct inode_operations shmem_short_symlink_operations;

#ifdef CONFIG_TMPFS_XATTR
static int shmem_initxattrs(struct inode *, const struct xattr *, void *);
#else
#define shmem_initxattrs NULL
#endif

static int
shmem_write_begin(struct file *file, struct address_space *mapping,
			loff_t pos, unsigned len, unsigned flags,
			struct page **pagep, void **fsdata)
{
	struct inode *inode = mapping->host;
	pgoff_t index = pos >> PAGE_CACHE_SHIFT;
	return shmem_getpage(inode, index, pagep, SGP_WRITE, NULL);
}

static int
shmem_write_end(struct file *file, struct address_space *mapping,
			loff_t pos, unsigned len, unsigned copied,
			struct page *page, void *fsdata)
{
	struct inode *inode = mapping->host;

	if (pos + copied > inode->i_size)
		i_size_write(inode, pos + copied);

	if (!PageUptodate(page)) {
		if (copied < PAGE_CACHE_SIZE) {
			unsigned from = pos & (PAGE_CACHE_SIZE - 1);
			zero_user_segments(page, 0, from,
					from + copied, PAGE_CACHE_SIZE);
		}
		SetPageUptodate(page);
	}
	set_page_dirty(page);
	unlock_page(page);
	page_cache_release(page);

	return copied;
}

static void do_shmem_file_read(struct file *filp, loff_t *ppos, read_descriptor_t *desc, read_actor_t actor)
{
	struct inode *inode = file_inode(filp);
	struct address_space *mapping = inode->i_mapping;
	pgoff_t index;
	unsigned long offset;
	enum sgp_type sgp = SGP_READ;

	/*
	 * Might this read be for a stacking filesystem?  Then when reading
	 * holes of a sparse file, we actually need to allocate those pages,
	 * and even mark them dirty, so it cannot exceed the max_blocks limit.
	 */
	if (segment_eq(get_fs(), KERNEL_DS))
		sgp = SGP_DIRTY;

	index = *ppos >> PAGE_CACHE_SHIFT;
	offset = *ppos & ~PAGE_CACHE_MASK;

	for (;;) {
		struct page *page = NULL;
		pgoff_t end_index;
		unsigned long nr, ret;
		loff_t i_size = i_size_read(inode);

		end_index = i_size >> PAGE_CACHE_SHIFT;
		if (index > end_index)
			break;
		if (index == end_index) {
			nr = i_size & ~PAGE_CACHE_MASK;
			if (nr <= offset)
				break;
		}

		desc->error = shmem_getpage(inode, index, &page, sgp, NULL);
		if (desc->error) {
			if (desc->error == -EINVAL)
				desc->error = 0;
			break;
		}
		if (page)
			unlock_page(page);

		/*
		 * We must evaluate after, since reads (unlike writes)
		 * are called without i_mutex protection against truncate
		 */
		nr = PAGE_CACHE_SIZE;
		i_size = i_size_read(inode);
		end_index = i_size >> PAGE_CACHE_SHIFT;
		if (index == end_index) {
			nr = i_size & ~PAGE_CACHE_MASK;
			if (nr <= offset) {
				if (page)
					page_cache_release(page);
				break;
			}
		}
		nr -= offset;

		if (page) {
			/*
			 * If users can be writing to this page using arbitrary
			 * virtual addresses, take care about potential aliasing
			 * before reading the page on the kernel side.
			 */
			if (mapping_writably_mapped(mapping))
				flush_dcache_page(page);
			/*
			 * Mark the page accessed if we read the beginning.
			 */
			if (!offset)
				mark_page_accessed(page);
		} else {
			page = ZERO_PAGE(0);
			page_cache_get(page);
		}

		/*
		 * Ok, we have the page, and it's up-to-date, so
		 * now we can copy it to user space...
		 *
		 * The actor routine returns how many bytes were actually used..
		 * NOTE! This may not be the same as how much of a user buffer
		 * we filled up (we may be padding etc), so we can only update
		 * "pos" here (the actor routine has to update the user buffer
		 * pointers and the remaining count).
		 */
		ret = actor(desc, page, offset, nr);
		offset += ret;
		index += offset >> PAGE_CACHE_SHIFT;
		offset &= ~PAGE_CACHE_MASK;

		page_cache_release(page);
		if (ret != nr || !desc->count)
			break;

		cond_resched();
	}

	*ppos = ((loff_t) index << PAGE_CACHE_SHIFT) + offset;
	file_accessed(filp);
}

static ssize_t shmem_file_aio_read(struct kiocb *iocb,
		const struct iovec *iov, unsigned long nr_segs, loff_t pos)
{
	struct file *filp = iocb->ki_filp;
	ssize_t retval;
	unsigned long seg;
	size_t count;
	loff_t *ppos = &iocb->ki_pos;

	retval = generic_segment_checks(iov, &nr_segs, &count, VERIFY_WRITE);
	if (retval)
		return retval;

	for (seg = 0; seg < nr_segs; seg++) {
		read_descriptor_t desc;

		desc.written = 0;
		desc.arg.buf = iov[seg].iov_base;
		desc.count = iov[seg].iov_len;
		if (desc.count == 0)
			continue;
		desc.error = 0;
		do_shmem_file_read(filp, ppos, &desc, file_read_actor);
		retval += desc.written;
		if (desc.error) {
			retval = retval ?: desc.error;
			break;
		}
		if (desc.count > 0)
			break;
	}
	return retval;
}

static ssize_t shmem_file_splice_read(struct file *in, loff_t *ppos,
				struct pipe_inode_info *pipe, size_t len,
				unsigned int flags)
{
	struct address_space *mapping = in->f_mapping;
	struct inode *inode = mapping->host;
	unsigned int loff, nr_pages, req_pages;
	struct page *pages[PIPE_DEF_BUFFERS];
	struct partial_page partial[PIPE_DEF_BUFFERS];
	struct page *page;
	pgoff_t index, end_index;
	loff_t isize, left;
	int error, page_nr;
	struct splice_pipe_desc spd = {
		.pages = pages,
		.partial = partial,
		.nr_pages_max = PIPE_DEF_BUFFERS,
		.flags = flags,
		.ops = &page_cache_pipe_buf_ops,
		.spd_release = spd_release_page,
	};

	isize = i_size_read(inode);
	if (unlikely(*ppos >= isize))
		return 0;

	left = isize - *ppos;
	if (unlikely(left < len))
		len = left;

	if (splice_grow_spd(pipe, &spd))
		return -ENOMEM;

	index = *ppos >> PAGE_CACHE_SHIFT;
	loff = *ppos & ~PAGE_CACHE_MASK;
	req_pages = (len + loff + PAGE_CACHE_SIZE - 1) >> PAGE_CACHE_SHIFT;
	nr_pages = min(req_pages, pipe->buffers);

	spd.nr_pages = find_get_pages_contig(mapping, index,
						nr_pages, spd.pages);
	index += spd.nr_pages;
	error = 0;

	while (spd.nr_pages < nr_pages) {
		error = shmem_getpage(inode, index, &page, SGP_CACHE, NULL);
		if (error)
			break;
		unlock_page(page);
		spd.pages[spd.nr_pages++] = page;
		index++;
	}

	index = *ppos >> PAGE_CACHE_SHIFT;
	nr_pages = spd.nr_pages;
	spd.nr_pages = 0;

	for (page_nr = 0; page_nr < nr_pages; page_nr++) {
		unsigned int this_len;

		if (!len)
			break;

		this_len = min_t(unsigned long, len, PAGE_CACHE_SIZE - loff);
		page = spd.pages[page_nr];

		if (!PageUptodate(page) || page->mapping != mapping) {
			error = shmem_getpage(inode, index, &page,
							SGP_CACHE, NULL);
			if (error)
				break;
			unlock_page(page);
			page_cache_release(spd.pages[page_nr]);
			spd.pages[page_nr] = page;
		}

		isize = i_size_read(inode);
		end_index = (isize - 1) >> PAGE_CACHE_SHIFT;
		if (unlikely(!isize || index > end_index))
			break;

		if (end_index == index) {
			unsigned int plen;

			plen = ((isize - 1) & ~PAGE_CACHE_MASK) + 1;
			if (plen <= loff)
				break;

			this_len = min(this_len, plen - loff);
			len = this_len;
		}

		spd.partial[page_nr].offset = loff;
		spd.partial[page_nr].len = this_len;
		len -= this_len;
		loff = 0;
		spd.nr_pages++;
		index++;
	}

	while (page_nr < nr_pages)
		page_cache_release(spd.pages[page_nr++]);

	if (spd.nr_pages)
		error = splice_to_pipe(pipe, &spd);

	splice_shrink_spd(&spd);

	if (error > 0) {
		*ppos += error;
		file_accessed(in);
	}
	return error;
}

/*
 * llseek SEEK_DATA or SEEK_HOLE through the radix_tree.
 */
static pgoff_t shmem_seek_hole_data(struct address_space *mapping,
				    pgoff_t index, pgoff_t end, int whence)
{
	struct page *page;
	struct pagevec pvec;
	pgoff_t indices[PAGEVEC_SIZE];
	bool done = false;
	int i;

	pagevec_init(&pvec, 0);
	pvec.nr = 1;		/* start small: we may be there already */
	while (!done) {
		pvec.nr = shmem_find_get_pages_and_swap(mapping, index,
					pvec.nr, pvec.pages, indices);
		if (!pvec.nr) {
			if (whence == SEEK_DATA)
				index = end;
			break;
		}
		for (i = 0; i < pvec.nr; i++, index++) {
			if (index < indices[i]) {
				if (whence == SEEK_HOLE) {
					done = true;
					break;
				}
				index = indices[i];
			}
			page = pvec.pages[i];
			if (page && !radix_tree_exceptional_entry(page)) {
				if (!PageUptodate(page))
					page = NULL;
			}
			if (index >= end ||
			    (page && whence == SEEK_DATA) ||
			    (!page && whence == SEEK_HOLE)) {
				done = true;
				break;
			}
		}
		shmem_deswap_pagevec(&pvec);
		pagevec_release(&pvec);
		pvec.nr = PAGEVEC_SIZE;
		cond_resched();
	}
	return index;
}

static loff_t shmem_file_llseek(struct file *file, loff_t offset, int whence)
{
	struct address_space *mapping = file->f_mapping;
	struct inode *inode = mapping->host;
	pgoff_t start, end;
	loff_t new_offset;

	if (whence != SEEK_DATA && whence != SEEK_HOLE)
		return generic_file_llseek_size(file, offset, whence,
					MAX_LFS_FILESIZE, i_size_read(inode));
	mutex_lock(&inode->i_mutex);
	/* We're holding i_mutex so we can access i_size directly */

	if (offset < 0)
		offset = -EINVAL;
	else if (offset >= inode->i_size)
		offset = -ENXIO;
	else {
		start = offset >> PAGE_CACHE_SHIFT;
		end = (inode->i_size + PAGE_CACHE_SIZE - 1) >> PAGE_CACHE_SHIFT;
		new_offset = shmem_seek_hole_data(mapping, start, end, whence);
		new_offset <<= PAGE_CACHE_SHIFT;
		if (new_offset > offset) {
			if (new_offset < inode->i_size)
				offset = new_offset;
			else if (whence == SEEK_DATA)
				offset = -ENXIO;
			else
				offset = inode->i_size;
		}
	}

	if (offset >= 0)
		offset = vfs_setpos(file, offset, MAX_LFS_FILESIZE);
	mutex_unlock(&inode->i_mutex);
	return offset;
}

static long shmem_fallocate(struct file *file, int mode, loff_t offset,
							 loff_t len)
{
	struct inode *inode = file_inode(file);
	struct shmem_sb_info *sbinfo = SHMEM_SB(inode->i_sb);
	struct shmem_falloc shmem_falloc;
	pgoff_t start, index, end;
	int error;

	mutex_lock(&inode->i_mutex);

	if (mode & FALLOC_FL_PUNCH_HOLE) {
		struct address_space *mapping = file->f_mapping;
		loff_t unmap_start = round_up(offset, PAGE_SIZE);
		loff_t unmap_end = round_down(offset + len, PAGE_SIZE) - 1;

		if ((u64)unmap_end > (u64)unmap_start)
			unmap_mapping_range(mapping, unmap_start,
					    1 + unmap_end - unmap_start, 0);
		shmem_truncate_range(inode, offset, offset + len - 1);
		/* No need to unmap again: hole-punching leaves COWed pages */
		error = 0;
		goto out;
	}

	/* We need to check rlimit even when FALLOC_FL_KEEP_SIZE */
	error = inode_newsize_ok(inode, offset + len);
	if (error)
		goto out;

	start = offset >> PAGE_CACHE_SHIFT;
	end = (offset + len + PAGE_CACHE_SIZE - 1) >> PAGE_CACHE_SHIFT;
	/* Try to avoid a swapstorm if len is impossible to satisfy */
	if (sbinfo->max_blocks && end - start > sbinfo->max_blocks) {
		error = -ENOSPC;
		goto out;
	}

	shmem_falloc.start = start;
	shmem_falloc.next  = start;
	shmem_falloc.nr_falloced = 0;
	shmem_falloc.nr_unswapped = 0;
	spin_lock(&inode->i_lock);
	inode->i_private = &shmem_falloc;
	spin_unlock(&inode->i_lock);

	for (index = start; index < end; index++) {
		struct page *page;

		/*
		 * Good, the fallocate(2) manpage permits EINTR: we may have
		 * been interrupted because we are using up too much memory.
		 */
		if (signal_pending(current))
			error = -EINTR;
		else if (shmem_falloc.nr_unswapped > shmem_falloc.nr_falloced)
			error = -ENOMEM;
		else
			error = shmem_getpage(inode, index, &page, SGP_FALLOC,
									NULL);
		if (error) {
			/* Remove the !PageUptodate pages we added */
			shmem_undo_range(inode,
				(loff_t)start << PAGE_CACHE_SHIFT,
				(loff_t)index << PAGE_CACHE_SHIFT, true);
			goto undone;
		}

		/*
		 * Inform shmem_writepage() how far we have reached.
		 * No need for lock or barrier: we have the page lock.
		 */
		shmem_falloc.next++;
		if (!PageUptodate(page))
			shmem_falloc.nr_falloced++;

		/*
		 * If !PageUptodate, leave it that way so that freeable pages
		 * can be recognized if we need to rollback on error later.
		 * But set_page_dirty so that memory pressure will swap rather
		 * than free the pages we are allocating (and SGP_CACHE pages
		 * might still be clean: we now need to mark those dirty too).
		 */
		set_page_dirty(page);
		unlock_page(page);
		page_cache_release(page);
		cond_resched();
	}

	if (!(mode & FALLOC_FL_KEEP_SIZE) && offset + len > inode->i_size)
		i_size_write(inode, offset + len);
	inode->i_ctime = CURRENT_TIME;
undone:
	spin_lock(&inode->i_lock);
	inode->i_private = NULL;
	spin_unlock(&inode->i_lock);
out:
	mutex_unlock(&inode->i_mutex);
	return error;
}

static int shmem_statfs(struct dentry *dentry, struct kstatfs *buf)
{
	struct shmem_sb_info *sbinfo = SHMEM_SB(dentry->d_sb);

	buf->f_type = TMPFS_MAGIC;
	buf->f_bsize = PAGE_CACHE_SIZE;
	buf->f_namelen = NAME_MAX;
	if (sbinfo->max_blocks) {
		buf->f_blocks = sbinfo->max_blocks;
		buf->f_bavail =
		buf->f_bfree  = sbinfo->max_blocks -
				percpu_counter_sum(&sbinfo->used_blocks);
	}
	if (sbinfo->max_inodes) {
		buf->f_files = sbinfo->max_inodes;
		buf->f_ffree = sbinfo->free_inodes;
	}
	/* else leave those fields 0 like simple_statfs */
	return 0;
}

/*
 * File creation. Allocate an inode, and we're done..
 */
static int
shmem_mknod(struct inode *dir, struct dentry *dentry, umode_t mode, dev_t dev)
{
	struct inode *inode;
	int error = -ENOSPC;

	inode = shmem_get_inode(dir->i_sb, dir, mode, dev, VM_NORESERVE, 0);
	if (inode) {
#ifdef CONFIG_TMPFS_POSIX_ACL
		error = generic_acl_init(inode, dir);
		if (error) {
			iput(inode);
			return error;
		}
#endif
		error = security_inode_init_security(inode, dir,
						     &dentry->d_name,
						     shmem_initxattrs, NULL);
		if (error) {
			if (error != -EOPNOTSUPP) {
				iput(inode);
				return error;
			}
		}

		error = 0;
		dir->i_size += BOGO_DIRENT_SIZE;
		dir->i_ctime = dir->i_mtime = CURRENT_TIME;
		d_instantiate(dentry, inode);
		dget(dentry); /* Extra count - pin the dentry in core */
	}
	return error;
}

static int
shmem_tmpfile(struct inode *dir, struct dentry *dentry, umode_t mode)
{
	struct inode *inode;
	int error = -ENOSPC;

	inode = shmem_get_inode(dir->i_sb, dir, mode, 0, VM_NORESERVE, 0);
	if (inode) {
		error = security_inode_init_security(inode, dir,
						     NULL,
						     shmem_initxattrs, NULL);
		if (error) {
			if (error != -EOPNOTSUPP) {
				iput(inode);
				return error;
			}
		}
#ifdef CONFIG_TMPFS_POSIX_ACL
		error = generic_acl_init(inode, dir);
		if (error) {
			iput(inode);
			return error;
		}
#else
		error = 0;
#endif
		d_tmpfile(dentry, inode);
	}
	return error;
}

static int shmem_mkdir(struct inode *dir, struct dentry *dentry, umode_t mode)
{
	int error;

	if ((error = shmem_mknod(dir, dentry, mode | S_IFDIR, 0)))
		return error;
	inc_nlink(dir);
	return 0;
}

static int shmem_create(struct inode *dir, struct dentry *dentry, umode_t mode,
		bool excl)
{
	return shmem_mknod(dir, dentry, mode | S_IFREG, 0);
}

/*
 * Link a file..
 */
static int shmem_link(struct dentry *old_dentry, struct inode *dir, struct dentry *dentry)
{
	struct inode *inode = old_dentry->d_inode;
	int ret;

	/*
	 * No ordinary (disk based) filesystem counts links as inodes;
	 * but each new link needs a new dentry, pinning lowmem, and
	 * tmpfs dentries cannot be pruned until they are unlinked.
	 */
	ret = shmem_reserve_inode(inode->i_sb);
	if (ret)
		goto out;

	dir->i_size += BOGO_DIRENT_SIZE;
	inode->i_ctime = dir->i_ctime = dir->i_mtime = CURRENT_TIME;
	inc_nlink(inode);
	ihold(inode);	/* New dentry reference */
	dget(dentry);		/* Extra pinning count for the created dentry */
	d_instantiate(dentry, inode);
out:
	return ret;
}

static int shmem_unlink(struct inode *dir, struct dentry *dentry)
{
	struct inode *inode = dentry->d_inode;

	if (inode->i_nlink > 1 && !S_ISDIR(inode->i_mode))
		shmem_free_inode(inode->i_sb);

	dir->i_size -= BOGO_DIRENT_SIZE;
	inode->i_ctime = dir->i_ctime = dir->i_mtime = CURRENT_TIME;
	drop_nlink(inode);
	dput(dentry);	/* Undo the count from "create" - this does all the work */
	return 0;
}

static int shmem_rmdir(struct inode *dir, struct dentry *dentry)
{
	if (!simple_empty(dentry))
		return -ENOTEMPTY;

	drop_nlink(dentry->d_inode);
	drop_nlink(dir);
	return shmem_unlink(dir, dentry);
}

/*
 * The VFS layer already does all the dentry stuff for rename,
 * we just have to decrement the usage count for the target if
 * it exists so that the VFS layer correctly free's it when it
 * gets overwritten.
 */
static int shmem_rename(struct inode *old_dir, struct dentry *old_dentry, struct inode *new_dir, struct dentry *new_dentry)
{
	struct inode *inode = old_dentry->d_inode;
	int they_are_dirs = S_ISDIR(inode->i_mode);

	if (!simple_empty(new_dentry))
		return -ENOTEMPTY;

	if (new_dentry->d_inode) {
		(void) shmem_unlink(new_dir, new_dentry);
		if (they_are_dirs)
			drop_nlink(old_dir);
	} else if (they_are_dirs) {
		drop_nlink(old_dir);
		inc_nlink(new_dir);
	}

	old_dir->i_size -= BOGO_DIRENT_SIZE;
	new_dir->i_size += BOGO_DIRENT_SIZE;
	old_dir->i_ctime = old_dir->i_mtime =
	new_dir->i_ctime = new_dir->i_mtime =
	inode->i_ctime = CURRENT_TIME;
	return 0;
}

static int shmem_symlink(struct inode *dir, struct dentry *dentry, const char *symname)
{
	int error;
	int len;
	struct inode *inode;
	struct page *page;
	char *kaddr;
	struct shmem_inode_info *info;

	len = strlen(symname) + 1;
	if (len > PAGE_CACHE_SIZE)
		return -ENAMETOOLONG;

	inode = shmem_get_inode(dir->i_sb, dir, S_IFLNK|S_IRWXUGO, 0, VM_NORESERVE, 0);
	if (!inode)
		return -ENOSPC;

	error = security_inode_init_security(inode, dir, &dentry->d_name,
					     shmem_initxattrs, NULL);
	if (error) {
		if (error != -EOPNOTSUPP) {
			iput(inode);
			return error;
		}
		error = 0;
	}

	info = SHMEM_I(inode);
	inode->i_size = len-1;
	if (len <= SHORT_SYMLINK_LEN) {
		info->symlink = kmemdup(symname, len, GFP_KERNEL);
		if (!info->symlink) {
			iput(inode);
			return -ENOMEM;
		}
		inode->i_op = &shmem_short_symlink_operations;
	} else {
		error = shmem_getpage(inode, 0, &page, SGP_WRITE, NULL);
		if (error) {
			iput(inode);
			return error;
		}
		inode->i_mapping->a_ops = &shmem_aops;
		inode->i_op = &shmem_symlink_inode_operations;
		kaddr = kmap_atomic(page);
		memcpy(kaddr, symname, len);
		kunmap_atomic(kaddr);
		SetPageUptodate(page);
		set_page_dirty(page);
		unlock_page(page);
		page_cache_release(page);
	}
	dir->i_size += BOGO_DIRENT_SIZE;
	dir->i_ctime = dir->i_mtime = CURRENT_TIME;
	d_instantiate(dentry, inode);
	dget(dentry);
	return 0;
}

static void *shmem_follow_short_symlink(struct dentry *dentry, struct nameidata *nd)
{
	nd_set_link(nd, SHMEM_I(dentry->d_inode)->symlink);
	return NULL;
}

static void *shmem_follow_link(struct dentry *dentry, struct nameidata *nd)
{
	struct page *page = NULL;
	int error = shmem_getpage(dentry->d_inode, 0, &page, SGP_READ, NULL);
	nd_set_link(nd, error ? ERR_PTR(error) : kmap(page));
	if (page)
		unlock_page(page);
	return page;
}

static void shmem_put_link(struct dentry *dentry, struct nameidata *nd, void *cookie)
{
	if (!IS_ERR(nd_get_link(nd))) {
		struct page *page = cookie;
		kunmap(page);
		mark_page_accessed(page);
		page_cache_release(page);
	}
}

#ifdef CONFIG_TMPFS_XATTR
/*
 * Superblocks without xattr inode operations may get some security.* xattr
 * support from the LSM "for free". As soon as we have any other xattrs
 * like ACLs, we also need to implement the security.* handlers at
 * filesystem level, though.
 */

/*
 * Callback for security_inode_init_security() for acquiring xattrs.
 */
static int shmem_initxattrs(struct inode *inode,
			    const struct xattr *xattr_array,
			    void *fs_info)
{
	struct shmem_inode_info *info = SHMEM_I(inode);
	const struct xattr *xattr;
	struct simple_xattr *new_xattr;
	size_t len;

	for (xattr = xattr_array; xattr->name != NULL; xattr++) {
		new_xattr = simple_xattr_alloc(xattr->value, xattr->value_len);
		if (!new_xattr)
			return -ENOMEM;

		len = strlen(xattr->name) + 1;
		new_xattr->name = kmalloc(XATTR_SECURITY_PREFIX_LEN + len,
					  GFP_KERNEL);
		if (!new_xattr->name) {
			kfree(new_xattr);
			return -ENOMEM;
		}

		memcpy(new_xattr->name, XATTR_SECURITY_PREFIX,
		       XATTR_SECURITY_PREFIX_LEN);
		memcpy(new_xattr->name + XATTR_SECURITY_PREFIX_LEN,
		       xattr->name, len);

		simple_xattr_list_add(&info->xattrs, new_xattr);
	}

	return 0;
}

static const struct xattr_handler *shmem_xattr_handlers[] = {
#ifdef CONFIG_TMPFS_POSIX_ACL
	&generic_acl_access_handler,
	&generic_acl_default_handler,
#endif
	NULL
};

static int shmem_xattr_validate(const char *name)
{
	struct { const char *prefix; size_t len; } arr[] = {
		{ XATTR_SECURITY_PREFIX, XATTR_SECURITY_PREFIX_LEN },
		{ XATTR_TRUSTED_PREFIX, XATTR_TRUSTED_PREFIX_LEN }
	};
	int i;

	for (i = 0; i < ARRAY_SIZE(arr); i++) {
		size_t preflen = arr[i].len;
		if (strncmp(name, arr[i].prefix, preflen) == 0) {
			if (!name[preflen])
				return -EINVAL;
			return 0;
		}
	}
	return -EOPNOTSUPP;
}

static ssize_t shmem_getxattr(struct dentry *dentry, const char *name,
			      void *buffer, size_t size)
{
	struct shmem_inode_info *info = SHMEM_I(dentry->d_inode);
	int err;

	/*
	 * If this is a request for a synthetic attribute in the system.*
	 * namespace use the generic infrastructure to resolve a handler
	 * for it via sb->s_xattr.
	 */
	if (!strncmp(name, XATTR_SYSTEM_PREFIX, XATTR_SYSTEM_PREFIX_LEN))
		return generic_getxattr(dentry, name, buffer, size);

	err = shmem_xattr_validate(name);
	if (err)
		return err;

	return simple_xattr_get(&info->xattrs, name, buffer, size);
}

static int shmem_setxattr(struct dentry *dentry, const char *name,
			  const void *value, size_t size, int flags)
{
	struct shmem_inode_info *info = SHMEM_I(dentry->d_inode);
	int err;

	/*
	 * If this is a request for a synthetic attribute in the system.*
	 * namespace use the generic infrastructure to resolve a handler
	 * for it via sb->s_xattr.
	 */
	if (!strncmp(name, XATTR_SYSTEM_PREFIX, XATTR_SYSTEM_PREFIX_LEN))
		return generic_setxattr(dentry, name, value, size, flags);

	err = shmem_xattr_validate(name);
	if (err)
		return err;

	return simple_xattr_set(&info->xattrs, name, value, size, flags);
}

static int shmem_removexattr(struct dentry *dentry, const char *name)
{
	struct shmem_inode_info *info = SHMEM_I(dentry->d_inode);
	int err;

	/*
	 * If this is a request for a synthetic attribute in the system.*
	 * namespace use the generic infrastructure to resolve a handler
	 * for it via sb->s_xattr.
	 */
	if (!strncmp(name, XATTR_SYSTEM_PREFIX, XATTR_SYSTEM_PREFIX_LEN))
		return generic_removexattr(dentry, name);

	err = shmem_xattr_validate(name);
	if (err)
		return err;

	return simple_xattr_remove(&info->xattrs, name);
}

static ssize_t shmem_listxattr(struct dentry *dentry, char *buffer, size_t size)
{
	struct shmem_inode_info *info = SHMEM_I(dentry->d_inode);
	return simple_xattr_list(&info->xattrs, buffer, size);
}
#endif /* CONFIG_TMPFS_XATTR */

static const struct inode_operations shmem_short_symlink_operations = {
	.readlink	= generic_readlink,
	.follow_link	= shmem_follow_short_symlink,
#ifdef CONFIG_TMPFS_XATTR
	.setxattr	= shmem_setxattr,
	.getxattr	= shmem_getxattr,
	.listxattr	= shmem_listxattr,
	.removexattr	= shmem_removexattr,
#endif
};

static const struct inode_operations shmem_symlink_inode_operations = {
	.readlink	= generic_readlink,
	.follow_link	= shmem_follow_link,
	.put_link	= shmem_put_link,
#ifdef CONFIG_TMPFS_XATTR
	.setxattr	= shmem_setxattr,
	.getxattr	= shmem_getxattr,
	.listxattr	= shmem_listxattr,
	.removexattr	= shmem_removexattr,
#endif
};

static struct dentry *shmem_get_parent(struct dentry *child)
{
	return ERR_PTR(-ESTALE);
}

static int shmem_match(struct inode *ino, void *vfh)
{
	__u32 *fh = vfh;
	__u64 inum = fh[2];
	inum = (inum << 32) | fh[1];
	return ino->i_ino == inum && fh[0] == ino->i_generation;
}

static struct dentry *shmem_fh_to_dentry(struct super_block *sb,
		struct fid *fid, int fh_len, int fh_type)
{
	struct inode *inode;
	struct dentry *dentry = NULL;
	u64 inum;

	if (fh_len < 3)
		return NULL;

	inum = fid->raw[2];
	inum = (inum << 32) | fid->raw[1];

	inode = ilookup5(sb, (unsigned long)(inum + fid->raw[0]),
			shmem_match, fid->raw);
	if (inode) {
		dentry = d_find_alias(inode);
		iput(inode);
	}

	return dentry;
}

static int shmem_encode_fh(struct inode *inode, __u32 *fh, int *len,
				struct inode *parent)
{
	if (*len < 3) {
		*len = 3;
		return FILEID_INVALID;
	}

	if (inode_unhashed(inode)) {
		/* Unfortunately insert_inode_hash is not idempotent,
		 * so as we hash inodes here rather than at creation
		 * time, we need a lock to ensure we only try
		 * to do it once
		 */
		static DEFINE_SPINLOCK(lock);
		spin_lock(&lock);
		if (inode_unhashed(inode))
			__insert_inode_hash(inode,
					    inode->i_ino + inode->i_generation);
		spin_unlock(&lock);
	}

	fh[0] = inode->i_generation;
	fh[1] = inode->i_ino;
	fh[2] = ((__u64)inode->i_ino) >> 32;

	*len = 3;
	return 1;
}

static const struct export_operations shmem_export_ops = {
	.get_parent     = shmem_get_parent,
	.encode_fh      = shmem_encode_fh,
	.fh_to_dentry	= shmem_fh_to_dentry,
};

static int shmem_parse_options(char *options, struct shmem_sb_info *sbinfo,
			       bool remount)
{
	char *this_char, *value, *rest;
	struct mempolicy *mpol = NULL;
	uid_t uid;
	gid_t gid;

	while (options != NULL) {
		this_char = options;
		for (;;) {
			/*
			 * NUL-terminate this option: unfortunately,
			 * mount options form a comma-separated list,
			 * but mpol's nodelist may also contain commas.
			 */
			options = strchr(options, ',');
			if (options == NULL)
				break;
			options++;
			if (!isdigit(*options)) {
				options[-1] = '\0';
				break;
			}
		}
		if (!*this_char)
			continue;
		if ((value = strchr(this_char,'=')) != NULL) {
			*value++ = 0;
		} else {
			printk(KERN_ERR
			    "tmpfs: No value for mount option '%s'\n",
			    this_char);
			goto error;
		}

		if (!strcmp(this_char,"size")) {
			unsigned long long size;
			size = memparse(value,&rest);
			if (*rest == '%') {
				size <<= PAGE_SHIFT;
				size *= totalram_pages;
				do_div(size, 100);
				rest++;
			}
			if (*rest)
				goto bad_val;
			sbinfo->max_blocks =
				DIV_ROUND_UP(size, PAGE_CACHE_SIZE);
		} else if (!strcmp(this_char,"nr_blocks")) {
			sbinfo->max_blocks = memparse(value, &rest);
			if (*rest)
				goto bad_val;
		} else if (!strcmp(this_char,"nr_inodes")) {
			sbinfo->max_inodes = memparse(value, &rest);
			if (*rest)
				goto bad_val;
		} else if (!strcmp(this_char,"mode")) {
			if (remount)
				continue;
			sbinfo->mode = simple_strtoul(value, &rest, 8) & 07777;
			if (*rest)
				goto bad_val;
		} else if (!strcmp(this_char,"uid")) {
			if (remount)
				continue;
			uid = simple_strtoul(value, &rest, 0);
			if (*rest)
				goto bad_val;
			sbinfo->uid = make_kuid(current_user_ns(), uid);
			if (!uid_valid(sbinfo->uid))
				goto bad_val;
		} else if (!strcmp(this_char,"gid")) {
			if (remount)
				continue;
			gid = simple_strtoul(value, &rest, 0);
			if (*rest)
				goto bad_val;
			sbinfo->gid = make_kgid(current_user_ns(), gid);
			if (!gid_valid(sbinfo->gid))
				goto bad_val;
		} else if (!strcmp(this_char,"mpol")) {
			mpol_put(mpol);
			mpol = NULL;
			if (mpol_parse_str(value, &mpol))
				goto bad_val;
		} else {
			printk(KERN_ERR "tmpfs: Bad mount option %s\n",
			       this_char);
			goto error;
		}
	}
	sbinfo->mpol = mpol;
	return 0;

bad_val:
	printk(KERN_ERR "tmpfs: Bad value '%s' for mount option '%s'\n",
	       value, this_char);
error:
	mpol_put(mpol);
	return 1;

}

static int shmem_remount_fs(struct super_block *sb, int *flags, char *data)
{
	struct shmem_sb_info *sbinfo = SHMEM_SB(sb);
	struct shmem_sb_info config = *sbinfo;
	unsigned long inodes;
	int error = -EINVAL;

	config.mpol = NULL;
	if (shmem_parse_options(data, &config, true))
		return error;

	spin_lock(&sbinfo->stat_lock);
	inodes = sbinfo->max_inodes - sbinfo->free_inodes;
	if (percpu_counter_compare(&sbinfo->used_blocks, config.max_blocks) > 0)
		goto out;
	if (config.max_inodes < inodes)
		goto out;
	/*
	 * Those tests disallow limited->unlimited while any are in use;
	 * but we must separately disallow unlimited->limited, because
	 * in that case we have no record of how much is already in use.
	 */
	if (config.max_blocks && !sbinfo->max_blocks)
		goto out;
	if (config.max_inodes && !sbinfo->max_inodes)
		goto out;

	error = 0;
	sbinfo->max_blocks  = config.max_blocks;
	sbinfo->max_inodes  = config.max_inodes;
	sbinfo->free_inodes = config.max_inodes - inodes;

	/*
	 * Preserve previous mempolicy unless mpol remount option was specified.
	 */
	if (config.mpol) {
		mpol_put(sbinfo->mpol);
		sbinfo->mpol = config.mpol;	/* transfers initial ref */
	}
out:
	spin_unlock(&sbinfo->stat_lock);
	return error;
}

static int shmem_show_options(struct seq_file *seq, struct dentry *root)
{
	struct shmem_sb_info *sbinfo = SHMEM_SB(root->d_sb);

	if (sbinfo->max_blocks != shmem_default_max_blocks())
		seq_printf(seq, ",size=%luk",
			sbinfo->max_blocks << (PAGE_CACHE_SHIFT - 10));
	if (sbinfo->max_inodes != shmem_default_max_inodes())
		seq_printf(seq, ",nr_inodes=%lu", sbinfo->max_inodes);
	if (sbinfo->mode != (S_IRWXUGO | S_ISVTX))
		seq_printf(seq, ",mode=%03ho", sbinfo->mode);
	if (!uid_eq(sbinfo->uid, GLOBAL_ROOT_UID))
		seq_printf(seq, ",uid=%u",
				from_kuid_munged(&init_user_ns, sbinfo->uid));
	if (!gid_eq(sbinfo->gid, GLOBAL_ROOT_GID))
		seq_printf(seq, ",gid=%u",
				from_kgid_munged(&init_user_ns, sbinfo->gid));
	shmem_show_mpol(seq, sbinfo->mpol);
	return 0;
}
#endif /* CONFIG_TMPFS */

static void shmem_put_super(struct super_block *sb)
{
	struct shmem_sb_info *sbinfo = SHMEM_SB(sb);

	percpu_counter_destroy(&sbinfo->used_blocks);
	mpol_put(sbinfo->mpol);
	kfree(sbinfo);
	sb->s_fs_info = NULL;
}

int shmem_fill_super(struct super_block *sb, void *data, int silent)
{
	struct inode *inode;
	struct shmem_sb_info *sbinfo;
	int err = -ENOMEM;

	/* Round up to L1_CACHE_BYTES to resist false sharing */
	sbinfo = kzalloc(max((int)sizeof(struct shmem_sb_info),
				L1_CACHE_BYTES), GFP_KERNEL);
	if (!sbinfo)
		return -ENOMEM;

	sbinfo->mode = S_IRWXUGO | S_ISVTX;
	sbinfo->uid = current_fsuid();
	sbinfo->gid = current_fsgid();
	sb->s_fs_info = sbinfo;

#ifdef CONFIG_TMPFS
	/*
	 * Per default we only allow half of the physical ram per
	 * tmpfs instance, limiting inodes to one per page of lowmem;
	 * but the internal instance is left unlimited.
	 */
	if (!(sb->s_flags & MS_KERNMOUNT)) {
		sbinfo->max_blocks = shmem_default_max_blocks();
		sbinfo->max_inodes = shmem_default_max_inodes();
		if (shmem_parse_options(data, sbinfo, false)) {
			err = -EINVAL;
			goto failed;
		}
	} else {
		sb->s_flags |= MS_NOUSER;
	}
	sb->s_export_op = &shmem_export_ops;
	sb->s_flags |= MS_NOSEC;
#else
	sb->s_flags |= MS_NOUSER;
#endif

	spin_lock_init(&sbinfo->stat_lock);
	if (percpu_counter_init(&sbinfo->used_blocks, 0))
		goto failed;
	sbinfo->free_inodes = sbinfo->max_inodes;

	sb->s_maxbytes = MAX_LFS_FILESIZE;
	sb->s_blocksize = PAGE_CACHE_SIZE;
	sb->s_blocksize_bits = PAGE_CACHE_SHIFT;
	sb->s_magic = TMPFS_MAGIC;
	sb->s_op = &shmem_ops;
	sb->s_time_gran = 1;
#ifdef CONFIG_TMPFS_XATTR
	sb->s_xattr = shmem_xattr_handlers;
#endif
#ifdef CONFIG_TMPFS_POSIX_ACL
	sb->s_flags |= MS_POSIXACL;
#endif

	inode = shmem_get_inode(sb, NULL, S_IFDIR | sbinfo->mode, 0, VM_NORESERVE, 0);
	if (!inode)
		goto failed;
	inode->i_uid = sbinfo->uid;
	inode->i_gid = sbinfo->gid;
	sb->s_root = d_make_root(inode);
	if (!sb->s_root)
		goto failed;
	return 0;

failed:
	shmem_put_super(sb);
	return err;
}

static struct kmem_cache *shmem_inode_cachep;

static struct inode *shmem_alloc_inode(struct super_block *sb)
{
	struct shmem_inode_info *info;
	info = kmem_cache_alloc(shmem_inode_cachep, GFP_KERNEL);
	if (!info)
		return NULL;
	return &info->vfs_inode;
}

static void shmem_destroy_callback(struct rcu_head *head)
{
	struct inode *inode = container_of(head, struct inode, i_rcu);
	kmem_cache_free(shmem_inode_cachep, SHMEM_I(inode));
}

static void shmem_destroy_inode(struct inode *inode)
{
	if (S_ISREG(inode->i_mode))
		mpol_free_shared_policy(&SHMEM_I(inode)->policy);
	call_rcu(&inode->i_rcu, shmem_destroy_callback);
}

static void shmem_init_inode(void *foo)
{
	struct shmem_inode_info *info = foo;
	inode_init_once(&info->vfs_inode);
}

static int shmem_init_inodecache(void)
{
	shmem_inode_cachep = kmem_cache_create("shmem_inode_cache",
				sizeof(struct shmem_inode_info),
				0, SLAB_PANIC, shmem_init_inode);
	return 0;
}

static void shmem_destroy_inodecache(void)
{
	kmem_cache_destroy(shmem_inode_cachep);
}

static const struct address_space_operations shmem_aops = {
	.writepage	= shmem_writepage,
	.set_page_dirty	= __set_page_dirty_no_writeback,
#ifdef CONFIG_TMPFS
	.write_begin	= shmem_write_begin,
	.write_end	= shmem_write_end,
#endif
	.migratepage	= migrate_page,
	.error_remove_page = generic_error_remove_page,
};

static const struct file_operations shmem_file_operations = {
	.mmap		= shmem_mmap,
#ifdef CONFIG_TMPFS
	.llseek		= shmem_file_llseek,
	.read		= do_sync_read,
	.write		= do_sync_write,
	.aio_read	= shmem_file_aio_read,
	.aio_write	= generic_file_aio_write,
	.fsync		= noop_fsync,
	.splice_read	= shmem_file_splice_read,
	.splice_write	= generic_file_splice_write,
	.fallocate	= shmem_fallocate,
#endif
};

static const struct inode_operations shmem_inode_operations = {
	.setattr	= shmem_setattr,
#ifdef CONFIG_TMPFS_XATTR
	.setxattr	= shmem_setxattr,
	.getxattr	= shmem_getxattr,
	.listxattr	= shmem_listxattr,
	.removexattr	= shmem_removexattr,
#endif
};

static const struct inode_operations shmem_dir_inode_operations = {
#ifdef CONFIG_TMPFS
	.create		= shmem_create,
	.lookup		= simple_lookup,
	.link		= shmem_link,
	.unlink		= shmem_unlink,
	.symlink	= shmem_symlink,
	.mkdir		= shmem_mkdir,
	.rmdir		= shmem_rmdir,
	.mknod		= shmem_mknod,
	.rename		= shmem_rename,
	.tmpfile	= shmem_tmpfile,
#endif
#ifdef CONFIG_TMPFS_XATTR
	.setxattr	= shmem_setxattr,
	.getxattr	= shmem_getxattr,
	.listxattr	= shmem_listxattr,
	.removexattr	= shmem_removexattr,
#endif
#ifdef CONFIG_TMPFS_POSIX_ACL
	.setattr	= shmem_setattr,
#endif
};

static const struct inode_operations shmem_special_inode_operations = {
#ifdef CONFIG_TMPFS_XATTR
	.setxattr	= shmem_setxattr,
	.getxattr	= shmem_getxattr,
	.listxattr	= shmem_listxattr,
	.removexattr	= shmem_removexattr,
#endif
#ifdef CONFIG_TMPFS_POSIX_ACL
	.setattr	= shmem_setattr,
#endif
};

static const struct super_operations shmem_ops = {
	.alloc_inode	= shmem_alloc_inode,
	.destroy_inode	= shmem_destroy_inode,
#ifdef CONFIG_TMPFS
	.statfs		= shmem_statfs,
	.remount_fs	= shmem_remount_fs,
	.show_options	= shmem_show_options,
#endif
	.evict_inode	= shmem_evict_inode,
	.drop_inode	= generic_delete_inode,
	.put_super	= shmem_put_super,
};

static const struct vm_operations_struct shmem_vm_ops = {
	.fault		= shmem_fault,
#ifdef CONFIG_NUMA
	.set_policy     = shmem_set_policy,
	.get_policy     = shmem_get_policy,
#endif
	.remap_pages	= generic_file_remap_pages,
};

static struct dentry *shmem_mount(struct file_system_type *fs_type,
	int flags, const char *dev_name, void *data)
{
	return mount_nodev(fs_type, flags, data, shmem_fill_super);
}

static struct file_system_type shmem_fs_type = {
	.owner		= THIS_MODULE,
	.name		= "tmpfs",
	.mount		= shmem_mount,
	.kill_sb	= kill_litter_super,
	.fs_flags	= FS_USERNS_MOUNT,
};

int __init shmem_init(void)
{
	int error;

	/* If rootfs called this, don't re-init */
	if (shmem_inode_cachep)
		return 0;

	error = bdi_init(&shmem_backing_dev_info);
	if (error)
		goto out4;

	error = shmem_init_inodecache();
	if (error)
		goto out3;

	error = register_filesystem(&shmem_fs_type);
	if (error) {
		printk(KERN_ERR "Could not register tmpfs\n");
		goto out2;
	}

	shm_mnt = kern_mount(&shmem_fs_type);
	if (IS_ERR(shm_mnt)) {
		error = PTR_ERR(shm_mnt);
		printk(KERN_ERR "Could not kern_mount tmpfs\n");
		goto out1;
	}
	return 0;

out1:
	unregister_filesystem(&shmem_fs_type);
out2:
	shmem_destroy_inodecache();
out3:
	bdi_destroy(&shmem_backing_dev_info);
out4:
	shm_mnt = ERR_PTR(error);
	return error;
}

#else /* !CONFIG_SHMEM */

/*
 * tiny-shmem: simple shmemfs and tmpfs using ramfs code
 *
 * This is intended for small system where the benefits of the full
 * shmem code (swap-backed and resource-limited) are outweighed by
 * their complexity. On systems without swap this code should be
 * effectively equivalent, but much lighter weight.
 */

static struct file_system_type shmem_fs_type = {
	.name		= "tmpfs",
	.mount		= ramfs_mount,
	.kill_sb	= kill_litter_super,
	.fs_flags	= FS_USERNS_MOUNT,
};

int __init shmem_init(void)
{
	BUG_ON(register_filesystem(&shmem_fs_type) != 0);

	shm_mnt = kern_mount(&shmem_fs_type);
	BUG_ON(IS_ERR(shm_mnt));

	return 0;
}

int shmem_unuse(swp_entry_t swap, struct page *page)
{
	return 0;
}

int shmem_lock(struct file *file, int lock, struct user_struct *user)
{
	return 0;
}

void shmem_unlock_mapping(struct address_space *mapping)
{
}

void shmem_truncate_range(struct inode *inode, loff_t lstart, loff_t lend)
{
	truncate_inode_pages_range(inode->i_mapping, lstart, lend);
}
EXPORT_SYMBOL_GPL(shmem_truncate_range);

#define shmem_vm_ops				generic_file_vm_ops
#define shmem_file_operations			ramfs_file_operations
#define shmem_get_inode(sb, dir, mode, dev, flags, atomic_copy)	ramfs_get_inode(sb, dir, mode, dev)
#define shmem_acct_size(flags, size)		0
#define shmem_unacct_size(flags, size)		do {} while (0)

#endif /* CONFIG_SHMEM */

/* common code */

static struct dentry_operations anon_ops = {
	.d_dname = simple_dname
};

static struct file *__shmem_file_setup(const char *name, loff_t size,
				       unsigned long flags, unsigned int i_flags,
				       int atomic_copy)
{
	struct file *res;
	struct inode *inode;
	struct path path;
	struct super_block *sb;
	struct qstr this;

	if (IS_ERR(shm_mnt))
		return ERR_CAST(shm_mnt);

	if (size < 0 || size > MAX_LFS_FILESIZE)
		return ERR_PTR(-EINVAL);

	if (shmem_acct_size(flags, size))
		return ERR_PTR(-ENOMEM);

	res = ERR_PTR(-ENOMEM);
	this.name = name;
	this.len = strlen(name);
	this.hash = 0; /* will go */
	sb = shm_mnt->mnt_sb;
	path.dentry = d_alloc_pseudo(sb, &this);
	if (!path.dentry)
		goto put_memory;
	d_set_d_op(path.dentry, &anon_ops);
	path.mnt = mntget(shm_mnt);

	res = ERR_PTR(-ENOSPC);
	inode = shmem_get_inode(sb, NULL, S_IFREG | S_IRWXUGO, 0, flags, atomic_copy);
	if (!inode)
		goto put_dentry;

	inode->i_flags |= i_flags;
	d_instantiate(path.dentry, inode);
	inode->i_size = size;
	clear_nlink(inode);	/* It is unlinked */
	res = ERR_PTR(ramfs_nommu_expand_for_mapping(inode, size));
	if (IS_ERR(res))
		goto put_dentry;

	res = alloc_file(&path, FMODE_WRITE | FMODE_READ,
		  &shmem_file_operations);
	if (IS_ERR(res))
		goto put_dentry;

	return res;

put_dentry:
	path_put(&path);
put_memory:
	shmem_unacct_size(flags, size);
	return res;
}

/**
 * shmem_kernel_file_setup - get an unlinked file living in tmpfs which must be
 * 	kernel internal.  There will be NO LSM permission checks against the
 * 	underlying inode.  So users of this interface must do LSM checks at a
 * 	higher layer.  The one user is the big_key implementation.  LSM checks
 * 	are provided at the key level rather than the inode level.
 * @name: name for dentry (to be seen in /proc/<pid>/maps
 * @size: size to be set for the file
 * @flags: VM_NORESERVE suppresses pre-accounting of the entire object size
 */
<<<<<<< HEAD
struct file *shmem_kernel_file_setup(const char *name, loff_t size, unsigned long flags, atomic_copy)
=======
struct file *shmem_kernel_file_setup(const char *name, loff_t size, unsigned long flags, int atomic_copy)
>>>>>>> 73dabf13
{
	return __shmem_file_setup(name, size, flags, S_PRIVATE, atomic_copy);
}

/**
 * shmem_file_setup - get an unlinked file living in tmpfs
 * @name: name for dentry (to be seen in /proc/<pid>/maps
 * @size: size to be set for the file
 * @flags: VM_NORESERVE suppresses pre-accounting of the entire object size
 */
<<<<<<< HEAD
struct file *shmem_file_setup(const char *name, loff_t size, unsigned long flags, atomic_copy)
=======
struct file *shmem_file_setup(const char *name, loff_t size, unsigned long flags, int atomic_copy)
>>>>>>> 73dabf13
{
	return __shmem_file_setup(name, size, flags, 0, atomic_copy);
}
EXPORT_SYMBOL_GPL(shmem_file_setup);

/**
 * shmem_zero_setup - setup a shared anonymous mapping
 * @vma: the vma to be mmapped is prepared by do_mmap_pgoff
 */
int shmem_zero_setup(struct vm_area_struct *vma)
{
	struct file *file;
	loff_t size = vma->vm_end - vma->vm_start;

<<<<<<< HEAD
	file = shmem_file_setup("dev/zero", size, vma->vm_flags, 0, 0);
=======
	file = shmem_file_setup("dev/zero", size, vma->vm_flags, 0);
>>>>>>> 73dabf13
	if (IS_ERR(file))
		return PTR_ERR(file);

	if (vma->vm_file)
		fput(vma->vm_file);
	vma->vm_file = file;
	vma->vm_ops = &shmem_vm_ops;
	return 0;
}

/**
 * shmem_read_mapping_page_gfp - read into page cache, using specified page allocation flags.
 * @mapping:	the page's address_space
 * @index:	the page index
 * @gfp:	the page allocator flags to use if allocating
 *
 * This behaves as a tmpfs "read_cache_page_gfp(mapping, index, gfp)",
 * with any new page allocations done using the specified allocation flags.
 * But read_cache_page_gfp() uses the ->readpage() method: which does not
 * suit tmpfs, since it may have pages in swapcache, and needs to find those
 * for itself; although drivers/gpu/drm i915 and ttm rely upon this support.
 *
 * i915_gem_object_get_pages_gtt() mixes __GFP_NORETRY | __GFP_NOWARN in
 * with the mapping_gfp_mask(), to avoid OOMing the machine unnecessarily.
 */
struct page *shmem_read_mapping_page_gfp(struct address_space *mapping,
					 pgoff_t index, gfp_t gfp)
{
#ifdef CONFIG_SHMEM
	struct inode *inode = mapping->host;
	struct page *page;
	int error;

	BUG_ON(mapping->a_ops != &shmem_aops);
	error = shmem_getpage_gfp(inode, index, &page, SGP_CACHE, gfp, NULL);
	if (error)
		page = ERR_PTR(error);
	else
		unlock_page(page);
	return page;
#else
	/*
	 * The tiny !SHMEM case uses ramfs without swap
	 */
	return read_cache_page_gfp(mapping, index, gfp);
#endif
}
EXPORT_SYMBOL_GPL(shmem_read_mapping_page_gfp);<|MERGE_RESOLUTION|>--- conflicted
+++ resolved
@@ -2987,11 +2987,7 @@
  * @size: size to be set for the file
  * @flags: VM_NORESERVE suppresses pre-accounting of the entire object size
  */
-<<<<<<< HEAD
-struct file *shmem_kernel_file_setup(const char *name, loff_t size, unsigned long flags, atomic_copy)
-=======
 struct file *shmem_kernel_file_setup(const char *name, loff_t size, unsigned long flags, int atomic_copy)
->>>>>>> 73dabf13
 {
 	return __shmem_file_setup(name, size, flags, S_PRIVATE, atomic_copy);
 }
@@ -3002,11 +2998,7 @@
  * @size: size to be set for the file
  * @flags: VM_NORESERVE suppresses pre-accounting of the entire object size
  */
-<<<<<<< HEAD
-struct file *shmem_file_setup(const char *name, loff_t size, unsigned long flags, atomic_copy)
-=======
 struct file *shmem_file_setup(const char *name, loff_t size, unsigned long flags, int atomic_copy)
->>>>>>> 73dabf13
 {
 	return __shmem_file_setup(name, size, flags, 0, atomic_copy);
 }
@@ -3021,11 +3013,7 @@
 	struct file *file;
 	loff_t size = vma->vm_end - vma->vm_start;
 
-<<<<<<< HEAD
-	file = shmem_file_setup("dev/zero", size, vma->vm_flags, 0, 0);
-=======
 	file = shmem_file_setup("dev/zero", size, vma->vm_flags, 0);
->>>>>>> 73dabf13
 	if (IS_ERR(file))
 		return PTR_ERR(file);
 
