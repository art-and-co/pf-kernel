/*
 * Resizable virtual memory filesystem for Linux.
 *
 * Copyright (C) 2000 Linus Torvalds.
 *		 2000 Transmeta Corp.
 *		 2000-2001 Christoph Rohland
 *		 2000-2001 SAP AG
 *		 2002 Red Hat Inc.
 * Copyright (C) 2002-2011 Hugh Dickins.
 * Copyright (C) 2011 Google Inc.
 * Copyright (C) 2002-2005 VERITAS Software Corporation.
 * Copyright (C) 2004 Andi Kleen, SuSE Labs
 *
 * Extended attribute support for tmpfs:
 * Copyright (c) 2004, Luke Kenneth Casson Leighton <lkcl@lkcl.net>
 * Copyright (c) 2004 Red Hat, Inc., James Morris <jmorris@redhat.com>
 *
 * tiny-shmem:
 * Copyright (c) 2004, 2008 Matt Mackall <mpm@selenic.com>
 *
 * This file is released under the GPL.
 */

#include <linux/fs.h>
#include <linux/init.h>
#include <linux/vfs.h>
#include <linux/mount.h>
#include <linux/ramfs.h>
#include <linux/pagemap.h>
#include <linux/file.h>
#include <linux/mm.h>
#include <linux/export.h>
#include <linux/swap.h>
#include <linux/uio.h>

static struct vfsmount *shm_mnt;

#ifdef CONFIG_SHMEM
/*
 * This virtual memory filesystem is heavily based on the ramfs. It
 * extends ramfs by the ability to use swap and honor resource limits
 * which makes it a completely usable filesystem.
 */

#include <linux/xattr.h>
#include <linux/exportfs.h>
#include <linux/posix_acl.h>
#include <linux/posix_acl_xattr.h>
#include <linux/mman.h>
#include <linux/string.h>
#include <linux/slab.h>
#include <linux/backing-dev.h>
#include <linux/shmem_fs.h>
#include <linux/writeback.h>
#include <linux/blkdev.h>
#include <linux/pagevec.h>
#include <linux/percpu_counter.h>
#include <linux/falloc.h>
#include <linux/splice.h>
#include <linux/security.h>
#include <linux/swapops.h>
#include <linux/mempolicy.h>
#include <linux/namei.h>
#include <linux/ctype.h>
#include <linux/migrate.h>
#include <linux/highmem.h>
#include <linux/seq_file.h>
#include <linux/magic.h>
#include <linux/syscalls.h>
#include <linux/fcntl.h>
#include <uapi/linux/memfd.h>

#include <asm/uaccess.h>
#include <asm/pgtable.h>

#define BLOCKS_PER_PAGE  (PAGE_CACHE_SIZE/512)
#define VM_ACCT(size)    (PAGE_CACHE_ALIGN(size) >> PAGE_SHIFT)

/* Pretend that each entry is of this size in directory's i_size */
#define BOGO_DIRENT_SIZE 20

/* Symlink up to this size is kmalloc'ed instead of using a swappable page */
#define SHORT_SYMLINK_LEN 128

/*
 * shmem_fallocate communicates with shmem_fault or shmem_writepage via
 * inode->i_private (with i_mutex making sure that it has only one user at
 * a time): we would prefer not to enlarge the shmem inode just for that.
 */
struct shmem_falloc {
	wait_queue_head_t *waitq; /* faults into hole wait for punch to end */
	pgoff_t start;		/* start of range currently being fallocated */
	pgoff_t next;		/* the next page offset to be fallocated */
	pgoff_t nr_falloced;	/* how many new pages have been fallocated */
	pgoff_t nr_unswapped;	/* how often writepage refused to swap out */
};

/* Flag allocation requirements to shmem_getpage */
enum sgp_type {
	SGP_READ,	/* don't exceed i_size, don't allocate page */
	SGP_CACHE,	/* don't exceed i_size, may allocate page */
	SGP_DIRTY,	/* like SGP_CACHE, but set new page dirty */
	SGP_WRITE,	/* may exceed i_size, may allocate !Uptodate page */
	SGP_FALLOC,	/* like SGP_WRITE, but make existing page Uptodate */
};

#ifdef CONFIG_TMPFS
static unsigned long shmem_default_max_blocks(void)
{
	return totalram_pages / 2;
}

static unsigned long shmem_default_max_inodes(void)
{
	return min(totalram_pages - totalhigh_pages, totalram_pages / 2);
}
#endif

static bool shmem_should_replace_page(struct page *page, gfp_t gfp);
static int shmem_replace_page(struct page **pagep, gfp_t gfp,
				struct shmem_inode_info *info, pgoff_t index);
static int shmem_getpage_gfp(struct inode *inode, pgoff_t index,
	struct page **pagep, enum sgp_type sgp, gfp_t gfp, int *fault_type);

static inline int shmem_getpage(struct inode *inode, pgoff_t index,
	struct page **pagep, enum sgp_type sgp, int *fault_type)
{
	return shmem_getpage_gfp(inode, index, pagep, sgp,
			mapping_gfp_mask(inode->i_mapping), fault_type);
}

static inline struct shmem_sb_info *SHMEM_SB(struct super_block *sb)
{
	return sb->s_fs_info;
}

/*
 * shmem_file_setup pre-accounts the whole fixed size of a VM object,
 * for shared memory and for shared anonymous (/dev/zero) mappings
 * (unless MAP_NORESERVE and sysctl_overcommit_memory <= 1),
 * consistent with the pre-accounting of private mappings ...
 */
static inline int shmem_acct_size(unsigned long flags, loff_t size)
{
	return (flags & VM_NORESERVE) ?
		0 : security_vm_enough_memory_mm(current->mm, VM_ACCT(size));
}

static inline void shmem_unacct_size(unsigned long flags, loff_t size)
{
	if (!(flags & VM_NORESERVE))
		vm_unacct_memory(VM_ACCT(size));
}

static inline int shmem_reacct_size(unsigned long flags,
		loff_t oldsize, loff_t newsize)
{
	if (!(flags & VM_NORESERVE)) {
		if (VM_ACCT(newsize) > VM_ACCT(oldsize))
			return security_vm_enough_memory_mm(current->mm,
					VM_ACCT(newsize) - VM_ACCT(oldsize));
		else if (VM_ACCT(newsize) < VM_ACCT(oldsize))
			vm_unacct_memory(VM_ACCT(oldsize) - VM_ACCT(newsize));
	}
	return 0;
}

/*
 * ... whereas tmpfs objects are accounted incrementally as
 * pages are allocated, in order to allow huge sparse files.
 * shmem_getpage reports shmem_acct_block failure as -ENOSPC not -ENOMEM,
 * so that a failure on a sparse tmpfs mapping will give SIGBUS not OOM.
 */
static inline int shmem_acct_block(unsigned long flags)
{
	return (flags & VM_NORESERVE) ?
		security_vm_enough_memory_mm(current->mm, VM_ACCT(PAGE_CACHE_SIZE)) : 0;
}

static inline void shmem_unacct_blocks(unsigned long flags, long pages)
{
	if (flags & VM_NORESERVE)
		vm_unacct_memory(pages * VM_ACCT(PAGE_CACHE_SIZE));
}

static const struct super_operations shmem_ops;
static const struct address_space_operations shmem_aops;
static const struct file_operations shmem_file_operations;
static const struct inode_operations shmem_inode_operations;
static const struct inode_operations shmem_dir_inode_operations;
static const struct inode_operations shmem_special_inode_operations;
static const struct vm_operations_struct shmem_vm_ops;

static LIST_HEAD(shmem_swaplist);
static DEFINE_MUTEX(shmem_swaplist_mutex);

static int shmem_reserve_inode(struct super_block *sb)
{
	struct shmem_sb_info *sbinfo = SHMEM_SB(sb);
	if (sbinfo->max_inodes) {
		spin_lock(&sbinfo->stat_lock);
		if (!sbinfo->free_inodes) {
			spin_unlock(&sbinfo->stat_lock);
			return -ENOSPC;
		}
		sbinfo->free_inodes--;
		spin_unlock(&sbinfo->stat_lock);
	}
	return 0;
}

static void shmem_free_inode(struct super_block *sb)
{
	struct shmem_sb_info *sbinfo = SHMEM_SB(sb);
	if (sbinfo->max_inodes) {
		spin_lock(&sbinfo->stat_lock);
		sbinfo->free_inodes++;
		spin_unlock(&sbinfo->stat_lock);
	}
}

/**
 * shmem_recalc_inode - recalculate the block usage of an inode
 * @inode: inode to recalc
 *
 * We have to calculate the free blocks since the mm can drop
 * undirtied hole pages behind our back.
 *
 * But normally   info->alloced == inode->i_mapping->nrpages + info->swapped
 * So mm freed is info->alloced - (inode->i_mapping->nrpages + info->swapped)
 *
 * It has to be called with the spinlock held.
 */
static void shmem_recalc_inode(struct inode *inode)
{
	struct shmem_inode_info *info = SHMEM_I(inode);
	long freed;

	freed = info->alloced - info->swapped - inode->i_mapping->nrpages;
	if (freed > 0) {
		struct shmem_sb_info *sbinfo = SHMEM_SB(inode->i_sb);
		if (sbinfo->max_blocks)
			percpu_counter_add(&sbinfo->used_blocks, -freed);
		info->alloced -= freed;
		inode->i_blocks -= freed * BLOCKS_PER_PAGE;
		shmem_unacct_blocks(info->flags, freed);
	}
}

/*
 * Replace item expected in radix tree by a new item, while holding tree lock.
 */
static int shmem_radix_tree_replace(struct address_space *mapping,
			pgoff_t index, void *expected, void *replacement)
{
	void **pslot;
	void *item;

	VM_BUG_ON(!expected);
	VM_BUG_ON(!replacement);
	pslot = radix_tree_lookup_slot(&mapping->page_tree, index);
	if (!pslot)
		return -ENOENT;
	item = radix_tree_deref_slot_protected(pslot, &mapping->tree_lock);
	if (item != expected)
		return -ENOENT;
	radix_tree_replace_slot(pslot, replacement);
	return 0;
}

/*
 * Sometimes, before we decide whether to proceed or to fail, we must check
 * that an entry was not already brought back from swap by a racing thread.
 *
 * Checking page is not enough: by the time a SwapCache page is locked, it
 * might be reused, and again be SwapCache, using the same swap as before.
 */
static bool shmem_confirm_swap(struct address_space *mapping,
			       pgoff_t index, swp_entry_t swap)
{
	void *item;

	rcu_read_lock();
	item = radix_tree_lookup(&mapping->page_tree, index);
	rcu_read_unlock();
	return item == swp_to_radix_entry(swap);
}

/*
 * Like add_to_page_cache_locked, but error if expected item has gone.
 */
static int shmem_add_to_page_cache(struct page *page,
				   struct address_space *mapping,
				   pgoff_t index, void *expected)
{
	int error;

	VM_BUG_ON_PAGE(!PageLocked(page), page);
	VM_BUG_ON_PAGE(!PageSwapBacked(page), page);

	page_cache_get(page);
	page->mapping = mapping;
	page->index = index;

	spin_lock_irq(&mapping->tree_lock);
	if (!expected)
		error = radix_tree_insert(&mapping->page_tree, index, page);
	else
		error = shmem_radix_tree_replace(mapping, index, expected,
								 page);
	if (!error) {
		mapping->nrpages++;
		__inc_zone_page_state(page, NR_FILE_PAGES);
		__inc_zone_page_state(page, NR_SHMEM);
		spin_unlock_irq(&mapping->tree_lock);
	} else {
		page->mapping = NULL;
		spin_unlock_irq(&mapping->tree_lock);
		page_cache_release(page);
	}
	return error;
}

/*
 * Like delete_from_page_cache, but substitutes swap for page.
 */
static void shmem_delete_from_page_cache(struct page *page, void *radswap)
{
	struct address_space *mapping = page->mapping;
	int error;

	spin_lock_irq(&mapping->tree_lock);
	error = shmem_radix_tree_replace(mapping, page->index, page, radswap);
	page->mapping = NULL;
	mapping->nrpages--;
	__dec_zone_page_state(page, NR_FILE_PAGES);
	__dec_zone_page_state(page, NR_SHMEM);
	spin_unlock_irq(&mapping->tree_lock);
	page_cache_release(page);
	BUG_ON(error);
}

/*
 * Remove swap entry from radix tree, free the swap and its page cache.
 */
static int shmem_free_swap(struct address_space *mapping,
			   pgoff_t index, void *radswap)
{
	void *old;

	spin_lock_irq(&mapping->tree_lock);
	old = radix_tree_delete_item(&mapping->page_tree, index, radswap);
	spin_unlock_irq(&mapping->tree_lock);
	if (old != radswap)
		return -ENOENT;
	free_swap_and_cache(radix_to_swp_entry(radswap));
	return 0;
}

/*
 * SysV IPC SHM_UNLOCK restore Unevictable pages to their evictable lists.
 */
void shmem_unlock_mapping(struct address_space *mapping)
{
	struct pagevec pvec;
	pgoff_t indices[PAGEVEC_SIZE];
	pgoff_t index = 0;

	pagevec_init(&pvec, 0);
	/*
	 * Minor point, but we might as well stop if someone else SHM_LOCKs it.
	 */
	while (!mapping_unevictable(mapping)) {
		/*
		 * Avoid pagevec_lookup(): find_get_pages() returns 0 as if it
		 * has finished, if it hits a row of PAGEVEC_SIZE swap entries.
		 */
		pvec.nr = find_get_entries(mapping, index,
					   PAGEVEC_SIZE, pvec.pages, indices);
		if (!pvec.nr)
			break;
		index = indices[pvec.nr - 1] + 1;
		pagevec_remove_exceptionals(&pvec);
		check_move_unevictable_pages(pvec.pages, pvec.nr);
		pagevec_release(&pvec);
		cond_resched();
	}
}

/*
 * Remove range of pages and swap entries from radix tree, and free them.
 * If !unfalloc, truncate or punch hole; if unfalloc, undo failed fallocate.
 */
static void shmem_undo_range(struct inode *inode, loff_t lstart, loff_t lend,
								 bool unfalloc)
{
	struct address_space *mapping = inode->i_mapping;
	struct shmem_inode_info *info = SHMEM_I(inode);
	pgoff_t start = (lstart + PAGE_CACHE_SIZE - 1) >> PAGE_CACHE_SHIFT;
	pgoff_t end = (lend + 1) >> PAGE_CACHE_SHIFT;
	unsigned int partial_start = lstart & (PAGE_CACHE_SIZE - 1);
	unsigned int partial_end = (lend + 1) & (PAGE_CACHE_SIZE - 1);
	struct pagevec pvec;
	pgoff_t indices[PAGEVEC_SIZE];
	long nr_swaps_freed = 0;
	pgoff_t index;
	int i;

	if (lend == -1)
		end = -1;	/* unsigned, so actually very big */

	pagevec_init(&pvec, 0);
	index = start;
	while (index < end) {
		pvec.nr = find_get_entries(mapping, index,
			min(end - index, (pgoff_t)PAGEVEC_SIZE),
			pvec.pages, indices);
		if (!pvec.nr)
			break;
		for (i = 0; i < pagevec_count(&pvec); i++) {
			struct page *page = pvec.pages[i];

			index = indices[i];
			if (index >= end)
				break;

			if (radix_tree_exceptional_entry(page)) {
				if (unfalloc)
					continue;
				nr_swaps_freed += !shmem_free_swap(mapping,
								index, page);
				continue;
			}

			if (!trylock_page(page))
				continue;
			if (!unfalloc || !PageUptodate(page)) {
				if (page->mapping == mapping) {
					VM_BUG_ON_PAGE(PageWriteback(page), page);
					truncate_inode_page(mapping, page);
				}
			}
			unlock_page(page);
		}
		pagevec_remove_exceptionals(&pvec);
		pagevec_release(&pvec);
		cond_resched();
		index++;
	}

	if (partial_start) {
		struct page *page = NULL;
		shmem_getpage(inode, start - 1, &page, SGP_READ, NULL);
		if (page) {
			unsigned int top = PAGE_CACHE_SIZE;
			if (start > end) {
				top = partial_end;
				partial_end = 0;
			}
			zero_user_segment(page, partial_start, top);
			set_page_dirty(page);
			unlock_page(page);
			page_cache_release(page);
		}
	}
	if (partial_end) {
		struct page *page = NULL;
		shmem_getpage(inode, end, &page, SGP_READ, NULL);
		if (page) {
			zero_user_segment(page, 0, partial_end);
			set_page_dirty(page);
			unlock_page(page);
			page_cache_release(page);
		}
	}
	if (start >= end)
		return;

	index = start;
	while (index < end) {
		cond_resched();

		pvec.nr = find_get_entries(mapping, index,
				min(end - index, (pgoff_t)PAGEVEC_SIZE),
				pvec.pages, indices);
		if (!pvec.nr) {
			/* If all gone or hole-punch or unfalloc, we're done */
			if (index == start || end != -1)
				break;
			/* But if truncating, restart to make sure all gone */
			index = start;
			continue;
		}
		for (i = 0; i < pagevec_count(&pvec); i++) {
			struct page *page = pvec.pages[i];

			index = indices[i];
			if (index >= end)
				break;

			if (radix_tree_exceptional_entry(page)) {
				if (unfalloc)
					continue;
				if (shmem_free_swap(mapping, index, page)) {
					/* Swap was replaced by page: retry */
					index--;
					break;
				}
				nr_swaps_freed++;
				continue;
			}

			lock_page(page);
			if (!unfalloc || !PageUptodate(page)) {
				if (page->mapping == mapping) {
					VM_BUG_ON_PAGE(PageWriteback(page), page);
					truncate_inode_page(mapping, page);
				} else {
					/* Page was replaced by swap: retry */
					unlock_page(page);
					index--;
					break;
				}
			}
			unlock_page(page);
		}
		pagevec_remove_exceptionals(&pvec);
		pagevec_release(&pvec);
		index++;
	}

	spin_lock(&info->lock);
	info->swapped -= nr_swaps_freed;
	shmem_recalc_inode(inode);
	spin_unlock(&info->lock);
}

void shmem_truncate_range(struct inode *inode, loff_t lstart, loff_t lend)
{
	shmem_undo_range(inode, lstart, lend, false);
	inode->i_ctime = inode->i_mtime = CURRENT_TIME;
}
EXPORT_SYMBOL_GPL(shmem_truncate_range);

static int shmem_setattr(struct dentry *dentry, struct iattr *attr)
{
	struct inode *inode = d_inode(dentry);
	struct shmem_inode_info *info = SHMEM_I(inode);
	int error;

	error = inode_change_ok(inode, attr);
	if (error)
		return error;

	if (S_ISREG(inode->i_mode) && (attr->ia_valid & ATTR_SIZE)) {
		loff_t oldsize = inode->i_size;
		loff_t newsize = attr->ia_size;

		/* protected by i_mutex */
		if ((newsize < oldsize && (info->seals & F_SEAL_SHRINK)) ||
		    (newsize > oldsize && (info->seals & F_SEAL_GROW)))
			return -EPERM;

		if (newsize != oldsize) {
			error = shmem_reacct_size(SHMEM_I(inode)->flags,
					oldsize, newsize);
			if (error)
				return error;
			i_size_write(inode, newsize);
			inode->i_ctime = inode->i_mtime = CURRENT_TIME;
		}
		if (newsize < oldsize) {
			loff_t holebegin = round_up(newsize, PAGE_SIZE);
			unmap_mapping_range(inode->i_mapping, holebegin, 0, 1);
			shmem_truncate_range(inode, newsize, (loff_t)-1);
			/* unmap again to remove racily COWed private pages */
			unmap_mapping_range(inode->i_mapping, holebegin, 0, 1);
		}
	}

	setattr_copy(inode, attr);
	if (attr->ia_valid & ATTR_MODE)
		error = posix_acl_chmod(inode, inode->i_mode);
	return error;
}

static void shmem_evict_inode(struct inode *inode)
{
	struct shmem_inode_info *info = SHMEM_I(inode);

	if (inode->i_mapping->a_ops == &shmem_aops) {
		shmem_unacct_size(info->flags, inode->i_size);
		inode->i_size = 0;
		shmem_truncate_range(inode, 0, (loff_t)-1);
		if (!list_empty(&info->swaplist)) {
			mutex_lock(&shmem_swaplist_mutex);
			list_del_init(&info->swaplist);
			mutex_unlock(&shmem_swaplist_mutex);
		}
	} else
		kfree(info->symlink);

	simple_xattrs_free(&info->xattrs);
	WARN_ON(inode->i_blocks);
	shmem_free_inode(inode->i_sb);
	clear_inode(inode);
}

/*
 * If swap found in inode, free it and move page from swapcache to filecache.
 */
static int shmem_unuse_inode(struct shmem_inode_info *info,
			     swp_entry_t swap, struct page **pagep)
{
	struct address_space *mapping = info->vfs_inode.i_mapping;
	void *radswap;
	pgoff_t index;
	gfp_t gfp;
	int error = 0;

	radswap = swp_to_radix_entry(swap);
	index = radix_tree_locate_item(&mapping->page_tree, radswap);
	if (index == -1)
		return -EAGAIN;	/* tell shmem_unuse we found nothing */

	/*
	 * Move _head_ to start search for next from here.
	 * But be careful: shmem_evict_inode checks list_empty without taking
	 * mutex, and there's an instant in list_move_tail when info->swaplist
	 * would appear empty, if it were the only one on shmem_swaplist.
	 */
	if (shmem_swaplist.next != &info->swaplist)
		list_move_tail(&shmem_swaplist, &info->swaplist);

	gfp = mapping_gfp_mask(mapping);
	if (shmem_should_replace_page(*pagep, gfp)) {
		mutex_unlock(&shmem_swaplist_mutex);
		error = shmem_replace_page(pagep, gfp, info, index);
		mutex_lock(&shmem_swaplist_mutex);
		/*
		 * We needed to drop mutex to make that restrictive page
		 * allocation, but the inode might have been freed while we
		 * dropped it: although a racing shmem_evict_inode() cannot
		 * complete without emptying the radix_tree, our page lock
		 * on this swapcache page is not enough to prevent that -
		 * free_swap_and_cache() of our swap entry will only
		 * trylock_page(), removing swap from radix_tree whatever.
		 *
		 * We must not proceed to shmem_add_to_page_cache() if the
		 * inode has been freed, but of course we cannot rely on
		 * inode or mapping or info to check that.  However, we can
		 * safely check if our swap entry is still in use (and here
		 * it can't have got reused for another page): if it's still
		 * in use, then the inode cannot have been freed yet, and we
		 * can safely proceed (if it's no longer in use, that tells
		 * nothing about the inode, but we don't need to unuse swap).
		 */
		if (!page_swapcount(*pagep))
			error = -ENOENT;
	}

	/*
	 * We rely on shmem_swaplist_mutex, not only to protect the swaplist,
	 * but also to hold up shmem_evict_inode(): so inode cannot be freed
	 * beneath us (pagelock doesn't help until the page is in pagecache).
	 */
	if (!error)
		error = shmem_add_to_page_cache(*pagep, mapping, index,
						radswap);
	if (error != -ENOMEM) {
		/*
		 * Truncation and eviction use free_swap_and_cache(), which
		 * only does trylock page: if we raced, best clean up here.
		 */
		delete_from_swap_cache(*pagep);
		set_page_dirty(*pagep);
		if (!error) {
			spin_lock(&info->lock);
			info->swapped--;
			spin_unlock(&info->lock);
			swap_free(swap);
		}
	}
	return error;
}

/*
 * Search through swapped inodes to find and replace swap by page.
 */
int shmem_unuse(swp_entry_t swap, struct page *page)
{
	struct list_head *this, *next;
	struct shmem_inode_info *info;
	struct mem_cgroup *memcg;
	int error = 0;

	/*
	 * There's a faint possibility that swap page was replaced before
	 * caller locked it: caller will come back later with the right page.
	 */
	if (unlikely(!PageSwapCache(page) || page_private(page) != swap.val))
		goto out;

	/*
	 * Charge page using GFP_KERNEL while we can wait, before taking
	 * the shmem_swaplist_mutex which might hold up shmem_writepage().
	 * Charged back to the user (not to caller) when swap account is used.
	 */
	error = mem_cgroup_try_charge(page, current->mm, GFP_KERNEL, &memcg);
	if (error)
		goto out;
	/* No radix_tree_preload: swap entry keeps a place for page in tree */
	error = -EAGAIN;

	mutex_lock(&shmem_swaplist_mutex);
	list_for_each_safe(this, next, &shmem_swaplist) {
		info = list_entry(this, struct shmem_inode_info, swaplist);
		if (info->swapped)
			error = shmem_unuse_inode(info, swap, &page);
		else
			list_del_init(&info->swaplist);
		cond_resched();
		if (error != -EAGAIN)
			break;
		/* found nothing in this: move on to search the next */
	}
	mutex_unlock(&shmem_swaplist_mutex);

	if (error) {
		if (error != -ENOMEM)
			error = 0;
		mem_cgroup_cancel_charge(page, memcg);
	} else
		mem_cgroup_commit_charge(page, memcg, true);
out:
	unlock_page(page);
	page_cache_release(page);
	return error;
}

/*
 * Move the page from the page cache to the swap cache.
 */
static int shmem_writepage(struct page *page, struct writeback_control *wbc)
{
	struct shmem_inode_info *info;
	struct address_space *mapping;
	struct inode *inode;
	swp_entry_t swap;
	pgoff_t index;

	BUG_ON(!PageLocked(page));
	mapping = page->mapping;
	index = page->index;
	inode = mapping->host;
	info = SHMEM_I(inode);
	if (info->flags & VM_LOCKED)
		goto redirty;
	if (!total_swap_pages)
		goto redirty;

	/*
	 * Our capabilities prevent regular writeback or sync from ever calling
	 * shmem_writepage; but a stacking filesystem might use ->writepage of
	 * its underlying filesystem, in which case tmpfs should write out to
	 * swap only in response to memory pressure, and not for the writeback
	 * threads or sync.
	 */
	if (!wbc->for_reclaim) {
		WARN_ON_ONCE(1);	/* Still happens? Tell us about it! */
		goto redirty;
	}

	/*
	 * This is somewhat ridiculous, but without plumbing a SWAP_MAP_FALLOC
	 * value into swapfile.c, the only way we can correctly account for a
	 * fallocated page arriving here is now to initialize it and write it.
	 *
	 * That's okay for a page already fallocated earlier, but if we have
	 * not yet completed the fallocation, then (a) we want to keep track
	 * of this page in case we have to undo it, and (b) it may not be a
	 * good idea to continue anyway, once we're pushing into swap.  So
	 * reactivate the page, and let shmem_fallocate() quit when too many.
	 */
	if (!PageUptodate(page)) {
		if (inode->i_private) {
			struct shmem_falloc *shmem_falloc;
			spin_lock(&inode->i_lock);
			shmem_falloc = inode->i_private;
			if (shmem_falloc &&
			    !shmem_falloc->waitq &&
			    index >= shmem_falloc->start &&
			    index < shmem_falloc->next)
				shmem_falloc->nr_unswapped++;
			else
				shmem_falloc = NULL;
			spin_unlock(&inode->i_lock);
			if (shmem_falloc)
				goto redirty;
		}
		clear_highpage(page);
		flush_dcache_page(page);
		SetPageUptodate(page);
	}

	swap = get_swap_page();
	if (!swap.val)
		goto redirty;

	/*
	 * Add inode to shmem_unuse()'s list of swapped-out inodes,
	 * if it's not already there.  Do it now before the page is
	 * moved to swap cache, when its pagelock no longer protects
	 * the inode from eviction.  But don't unlock the mutex until
	 * we've incremented swapped, because shmem_unuse_inode() will
	 * prune a !swapped inode from the swaplist under this mutex.
	 */
	mutex_lock(&shmem_swaplist_mutex);
	if (list_empty(&info->swaplist))
		list_add_tail(&info->swaplist, &shmem_swaplist);

	if (add_to_swap_cache(page, swap, GFP_ATOMIC) == 0) {
		swap_shmem_alloc(swap);
		shmem_delete_from_page_cache(page, swp_to_radix_entry(swap));

		spin_lock(&info->lock);
		info->swapped++;
		shmem_recalc_inode(inode);
		spin_unlock(&info->lock);

		mutex_unlock(&shmem_swaplist_mutex);
		BUG_ON(page_mapped(page));
		swap_writepage(page, wbc);
		return 0;
	}

	mutex_unlock(&shmem_swaplist_mutex);
	swapcache_free(swap);
redirty:
	set_page_dirty(page);
	if (wbc->for_reclaim)
		return AOP_WRITEPAGE_ACTIVATE;	/* Return with page locked */
	unlock_page(page);
	return 0;
}

#ifdef CONFIG_NUMA
#ifdef CONFIG_TMPFS
static void shmem_show_mpol(struct seq_file *seq, struct mempolicy *mpol)
{
	char buffer[64];

	if (!mpol || mpol->mode == MPOL_DEFAULT)
		return;		/* show nothing */

	mpol_to_str(buffer, sizeof(buffer), mpol);

	seq_printf(seq, ",mpol=%s", buffer);
}

static struct mempolicy *shmem_get_sbmpol(struct shmem_sb_info *sbinfo)
{
	struct mempolicy *mpol = NULL;
	if (sbinfo->mpol) {
		spin_lock(&sbinfo->stat_lock);	/* prevent replace/use races */
		mpol = sbinfo->mpol;
		mpol_get(mpol);
		spin_unlock(&sbinfo->stat_lock);
	}
	return mpol;
}
#endif /* CONFIG_TMPFS */

static struct page *shmem_swapin(swp_entry_t swap, gfp_t gfp,
			struct shmem_inode_info *info, pgoff_t index)
{
	struct vm_area_struct pvma;
	struct page *page;

	/* Create a pseudo vma that just contains the policy */
	pvma.vm_start = 0;
	/* Bias interleave by inode number to distribute better across nodes */
	pvma.vm_pgoff = index + info->vfs_inode.i_ino;
	pvma.vm_ops = NULL;
	pvma.vm_policy = mpol_shared_policy_lookup(&info->policy, index);

	page = swapin_readahead(swap, gfp, &pvma, 0);

	/* Drop reference taken by mpol_shared_policy_lookup() */
	mpol_cond_put(pvma.vm_policy);

	return page;
}

static struct page *shmem_alloc_page(gfp_t gfp,
			struct shmem_inode_info *info, pgoff_t index)
{
	struct vm_area_struct pvma;
	struct page *page;

	/* Create a pseudo vma that just contains the policy */
	pvma.vm_start = 0;
	/* Bias interleave by inode number to distribute better across nodes */
	pvma.vm_pgoff = index + info->vfs_inode.i_ino;
	pvma.vm_ops = NULL;
	pvma.vm_policy = mpol_shared_policy_lookup(&info->policy, index);

	page = alloc_page_vma(gfp, &pvma, 0);

	/* Drop reference taken by mpol_shared_policy_lookup() */
	mpol_cond_put(pvma.vm_policy);

	return page;
}
#else /* !CONFIG_NUMA */
#ifdef CONFIG_TMPFS
static inline void shmem_show_mpol(struct seq_file *seq, struct mempolicy *mpol)
{
}
#endif /* CONFIG_TMPFS */

static inline struct page *shmem_swapin(swp_entry_t swap, gfp_t gfp,
			struct shmem_inode_info *info, pgoff_t index)
{
	return swapin_readahead(swap, gfp, NULL, 0);
}

static inline struct page *shmem_alloc_page(gfp_t gfp,
			struct shmem_inode_info *info, pgoff_t index)
{
	return alloc_page(gfp);
}
#endif /* CONFIG_NUMA */

#if !defined(CONFIG_NUMA) || !defined(CONFIG_TMPFS)
static inline struct mempolicy *shmem_get_sbmpol(struct shmem_sb_info *sbinfo)
{
	return NULL;
}
#endif

/*
 * When a page is moved from swapcache to shmem filecache (either by the
 * usual swapin of shmem_getpage_gfp(), or by the less common swapoff of
 * shmem_unuse_inode()), it may have been read in earlier from swap, in
 * ignorance of the mapping it belongs to.  If that mapping has special
 * constraints (like the gma500 GEM driver, which requires RAM below 4GB),
 * we may need to copy to a suitable page before moving to filecache.
 *
 * In a future release, this may well be extended to respect cpuset and
 * NUMA mempolicy, and applied also to anonymous pages in do_swap_page();
 * but for now it is a simple matter of zone.
 */
static bool shmem_should_replace_page(struct page *page, gfp_t gfp)
{
	return page_zonenum(page) > gfp_zone(gfp);
}

static int shmem_replace_page(struct page **pagep, gfp_t gfp,
				struct shmem_inode_info *info, pgoff_t index)
{
	struct page *oldpage, *newpage;
	struct address_space *swap_mapping;
	pgoff_t swap_index;
	int error;

	oldpage = *pagep;
	swap_index = page_private(oldpage);
	swap_mapping = page_mapping(oldpage);

	/*
	 * We have arrived here because our zones are constrained, so don't
	 * limit chance of success by further cpuset and node constraints.
	 */
	gfp &= ~GFP_CONSTRAINT_MASK;
	newpage = shmem_alloc_page(gfp, info, index);
	if (!newpage)
		return -ENOMEM;

	page_cache_get(newpage);
	copy_highpage(newpage, oldpage);
	flush_dcache_page(newpage);

	__set_page_locked(newpage);
	SetPageUptodate(newpage);
	SetPageSwapBacked(newpage);
	set_page_private(newpage, swap_index);
	SetPageSwapCache(newpage);

	/*
	 * Our caller will very soon move newpage out of swapcache, but it's
	 * a nice clean interface for us to replace oldpage by newpage there.
	 */
	spin_lock_irq(&swap_mapping->tree_lock);
	error = shmem_radix_tree_replace(swap_mapping, swap_index, oldpage,
								   newpage);
	if (!error) {
		__inc_zone_page_state(newpage, NR_FILE_PAGES);
		__dec_zone_page_state(oldpage, NR_FILE_PAGES);
	}
	spin_unlock_irq(&swap_mapping->tree_lock);

	if (unlikely(error)) {
		/*
		 * Is this possible?  I think not, now that our callers check
		 * both PageSwapCache and page_private after getting page lock;
		 * but be defensive.  Reverse old to newpage for clear and free.
		 */
		oldpage = newpage;
	} else {
		mem_cgroup_migrate(oldpage, newpage, true);
		lru_cache_add_anon(newpage);
		*pagep = newpage;
	}

	ClearPageSwapCache(oldpage);
	set_page_private(oldpage, 0);

	unlock_page(oldpage);
	page_cache_release(oldpage);
	page_cache_release(oldpage);
	return error;
}

/*
 * shmem_getpage_gfp - find page in cache, or get from swap, or allocate
 *
 * If we allocate a new one we do not mark it dirty. That's up to the
 * vm. If we swap it in we mark it dirty since we also free the swap
 * entry since a page cannot live in both the swap and page cache
 */
static int shmem_getpage_gfp(struct inode *inode, pgoff_t index,
	struct page **pagep, enum sgp_type sgp, gfp_t gfp, int *fault_type)
{
	struct address_space *mapping = inode->i_mapping;
	struct shmem_inode_info *info;
	struct shmem_sb_info *sbinfo;
	struct mem_cgroup *memcg;
	struct page *page;
	swp_entry_t swap;
	int error;
	int once = 0;
	int alloced = 0;

	if (index > (MAX_LFS_FILESIZE >> PAGE_CACHE_SHIFT))
		return -EFBIG;
repeat:
	swap.val = 0;
	page = find_lock_entry(mapping, index);
	if (radix_tree_exceptional_entry(page)) {
		swap = radix_to_swp_entry(page);
		page = NULL;
	}

	if (sgp != SGP_WRITE && sgp != SGP_FALLOC &&
	    ((loff_t)index << PAGE_CACHE_SHIFT) >= i_size_read(inode)) {
		error = -EINVAL;
		goto failed;
	}

	if (page && sgp == SGP_WRITE)
		mark_page_accessed(page);

	/* fallocated page? */
	if (page && !PageUptodate(page)) {
		if (sgp != SGP_READ)
			goto clear;
		unlock_page(page);
		page_cache_release(page);
		page = NULL;
	}
	if (page || (sgp == SGP_READ && !swap.val)) {
		*pagep = page;
		return 0;
	}

	/*
	 * Fast cache lookup did not find it:
	 * bring it back from swap or allocate.
	 */
	info = SHMEM_I(inode);
	sbinfo = SHMEM_SB(inode->i_sb);

	if (swap.val) {
		/* Look it up and read it in.. */
		page = lookup_swap_cache(swap);
		if (!page) {
			/* here we actually do the io */
			if (fault_type)
				*fault_type |= VM_FAULT_MAJOR;
			page = shmem_swapin(swap, gfp, info, index);
			if (!page) {
				error = -ENOMEM;
				goto failed;
			}
		}

		/* We have to do this with page locked to prevent races */
		lock_page(page);
		if (!PageSwapCache(page) || page_private(page) != swap.val ||
		    !shmem_confirm_swap(mapping, index, swap)) {
			error = -EEXIST;	/* try again */
			goto unlock;
		}
		if (!PageUptodate(page)) {
			error = -EIO;
			goto failed;
		}
		wait_on_page_writeback(page);

		if (shmem_should_replace_page(page, gfp)) {
			error = shmem_replace_page(&page, gfp, info, index);
			if (error)
				goto failed;
		}

		error = mem_cgroup_try_charge(page, current->mm, gfp, &memcg);
		if (!error) {
			error = shmem_add_to_page_cache(page, mapping, index,
						swp_to_radix_entry(swap));
			/*
			 * We already confirmed swap under page lock, and make
			 * no memory allocation here, so usually no possibility
			 * of error; but free_swap_and_cache() only trylocks a
			 * page, so it is just possible that the entry has been
			 * truncated or holepunched since swap was confirmed.
			 * shmem_undo_range() will have done some of the
			 * unaccounting, now delete_from_swap_cache() will do
			 * the rest.
			 * Reset swap.val? No, leave it so "failed" goes back to
			 * "repeat": reading a hole and writing should succeed.
			 */
			if (error) {
				mem_cgroup_cancel_charge(page, memcg);
				delete_from_swap_cache(page);
			}
		}
		if (error)
			goto failed;

		mem_cgroup_commit_charge(page, memcg, true);

		spin_lock(&info->lock);
		info->swapped--;
		shmem_recalc_inode(inode);
		spin_unlock(&info->lock);

		if (sgp == SGP_WRITE)
			mark_page_accessed(page);

		delete_from_swap_cache(page);
		set_page_dirty(page);
		swap_free(swap);

	} else {
		if (shmem_acct_block(info->flags)) {
			error = -ENOSPC;
			goto failed;
		}
		if (sbinfo->max_blocks) {
			if (percpu_counter_compare(&sbinfo->used_blocks,
						sbinfo->max_blocks) >= 0) {
				error = -ENOSPC;
				goto unacct;
			}
			percpu_counter_inc(&sbinfo->used_blocks);
		}

		page = shmem_alloc_page(gfp, info, index);
		if (!page) {
			error = -ENOMEM;
			goto decused;
		}

		__SetPageSwapBacked(page);
		__set_page_locked(page);
		if (sgp == SGP_WRITE)
			__SetPageReferenced(page);

		error = mem_cgroup_try_charge(page, current->mm, gfp, &memcg);
		if (error)
			goto decused;
		error = radix_tree_maybe_preload(gfp & GFP_RECLAIM_MASK);
		if (!error) {
			error = shmem_add_to_page_cache(page, mapping, index,
							NULL);
			radix_tree_preload_end();
		}
		if (error) {
			mem_cgroup_cancel_charge(page, memcg);
			goto decused;
		}
		mem_cgroup_commit_charge(page, memcg, false);
		lru_cache_add_anon(page);

		spin_lock(&info->lock);
		info->alloced++;
		inode->i_blocks += BLOCKS_PER_PAGE;
		shmem_recalc_inode(inode);
		spin_unlock(&info->lock);
		alloced = true;

		/*
		 * Let SGP_FALLOC use the SGP_WRITE optimization on a new page.
		 */
		if (sgp == SGP_FALLOC)
			sgp = SGP_WRITE;
clear:
		/*
		 * Let SGP_WRITE caller clear ends if write does not fill page;
		 * but SGP_FALLOC on a page fallocated earlier must initialize
		 * it now, lest undo on failure cancel our earlier guarantee.
		 */
		if (sgp != SGP_WRITE) {
			clear_highpage(page);
			flush_dcache_page(page);
			SetPageUptodate(page);
		}
		if (sgp == SGP_DIRTY)
			set_page_dirty(page);
	}

	/* Perhaps the file has been truncated since we checked */
	if (sgp != SGP_WRITE && sgp != SGP_FALLOC &&
	    ((loff_t)index << PAGE_CACHE_SHIFT) >= i_size_read(inode)) {
		error = -EINVAL;
		if (alloced)
			goto trunc;
		else
			goto failed;
	}
	*pagep = page;
	return 0;

	/*
	 * Error recovery.
	 */
trunc:
	info = SHMEM_I(inode);
	ClearPageDirty(page);
	delete_from_page_cache(page);
	spin_lock(&info->lock);
	info->alloced--;
	inode->i_blocks -= BLOCKS_PER_PAGE;
	spin_unlock(&info->lock);
decused:
	sbinfo = SHMEM_SB(inode->i_sb);
	if (sbinfo->max_blocks)
		percpu_counter_add(&sbinfo->used_blocks, -1);
unacct:
	shmem_unacct_blocks(info->flags, 1);
failed:
	if (swap.val && error != -EINVAL &&
	    !shmem_confirm_swap(mapping, index, swap))
		error = -EEXIST;
unlock:
	if (page) {
		unlock_page(page);
		page_cache_release(page);
	}
	if (error == -ENOSPC && !once++) {
		info = SHMEM_I(inode);
		spin_lock(&info->lock);
		shmem_recalc_inode(inode);
		spin_unlock(&info->lock);
		goto repeat;
	}
	if (error == -EEXIST)	/* from above or from radix_tree_insert */
		goto repeat;
	return error;
}

static int shmem_fault(struct vm_area_struct *vma, struct vm_fault *vmf)
{
	struct inode *inode = file_inode(vma->vm_file);
	int error;
	int ret = VM_FAULT_LOCKED;

	/*
	 * Trinity finds that probing a hole which tmpfs is punching can
	 * prevent the hole-punch from ever completing: which in turn
	 * locks writers out with its hold on i_mutex.  So refrain from
	 * faulting pages into the hole while it's being punched.  Although
	 * shmem_undo_range() does remove the additions, it may be unable to
	 * keep up, as each new page needs its own unmap_mapping_range() call,
	 * and the i_mmap tree grows ever slower to scan if new vmas are added.
	 *
	 * It does not matter if we sometimes reach this check just before the
	 * hole-punch begins, so that one fault then races with the punch:
	 * we just need to make racing faults a rare case.
	 *
	 * The implementation below would be much simpler if we just used a
	 * standard mutex or completion: but we cannot take i_mutex in fault,
	 * and bloating every shmem inode for this unlikely case would be sad.
	 */
	if (unlikely(inode->i_private)) {
		struct shmem_falloc *shmem_falloc;

		spin_lock(&inode->i_lock);
		shmem_falloc = inode->i_private;
		if (shmem_falloc &&
		    shmem_falloc->waitq &&
		    vmf->pgoff >= shmem_falloc->start &&
		    vmf->pgoff < shmem_falloc->next) {
			wait_queue_head_t *shmem_falloc_waitq;
			DEFINE_WAIT(shmem_fault_wait);

			ret = VM_FAULT_NOPAGE;
			if ((vmf->flags & FAULT_FLAG_ALLOW_RETRY) &&
			   !(vmf->flags & FAULT_FLAG_RETRY_NOWAIT)) {
				/* It's polite to up mmap_sem if we can */
				up_read(&vma->vm_mm->mmap_sem);
				ret = VM_FAULT_RETRY;
			}

			shmem_falloc_waitq = shmem_falloc->waitq;
			prepare_to_wait(shmem_falloc_waitq, &shmem_fault_wait,
					TASK_UNINTERRUPTIBLE);
			spin_unlock(&inode->i_lock);
			schedule();

			/*
			 * shmem_falloc_waitq points into the shmem_fallocate()
			 * stack of the hole-punching task: shmem_falloc_waitq
			 * is usually invalid by the time we reach here, but
			 * finish_wait() does not dereference it in that case;
			 * though i_lock needed lest racing with wake_up_all().
			 */
			spin_lock(&inode->i_lock);
			finish_wait(shmem_falloc_waitq, &shmem_fault_wait);
			spin_unlock(&inode->i_lock);
			return ret;
		}
		spin_unlock(&inode->i_lock);
	}

	error = shmem_getpage(inode, vmf->pgoff, &vmf->page, SGP_CACHE, &ret);
	if (error)
		return ((error == -ENOMEM) ? VM_FAULT_OOM : VM_FAULT_SIGBUS);

	if (ret & VM_FAULT_MAJOR) {
		count_vm_event(PGMAJFAULT);
		mem_cgroup_count_vm_event(vma->vm_mm, PGMAJFAULT);
	}
	return ret;
}

#ifdef CONFIG_NUMA
static int shmem_set_policy(struct vm_area_struct *vma, struct mempolicy *mpol)
{
	struct inode *inode = file_inode(vma->vm_file);
	return mpol_set_shared_policy(&SHMEM_I(inode)->policy, vma, mpol);
}

static struct mempolicy *shmem_get_policy(struct vm_area_struct *vma,
					  unsigned long addr)
{
	struct inode *inode = file_inode(vma->vm_file);
	pgoff_t index;

	index = ((addr - vma->vm_start) >> PAGE_SHIFT) + vma->vm_pgoff;
	return mpol_shared_policy_lookup(&SHMEM_I(inode)->policy, index);
}
#endif

int shmem_lock(struct file *file, int lock, struct user_struct *user)
{
	struct inode *inode = file_inode(file);
	struct shmem_inode_info *info = SHMEM_I(inode);
	int retval = -ENOMEM;

	spin_lock(&info->lock);
	if (lock && !(info->flags & VM_LOCKED)) {
		if (!user_shm_lock(inode->i_size, user))
			goto out_nomem;
		info->flags |= VM_LOCKED;
		mapping_set_unevictable(file->f_mapping);
	}
	if (!lock && (info->flags & VM_LOCKED) && user) {
		user_shm_unlock(inode->i_size, user);
		info->flags &= ~VM_LOCKED;
		mapping_clear_unevictable(file->f_mapping);
	}
	retval = 0;

out_nomem:
	spin_unlock(&info->lock);
	return retval;
}

static int shmem_mmap(struct file *file, struct vm_area_struct *vma)
{
	file_accessed(file);
	vma->vm_ops = &shmem_vm_ops;
	return 0;
}

static struct inode *shmem_get_inode(struct super_block *sb, const struct inode *dir,
				     umode_t mode, dev_t dev, unsigned long flags, int atomic_copy)
{
	struct inode *inode;
	struct shmem_inode_info *info;
	struct shmem_sb_info *sbinfo = SHMEM_SB(sb);

	if (shmem_reserve_inode(sb))
		return NULL;

	inode = new_inode(sb);
	if (inode) {
		inode->i_ino = get_next_ino();
		inode_init_owner(inode, dir, mode);
		inode->i_blocks = 0;
		inode->i_atime = inode->i_mtime = inode->i_ctime = CURRENT_TIME;
		inode->i_generation = get_seconds();
		info = SHMEM_I(inode);
		memset(info, 0, (char *)inode - (char *)info);
		spin_lock_init(&info->lock);
		info->seals = F_SEAL_SEAL;
		info->flags = flags & VM_NORESERVE;
		if (atomic_copy)
			inode->i_flags |= S_ATOMIC_COPY;
		INIT_LIST_HEAD(&info->swaplist);
		simple_xattrs_init(&info->xattrs);
		cache_no_acl(inode);

		switch (mode & S_IFMT) {
		default:
			inode->i_op = &shmem_special_inode_operations;
			init_special_inode(inode, mode, dev);
			break;
		case S_IFREG:
			inode->i_mapping->a_ops = &shmem_aops;
			inode->i_op = &shmem_inode_operations;
			inode->i_fop = &shmem_file_operations;
			mpol_shared_policy_init(&info->policy,
						 shmem_get_sbmpol(sbinfo));
			break;
		case S_IFDIR:
			inc_nlink(inode);
			/* Some things misbehave if size == 0 on a directory */
			inode->i_size = 2 * BOGO_DIRENT_SIZE;
			inode->i_op = &shmem_dir_inode_operations;
			inode->i_fop = &simple_dir_operations;
			break;
		case S_IFLNK:
			/*
			 * Must not load anything in the rbtree,
			 * mpol_free_shared_policy will not be called.
			 */
			mpol_shared_policy_init(&info->policy, NULL);
			break;
		}
	} else
		shmem_free_inode(sb);
	return inode;
}

bool shmem_mapping(struct address_space *mapping)
{
	if (!mapping->host)
		return false;

	return mapping->host->i_sb->s_op == &shmem_ops;
}

#ifdef CONFIG_TMPFS
static const struct inode_operations shmem_symlink_inode_operations;
static const struct inode_operations shmem_short_symlink_operations;

#ifdef CONFIG_TMPFS_XATTR
static int shmem_initxattrs(struct inode *, const struct xattr *, void *);
#else
#define shmem_initxattrs NULL
#endif

static int
shmem_write_begin(struct file *file, struct address_space *mapping,
			loff_t pos, unsigned len, unsigned flags,
			struct page **pagep, void **fsdata)
{
	struct inode *inode = mapping->host;
	struct shmem_inode_info *info = SHMEM_I(inode);
	pgoff_t index = pos >> PAGE_CACHE_SHIFT;

	/* i_mutex is held by caller */
	if (unlikely(info->seals)) {
		if (info->seals & F_SEAL_WRITE)
			return -EPERM;
		if ((info->seals & F_SEAL_GROW) && pos + len > inode->i_size)
			return -EPERM;
	}

	return shmem_getpage(inode, index, pagep, SGP_WRITE, NULL);
}

static int
shmem_write_end(struct file *file, struct address_space *mapping,
			loff_t pos, unsigned len, unsigned copied,
			struct page *page, void *fsdata)
{
	struct inode *inode = mapping->host;

	if (pos + copied > inode->i_size)
		i_size_write(inode, pos + copied);

	if (!PageUptodate(page)) {
		if (copied < PAGE_CACHE_SIZE) {
			unsigned from = pos & (PAGE_CACHE_SIZE - 1);
			zero_user_segments(page, 0, from,
					from + copied, PAGE_CACHE_SIZE);
		}
		SetPageUptodate(page);
	}
	set_page_dirty(page);
	unlock_page(page);
	page_cache_release(page);

	return copied;
}

static ssize_t shmem_file_read_iter(struct kiocb *iocb, struct iov_iter *to)
{
	struct file *file = iocb->ki_filp;
	struct inode *inode = file_inode(file);
	struct address_space *mapping = inode->i_mapping;
	pgoff_t index;
	unsigned long offset;
	enum sgp_type sgp = SGP_READ;
	int error = 0;
	ssize_t retval = 0;
	loff_t *ppos = &iocb->ki_pos;

	/*
	 * Might this read be for a stacking filesystem?  Then when reading
	 * holes of a sparse file, we actually need to allocate those pages,
	 * and even mark them dirty, so it cannot exceed the max_blocks limit.
	 */
	if (!iter_is_iovec(to))
		sgp = SGP_DIRTY;

	index = *ppos >> PAGE_CACHE_SHIFT;
	offset = *ppos & ~PAGE_CACHE_MASK;

	for (;;) {
		struct page *page = NULL;
		pgoff_t end_index;
		unsigned long nr, ret;
		loff_t i_size = i_size_read(inode);

		end_index = i_size >> PAGE_CACHE_SHIFT;
		if (index > end_index)
			break;
		if (index == end_index) {
			nr = i_size & ~PAGE_CACHE_MASK;
			if (nr <= offset)
				break;
		}

		error = shmem_getpage(inode, index, &page, sgp, NULL);
		if (error) {
			if (error == -EINVAL)
				error = 0;
			break;
		}
		if (page)
			unlock_page(page);

		/*
		 * We must evaluate after, since reads (unlike writes)
		 * are called without i_mutex protection against truncate
		 */
		nr = PAGE_CACHE_SIZE;
		i_size = i_size_read(inode);
		end_index = i_size >> PAGE_CACHE_SHIFT;
		if (index == end_index) {
			nr = i_size & ~PAGE_CACHE_MASK;
			if (nr <= offset) {
				if (page)
					page_cache_release(page);
				break;
			}
		}
		nr -= offset;

		if (page) {
			/*
			 * If users can be writing to this page using arbitrary
			 * virtual addresses, take care about potential aliasing
			 * before reading the page on the kernel side.
			 */
			if (mapping_writably_mapped(mapping))
				flush_dcache_page(page);
			/*
			 * Mark the page accessed if we read the beginning.
			 */
			if (!offset)
				mark_page_accessed(page);
		} else {
			page = ZERO_PAGE(0);
			page_cache_get(page);
		}

		/*
		 * Ok, we have the page, and it's up-to-date, so
		 * now we can copy it to user space...
		 */
		ret = copy_page_to_iter(page, offset, nr, to);
		retval += ret;
		offset += ret;
		index += offset >> PAGE_CACHE_SHIFT;
		offset &= ~PAGE_CACHE_MASK;

		page_cache_release(page);
		if (!iov_iter_count(to))
			break;
		if (ret < nr) {
			error = -EFAULT;
			break;
		}
		cond_resched();
	}

	*ppos = ((loff_t) index << PAGE_CACHE_SHIFT) + offset;
	file_accessed(file);
	return retval ? retval : error;
}

static ssize_t shmem_file_splice_read(struct file *in, loff_t *ppos,
				struct pipe_inode_info *pipe, size_t len,
				unsigned int flags)
{
	struct address_space *mapping = in->f_mapping;
	struct inode *inode = mapping->host;
	unsigned int loff, nr_pages, req_pages;
	struct page *pages[PIPE_DEF_BUFFERS];
	struct partial_page partial[PIPE_DEF_BUFFERS];
	struct page *page;
	pgoff_t index, end_index;
	loff_t isize, left;
	int error, page_nr;
	struct splice_pipe_desc spd = {
		.pages = pages,
		.partial = partial,
		.nr_pages_max = PIPE_DEF_BUFFERS,
		.flags = flags,
		.ops = &page_cache_pipe_buf_ops,
		.spd_release = spd_release_page,
	};

	isize = i_size_read(inode);
	if (unlikely(*ppos >= isize))
		return 0;

	left = isize - *ppos;
	if (unlikely(left < len))
		len = left;

	if (splice_grow_spd(pipe, &spd))
		return -ENOMEM;

	index = *ppos >> PAGE_CACHE_SHIFT;
	loff = *ppos & ~PAGE_CACHE_MASK;
	req_pages = (len + loff + PAGE_CACHE_SIZE - 1) >> PAGE_CACHE_SHIFT;
	nr_pages = min(req_pages, spd.nr_pages_max);

	spd.nr_pages = find_get_pages_contig(mapping, index,
						nr_pages, spd.pages);
	index += spd.nr_pages;
	error = 0;

	while (spd.nr_pages < nr_pages) {
		error = shmem_getpage(inode, index, &page, SGP_CACHE, NULL);
		if (error)
			break;
		unlock_page(page);
		spd.pages[spd.nr_pages++] = page;
		index++;
	}

	index = *ppos >> PAGE_CACHE_SHIFT;
	nr_pages = spd.nr_pages;
	spd.nr_pages = 0;

	for (page_nr = 0; page_nr < nr_pages; page_nr++) {
		unsigned int this_len;

		if (!len)
			break;

		this_len = min_t(unsigned long, len, PAGE_CACHE_SIZE - loff);
		page = spd.pages[page_nr];

		if (!PageUptodate(page) || page->mapping != mapping) {
			error = shmem_getpage(inode, index, &page,
							SGP_CACHE, NULL);
			if (error)
				break;
			unlock_page(page);
			page_cache_release(spd.pages[page_nr]);
			spd.pages[page_nr] = page;
		}

		isize = i_size_read(inode);
		end_index = (isize - 1) >> PAGE_CACHE_SHIFT;
		if (unlikely(!isize || index > end_index))
			break;

		if (end_index == index) {
			unsigned int plen;

			plen = ((isize - 1) & ~PAGE_CACHE_MASK) + 1;
			if (plen <= loff)
				break;

			this_len = min(this_len, plen - loff);
			len = this_len;
		}

		spd.partial[page_nr].offset = loff;
		spd.partial[page_nr].len = this_len;
		len -= this_len;
		loff = 0;
		spd.nr_pages++;
		index++;
	}

	while (page_nr < nr_pages)
		page_cache_release(spd.pages[page_nr++]);

	if (spd.nr_pages)
		error = splice_to_pipe(pipe, &spd);

	splice_shrink_spd(&spd);

	if (error > 0) {
		*ppos += error;
		file_accessed(in);
	}
	return error;
}

/*
 * llseek SEEK_DATA or SEEK_HOLE through the radix_tree.
 */
static pgoff_t shmem_seek_hole_data(struct address_space *mapping,
				    pgoff_t index, pgoff_t end, int whence)
{
	struct page *page;
	struct pagevec pvec;
	pgoff_t indices[PAGEVEC_SIZE];
	bool done = false;
	int i;

	pagevec_init(&pvec, 0);
	pvec.nr = 1;		/* start small: we may be there already */
	while (!done) {
		pvec.nr = find_get_entries(mapping, index,
					pvec.nr, pvec.pages, indices);
		if (!pvec.nr) {
			if (whence == SEEK_DATA)
				index = end;
			break;
		}
		for (i = 0; i < pvec.nr; i++, index++) {
			if (index < indices[i]) {
				if (whence == SEEK_HOLE) {
					done = true;
					break;
				}
				index = indices[i];
			}
			page = pvec.pages[i];
			if (page && !radix_tree_exceptional_entry(page)) {
				if (!PageUptodate(page))
					page = NULL;
			}
			if (index >= end ||
			    (page && whence == SEEK_DATA) ||
			    (!page && whence == SEEK_HOLE)) {
				done = true;
				break;
			}
		}
		pagevec_remove_exceptionals(&pvec);
		pagevec_release(&pvec);
		pvec.nr = PAGEVEC_SIZE;
		cond_resched();
	}
	return index;
}

static loff_t shmem_file_llseek(struct file *file, loff_t offset, int whence)
{
	struct address_space *mapping = file->f_mapping;
	struct inode *inode = mapping->host;
	pgoff_t start, end;
	loff_t new_offset;

	if (whence != SEEK_DATA && whence != SEEK_HOLE)
		return generic_file_llseek_size(file, offset, whence,
					MAX_LFS_FILESIZE, i_size_read(inode));
	mutex_lock(&inode->i_mutex);
	/* We're holding i_mutex so we can access i_size directly */

	if (offset < 0)
		offset = -EINVAL;
	else if (offset >= inode->i_size)
		offset = -ENXIO;
	else {
		start = offset >> PAGE_CACHE_SHIFT;
		end = (inode->i_size + PAGE_CACHE_SIZE - 1) >> PAGE_CACHE_SHIFT;
		new_offset = shmem_seek_hole_data(mapping, start, end, whence);
		new_offset <<= PAGE_CACHE_SHIFT;
		if (new_offset > offset) {
			if (new_offset < inode->i_size)
				offset = new_offset;
			else if (whence == SEEK_DATA)
				offset = -ENXIO;
			else
				offset = inode->i_size;
		}
	}

	if (offset >= 0)
		offset = vfs_setpos(file, offset, MAX_LFS_FILESIZE);
	mutex_unlock(&inode->i_mutex);
	return offset;
}

/*
 * We need a tag: a new tag would expand every radix_tree_node by 8 bytes,
 * so reuse a tag which we firmly believe is never set or cleared on shmem.
 */
#define SHMEM_TAG_PINNED        PAGECACHE_TAG_TOWRITE
#define LAST_SCAN               4       /* about 150ms max */

static void shmem_tag_pins(struct address_space *mapping)
{
	struct radix_tree_iter iter;
	void **slot;
	pgoff_t start;
	struct page *page;

	lru_add_drain();
	start = 0;
	rcu_read_lock();

restart:
	radix_tree_for_each_slot(slot, &mapping->page_tree, &iter, start) {
		page = radix_tree_deref_slot(slot);
		if (!page || radix_tree_exception(page)) {
			if (radix_tree_deref_retry(page))
				goto restart;
		} else if (page_count(page) - page_mapcount(page) > 1) {
			spin_lock_irq(&mapping->tree_lock);
			radix_tree_tag_set(&mapping->page_tree, iter.index,
					   SHMEM_TAG_PINNED);
			spin_unlock_irq(&mapping->tree_lock);
		}

		if (need_resched()) {
			cond_resched_rcu();
			start = iter.index + 1;
			goto restart;
		}
	}
	rcu_read_unlock();
}

/*
 * Setting SEAL_WRITE requires us to verify there's no pending writer. However,
 * via get_user_pages(), drivers might have some pending I/O without any active
 * user-space mappings (eg., direct-IO, AIO). Therefore, we look at all pages
 * and see whether it has an elevated ref-count. If so, we tag them and wait for
 * them to be dropped.
 * The caller must guarantee that no new user will acquire writable references
 * to those pages to avoid races.
 */
static int shmem_wait_for_pins(struct address_space *mapping)
{
	struct radix_tree_iter iter;
	void **slot;
	pgoff_t start;
	struct page *page;
	int error, scan;

	shmem_tag_pins(mapping);

	error = 0;
	for (scan = 0; scan <= LAST_SCAN; scan++) {
		if (!radix_tree_tagged(&mapping->page_tree, SHMEM_TAG_PINNED))
			break;

		if (!scan)
			lru_add_drain_all();
		else if (schedule_timeout_killable((HZ << scan) / 200))
			scan = LAST_SCAN;

		start = 0;
		rcu_read_lock();
restart:
		radix_tree_for_each_tagged(slot, &mapping->page_tree, &iter,
					   start, SHMEM_TAG_PINNED) {

			page = radix_tree_deref_slot(slot);
			if (radix_tree_exception(page)) {
				if (radix_tree_deref_retry(page))
					goto restart;

				page = NULL;
			}

			if (page &&
			    page_count(page) - page_mapcount(page) != 1) {
				if (scan < LAST_SCAN)
					goto continue_resched;

				/*
				 * On the last scan, we clean up all those tags
				 * we inserted; but make a note that we still
				 * found pages pinned.
				 */
				error = -EBUSY;
			}

			spin_lock_irq(&mapping->tree_lock);
			radix_tree_tag_clear(&mapping->page_tree,
					     iter.index, SHMEM_TAG_PINNED);
			spin_unlock_irq(&mapping->tree_lock);
continue_resched:
			if (need_resched()) {
				cond_resched_rcu();
				start = iter.index + 1;
				goto restart;
			}
		}
		rcu_read_unlock();
	}

	return error;
}

#define F_ALL_SEALS (F_SEAL_SEAL | \
		     F_SEAL_SHRINK | \
		     F_SEAL_GROW | \
		     F_SEAL_WRITE)

int shmem_add_seals(struct file *file, unsigned int seals)
{
	struct inode *inode = file_inode(file);
	struct shmem_inode_info *info = SHMEM_I(inode);
	int error;

	/*
	 * SEALING
	 * Sealing allows multiple parties to share a shmem-file but restrict
	 * access to a specific subset of file operations. Seals can only be
	 * added, but never removed. This way, mutually untrusted parties can
	 * share common memory regions with a well-defined policy. A malicious
	 * peer can thus never perform unwanted operations on a shared object.
	 *
	 * Seals are only supported on special shmem-files and always affect
	 * the whole underlying inode. Once a seal is set, it may prevent some
	 * kinds of access to the file. Currently, the following seals are
	 * defined:
	 *   SEAL_SEAL: Prevent further seals from being set on this file
	 *   SEAL_SHRINK: Prevent the file from shrinking
	 *   SEAL_GROW: Prevent the file from growing
	 *   SEAL_WRITE: Prevent write access to the file
	 *
	 * As we don't require any trust relationship between two parties, we
	 * must prevent seals from being removed. Therefore, sealing a file
	 * only adds a given set of seals to the file, it never touches
	 * existing seals. Furthermore, the "setting seals"-operation can be
	 * sealed itself, which basically prevents any further seal from being
	 * added.
	 *
	 * Semantics of sealing are only defined on volatile files. Only
	 * anonymous shmem files support sealing. More importantly, seals are
	 * never written to disk. Therefore, there's no plan to support it on
	 * other file types.
	 */

	if (file->f_op != &shmem_file_operations)
		return -EINVAL;
	if (!(file->f_mode & FMODE_WRITE))
		return -EPERM;
	if (seals & ~(unsigned int)F_ALL_SEALS)
		return -EINVAL;

	mutex_lock(&inode->i_mutex);

	if (info->seals & F_SEAL_SEAL) {
		error = -EPERM;
		goto unlock;
	}

	if ((seals & F_SEAL_WRITE) && !(info->seals & F_SEAL_WRITE)) {
		error = mapping_deny_writable(file->f_mapping);
		if (error)
			goto unlock;

		error = shmem_wait_for_pins(file->f_mapping);
		if (error) {
			mapping_allow_writable(file->f_mapping);
			goto unlock;
		}
	}

	info->seals |= seals;
	error = 0;

unlock:
	mutex_unlock(&inode->i_mutex);
	return error;
}
EXPORT_SYMBOL_GPL(shmem_add_seals);

int shmem_get_seals(struct file *file)
{
	if (file->f_op != &shmem_file_operations)
		return -EINVAL;

	return SHMEM_I(file_inode(file))->seals;
}
EXPORT_SYMBOL_GPL(shmem_get_seals);

long shmem_fcntl(struct file *file, unsigned int cmd, unsigned long arg)
{
	long error;

	switch (cmd) {
	case F_ADD_SEALS:
		/* disallow upper 32bit */
		if (arg > UINT_MAX)
			return -EINVAL;

		error = shmem_add_seals(file, arg);
		break;
	case F_GET_SEALS:
		error = shmem_get_seals(file);
		break;
	default:
		error = -EINVAL;
		break;
	}

	return error;
}

static long shmem_fallocate(struct file *file, int mode, loff_t offset,
							 loff_t len)
{
	struct inode *inode = file_inode(file);
	struct shmem_sb_info *sbinfo = SHMEM_SB(inode->i_sb);
	struct shmem_inode_info *info = SHMEM_I(inode);
	struct shmem_falloc shmem_falloc;
	pgoff_t start, index, end;
	int error;

	if (mode & ~(FALLOC_FL_KEEP_SIZE | FALLOC_FL_PUNCH_HOLE))
		return -EOPNOTSUPP;

	mutex_lock(&inode->i_mutex);

	if (mode & FALLOC_FL_PUNCH_HOLE) {
		struct address_space *mapping = file->f_mapping;
		loff_t unmap_start = round_up(offset, PAGE_SIZE);
		loff_t unmap_end = round_down(offset + len, PAGE_SIZE) - 1;
		DECLARE_WAIT_QUEUE_HEAD_ONSTACK(shmem_falloc_waitq);

		/* protected by i_mutex */
		if (info->seals & F_SEAL_WRITE) {
			error = -EPERM;
			goto out;
		}

		shmem_falloc.waitq = &shmem_falloc_waitq;
		shmem_falloc.start = unmap_start >> PAGE_SHIFT;
		shmem_falloc.next = (unmap_end + 1) >> PAGE_SHIFT;
		spin_lock(&inode->i_lock);
		inode->i_private = &shmem_falloc;
		spin_unlock(&inode->i_lock);

		if ((u64)unmap_end > (u64)unmap_start)
			unmap_mapping_range(mapping, unmap_start,
					    1 + unmap_end - unmap_start, 0);
		shmem_truncate_range(inode, offset, offset + len - 1);
		/* No need to unmap again: hole-punching leaves COWed pages */

		spin_lock(&inode->i_lock);
		inode->i_private = NULL;
		wake_up_all(&shmem_falloc_waitq);
		spin_unlock(&inode->i_lock);
		error = 0;
		goto out;
	}

	/* We need to check rlimit even when FALLOC_FL_KEEP_SIZE */
	error = inode_newsize_ok(inode, offset + len);
	if (error)
		goto out;

	if ((info->seals & F_SEAL_GROW) && offset + len > inode->i_size) {
		error = -EPERM;
		goto out;
	}

	start = offset >> PAGE_CACHE_SHIFT;
	end = (offset + len + PAGE_CACHE_SIZE - 1) >> PAGE_CACHE_SHIFT;
	/* Try to avoid a swapstorm if len is impossible to satisfy */
	if (sbinfo->max_blocks && end - start > sbinfo->max_blocks) {
		error = -ENOSPC;
		goto out;
	}

	shmem_falloc.waitq = NULL;
	shmem_falloc.start = start;
	shmem_falloc.next  = start;
	shmem_falloc.nr_falloced = 0;
	shmem_falloc.nr_unswapped = 0;
	spin_lock(&inode->i_lock);
	inode->i_private = &shmem_falloc;
	spin_unlock(&inode->i_lock);

	for (index = start; index < end; index++) {
		struct page *page;

		/*
		 * Good, the fallocate(2) manpage permits EINTR: we may have
		 * been interrupted because we are using up too much memory.
		 */
		if (signal_pending(current))
			error = -EINTR;
		else if (shmem_falloc.nr_unswapped > shmem_falloc.nr_falloced)
			error = -ENOMEM;
		else
			error = shmem_getpage(inode, index, &page, SGP_FALLOC,
									NULL);
		if (error) {
			/* Remove the !PageUptodate pages we added */
			shmem_undo_range(inode,
				(loff_t)start << PAGE_CACHE_SHIFT,
				(loff_t)index << PAGE_CACHE_SHIFT, true);
			goto undone;
		}

		/*
		 * Inform shmem_writepage() how far we have reached.
		 * No need for lock or barrier: we have the page lock.
		 */
		shmem_falloc.next++;
		if (!PageUptodate(page))
			shmem_falloc.nr_falloced++;

		/*
		 * If !PageUptodate, leave it that way so that freeable pages
		 * can be recognized if we need to rollback on error later.
		 * But set_page_dirty so that memory pressure will swap rather
		 * than free the pages we are allocating (and SGP_CACHE pages
		 * might still be clean: we now need to mark those dirty too).
		 */
		set_page_dirty(page);
		unlock_page(page);
		page_cache_release(page);
		cond_resched();
	}

	if (!(mode & FALLOC_FL_KEEP_SIZE) && offset + len > inode->i_size)
		i_size_write(inode, offset + len);
	inode->i_ctime = CURRENT_TIME;
undone:
	spin_lock(&inode->i_lock);
	inode->i_private = NULL;
	spin_unlock(&inode->i_lock);
out:
	mutex_unlock(&inode->i_mutex);
	return error;
}

static int shmem_statfs(struct dentry *dentry, struct kstatfs *buf)
{
	struct shmem_sb_info *sbinfo = SHMEM_SB(dentry->d_sb);

	buf->f_type = TMPFS_MAGIC;
	buf->f_bsize = PAGE_CACHE_SIZE;
	buf->f_namelen = NAME_MAX;
	if (sbinfo->max_blocks) {
		buf->f_blocks = sbinfo->max_blocks;
		buf->f_bavail =
		buf->f_bfree  = sbinfo->max_blocks -
				percpu_counter_sum(&sbinfo->used_blocks);
	}
	if (sbinfo->max_inodes) {
		buf->f_files = sbinfo->max_inodes;
		buf->f_ffree = sbinfo->free_inodes;
	}
	/* else leave those fields 0 like simple_statfs */
	return 0;
}

/*
 * File creation. Allocate an inode, and we're done..
 */
static int
shmem_mknod(struct inode *dir, struct dentry *dentry, umode_t mode, dev_t dev)
{
	struct inode *inode;
	int error = -ENOSPC;

	inode = shmem_get_inode(dir->i_sb, dir, mode, dev, VM_NORESERVE, 0);
	if (inode) {
		error = simple_acl_create(dir, inode);
		if (error)
			goto out_iput;
		error = security_inode_init_security(inode, dir,
						     &dentry->d_name,
						     shmem_initxattrs, NULL);
		if (error && error != -EOPNOTSUPP)
			goto out_iput;

		error = 0;
		dir->i_size += BOGO_DIRENT_SIZE;
		dir->i_ctime = dir->i_mtime = CURRENT_TIME;
		d_instantiate(dentry, inode);
		dget(dentry); /* Extra count - pin the dentry in core */
	}
	return error;
out_iput:
	iput(inode);
	return error;
}

static int
shmem_tmpfile(struct inode *dir, struct dentry *dentry, umode_t mode)
{
	struct inode *inode;
	int error = -ENOSPC;

	inode = shmem_get_inode(dir->i_sb, dir, mode, 0, VM_NORESERVE, 0);
	if (inode) {
		error = security_inode_init_security(inode, dir,
						     NULL,
						     shmem_initxattrs, NULL);
		if (error && error != -EOPNOTSUPP)
			goto out_iput;
		error = simple_acl_create(dir, inode);
		if (error)
			goto out_iput;
		d_tmpfile(dentry, inode);
	}
	return error;
out_iput:
	iput(inode);
	return error;
}

static int shmem_mkdir(struct inode *dir, struct dentry *dentry, umode_t mode)
{
	int error;

	if ((error = shmem_mknod(dir, dentry, mode | S_IFDIR, 0)))
		return error;
	inc_nlink(dir);
	return 0;
}

static int shmem_create(struct inode *dir, struct dentry *dentry, umode_t mode,
		bool excl)
{
	return shmem_mknod(dir, dentry, mode | S_IFREG, 0);
}

/*
 * Link a file..
 */
static int shmem_link(struct dentry *old_dentry, struct inode *dir, struct dentry *dentry)
{
	struct inode *inode = d_inode(old_dentry);
	int ret;

	/*
	 * No ordinary (disk based) filesystem counts links as inodes;
	 * but each new link needs a new dentry, pinning lowmem, and
	 * tmpfs dentries cannot be pruned until they are unlinked.
	 */
	ret = shmem_reserve_inode(inode->i_sb);
	if (ret)
		goto out;

	dir->i_size += BOGO_DIRENT_SIZE;
	inode->i_ctime = dir->i_ctime = dir->i_mtime = CURRENT_TIME;
	inc_nlink(inode);
	ihold(inode);	/* New dentry reference */
	dget(dentry);		/* Extra pinning count for the created dentry */
	d_instantiate(dentry, inode);
out:
	return ret;
}

static int shmem_unlink(struct inode *dir, struct dentry *dentry)
{
	struct inode *inode = d_inode(dentry);

	if (inode->i_nlink > 1 && !S_ISDIR(inode->i_mode))
		shmem_free_inode(inode->i_sb);

	dir->i_size -= BOGO_DIRENT_SIZE;
	inode->i_ctime = dir->i_ctime = dir->i_mtime = CURRENT_TIME;
	drop_nlink(inode);
	dput(dentry);	/* Undo the count from "create" - this does all the work */
	return 0;
}

static int shmem_rmdir(struct inode *dir, struct dentry *dentry)
{
	if (!simple_empty(dentry))
		return -ENOTEMPTY;

	drop_nlink(d_inode(dentry));
	drop_nlink(dir);
	return shmem_unlink(dir, dentry);
}

static int shmem_exchange(struct inode *old_dir, struct dentry *old_dentry, struct inode *new_dir, struct dentry *new_dentry)
{
	bool old_is_dir = d_is_dir(old_dentry);
	bool new_is_dir = d_is_dir(new_dentry);

	if (old_dir != new_dir && old_is_dir != new_is_dir) {
		if (old_is_dir) {
			drop_nlink(old_dir);
			inc_nlink(new_dir);
		} else {
			drop_nlink(new_dir);
			inc_nlink(old_dir);
		}
	}
	old_dir->i_ctime = old_dir->i_mtime =
	new_dir->i_ctime = new_dir->i_mtime =
	d_inode(old_dentry)->i_ctime =
	d_inode(new_dentry)->i_ctime = CURRENT_TIME;

	return 0;
}

static int shmem_whiteout(struct inode *old_dir, struct dentry *old_dentry)
{
	struct dentry *whiteout;
	int error;

	whiteout = d_alloc(old_dentry->d_parent, &old_dentry->d_name);
	if (!whiteout)
		return -ENOMEM;

	error = shmem_mknod(old_dir, whiteout,
			    S_IFCHR | WHITEOUT_MODE, WHITEOUT_DEV);
	dput(whiteout);
	if (error)
		return error;

	/*
	 * Cheat and hash the whiteout while the old dentry is still in
	 * place, instead of playing games with FS_RENAME_DOES_D_MOVE.
	 *
	 * d_lookup() will consistently find one of them at this point,
	 * not sure which one, but that isn't even important.
	 */
	d_rehash(whiteout);
	return 0;
}

/*
 * The VFS layer already does all the dentry stuff for rename,
 * we just have to decrement the usage count for the target if
 * it exists so that the VFS layer correctly free's it when it
 * gets overwritten.
 */
static int shmem_rename2(struct inode *old_dir, struct dentry *old_dentry, struct inode *new_dir, struct dentry *new_dentry, unsigned int flags)
{
	struct inode *inode = d_inode(old_dentry);
	int they_are_dirs = S_ISDIR(inode->i_mode);

	if (flags & ~(RENAME_NOREPLACE | RENAME_EXCHANGE | RENAME_WHITEOUT))
		return -EINVAL;

	if (flags & RENAME_EXCHANGE)
		return shmem_exchange(old_dir, old_dentry, new_dir, new_dentry);

	if (!simple_empty(new_dentry))
		return -ENOTEMPTY;

	if (flags & RENAME_WHITEOUT) {
		int error;

		error = shmem_whiteout(old_dir, old_dentry);
		if (error)
			return error;
	}

	if (d_really_is_positive(new_dentry)) {
		(void) shmem_unlink(new_dir, new_dentry);
		if (they_are_dirs) {
			drop_nlink(d_inode(new_dentry));
			drop_nlink(old_dir);
		}
	} else if (they_are_dirs) {
		drop_nlink(old_dir);
		inc_nlink(new_dir);
	}

	old_dir->i_size -= BOGO_DIRENT_SIZE;
	new_dir->i_size += BOGO_DIRENT_SIZE;
	old_dir->i_ctime = old_dir->i_mtime =
	new_dir->i_ctime = new_dir->i_mtime =
	inode->i_ctime = CURRENT_TIME;
	return 0;
}

static int shmem_symlink(struct inode *dir, struct dentry *dentry, const char *symname)
{
	int error;
	int len;
	struct inode *inode;
	struct page *page;
	char *kaddr;
	struct shmem_inode_info *info;

	len = strlen(symname) + 1;
	if (len > PAGE_CACHE_SIZE)
		return -ENAMETOOLONG;

	inode = shmem_get_inode(dir->i_sb, dir, S_IFLNK|S_IRWXUGO, 0, VM_NORESERVE, 0);
	if (!inode)
		return -ENOSPC;

	error = security_inode_init_security(inode, dir, &dentry->d_name,
					     shmem_initxattrs, NULL);
	if (error) {
		if (error != -EOPNOTSUPP) {
			iput(inode);
			return error;
		}
		error = 0;
	}

	info = SHMEM_I(inode);
	inode->i_size = len-1;
	if (len <= SHORT_SYMLINK_LEN) {
		info->symlink = kmemdup(symname, len, GFP_KERNEL);
		if (!info->symlink) {
			iput(inode);
			return -ENOMEM;
		}
		inode->i_op = &shmem_short_symlink_operations;
	} else {
		error = shmem_getpage(inode, 0, &page, SGP_WRITE, NULL);
		if (error) {
			iput(inode);
			return error;
		}
		inode->i_mapping->a_ops = &shmem_aops;
		inode->i_op = &shmem_symlink_inode_operations;
		kaddr = kmap_atomic(page);
		memcpy(kaddr, symname, len);
		kunmap_atomic(kaddr);
		SetPageUptodate(page);
		set_page_dirty(page);
		unlock_page(page);
		page_cache_release(page);
	}
	dir->i_size += BOGO_DIRENT_SIZE;
	dir->i_ctime = dir->i_mtime = CURRENT_TIME;
	d_instantiate(dentry, inode);
	dget(dentry);
	return 0;
}

static void *shmem_follow_short_symlink(struct dentry *dentry, struct nameidata *nd)
{
	nd_set_link(nd, SHMEM_I(d_inode(dentry))->symlink);
	return NULL;
}

static void *shmem_follow_link(struct dentry *dentry, struct nameidata *nd)
{
	struct page *page = NULL;
	int error = shmem_getpage(d_inode(dentry), 0, &page, SGP_READ, NULL);
	nd_set_link(nd, error ? ERR_PTR(error) : kmap(page));
	if (page)
		unlock_page(page);
	return page;
}

static void shmem_put_link(struct dentry *dentry, struct nameidata *nd, void *cookie)
{
	if (!IS_ERR(nd_get_link(nd))) {
		struct page *page = cookie;
		kunmap(page);
		mark_page_accessed(page);
		page_cache_release(page);
	}
}

#ifdef CONFIG_TMPFS_XATTR
/*
 * Superblocks without xattr inode operations may get some security.* xattr
 * support from the LSM "for free". As soon as we have any other xattrs
 * like ACLs, we also need to implement the security.* handlers at
 * filesystem level, though.
 */

/*
 * Callback for security_inode_init_security() for acquiring xattrs.
 */
static int shmem_initxattrs(struct inode *inode,
			    const struct xattr *xattr_array,
			    void *fs_info)
{
	struct shmem_inode_info *info = SHMEM_I(inode);
	const struct xattr *xattr;
	struct simple_xattr *new_xattr;
	size_t len;

	for (xattr = xattr_array; xattr->name != NULL; xattr++) {
		new_xattr = simple_xattr_alloc(xattr->value, xattr->value_len);
		if (!new_xattr)
			return -ENOMEM;

		len = strlen(xattr->name) + 1;
		new_xattr->name = kmalloc(XATTR_SECURITY_PREFIX_LEN + len,
					  GFP_KERNEL);
		if (!new_xattr->name) {
			kfree(new_xattr);
			return -ENOMEM;
		}

		memcpy(new_xattr->name, XATTR_SECURITY_PREFIX,
		       XATTR_SECURITY_PREFIX_LEN);
		memcpy(new_xattr->name + XATTR_SECURITY_PREFIX_LEN,
		       xattr->name, len);

		simple_xattr_list_add(&info->xattrs, new_xattr);
	}

	return 0;
}

static const struct xattr_handler *shmem_xattr_handlers[] = {
#ifdef CONFIG_TMPFS_POSIX_ACL
	&posix_acl_access_xattr_handler,
	&posix_acl_default_xattr_handler,
#endif
	NULL
};

static int shmem_xattr_validate(const char *name)
{
	struct { const char *prefix; size_t len; } arr[] = {
		{ XATTR_SECURITY_PREFIX, XATTR_SECURITY_PREFIX_LEN },
		{ XATTR_TRUSTED_PREFIX, XATTR_TRUSTED_PREFIX_LEN }
	};
	int i;

	for (i = 0; i < ARRAY_SIZE(arr); i++) {
		size_t preflen = arr[i].len;
		if (strncmp(name, arr[i].prefix, preflen) == 0) {
			if (!name[preflen])
				return -EINVAL;
			return 0;
		}
	}
	return -EOPNOTSUPP;
}

static ssize_t shmem_getxattr(struct dentry *dentry, const char *name,
			      void *buffer, size_t size)
{
	struct shmem_inode_info *info = SHMEM_I(d_inode(dentry));
	int err;

	/*
	 * If this is a request for a synthetic attribute in the system.*
	 * namespace use the generic infrastructure to resolve a handler
	 * for it via sb->s_xattr.
	 */
	if (!strncmp(name, XATTR_SYSTEM_PREFIX, XATTR_SYSTEM_PREFIX_LEN))
		return generic_getxattr(dentry, name, buffer, size);

	err = shmem_xattr_validate(name);
	if (err)
		return err;

	return simple_xattr_get(&info->xattrs, name, buffer, size);
}

static int shmem_setxattr(struct dentry *dentry, const char *name,
			  const void *value, size_t size, int flags)
{
	struct shmem_inode_info *info = SHMEM_I(d_inode(dentry));
	int err;

	/*
	 * If this is a request for a synthetic attribute in the system.*
	 * namespace use the generic infrastructure to resolve a handler
	 * for it via sb->s_xattr.
	 */
	if (!strncmp(name, XATTR_SYSTEM_PREFIX, XATTR_SYSTEM_PREFIX_LEN))
		return generic_setxattr(dentry, name, value, size, flags);

	err = shmem_xattr_validate(name);
	if (err)
		return err;

	return simple_xattr_set(&info->xattrs, name, value, size, flags);
}

static int shmem_removexattr(struct dentry *dentry, const char *name)
{
	struct shmem_inode_info *info = SHMEM_I(d_inode(dentry));
	int err;

	/*
	 * If this is a request for a synthetic attribute in the system.*
	 * namespace use the generic infrastructure to resolve a handler
	 * for it via sb->s_xattr.
	 */
	if (!strncmp(name, XATTR_SYSTEM_PREFIX, XATTR_SYSTEM_PREFIX_LEN))
		return generic_removexattr(dentry, name);

	err = shmem_xattr_validate(name);
	if (err)
		return err;

	return simple_xattr_remove(&info->xattrs, name);
}

static ssize_t shmem_listxattr(struct dentry *dentry, char *buffer, size_t size)
{
	struct shmem_inode_info *info = SHMEM_I(d_inode(dentry));
	return simple_xattr_list(&info->xattrs, buffer, size);
}
#endif /* CONFIG_TMPFS_XATTR */

static const struct inode_operations shmem_short_symlink_operations = {
	.readlink	= generic_readlink,
	.follow_link	= shmem_follow_short_symlink,
#ifdef CONFIG_TMPFS_XATTR
	.setxattr	= shmem_setxattr,
	.getxattr	= shmem_getxattr,
	.listxattr	= shmem_listxattr,
	.removexattr	= shmem_removexattr,
#endif
};

static const struct inode_operations shmem_symlink_inode_operations = {
	.readlink	= generic_readlink,
	.follow_link	= shmem_follow_link,
	.put_link	= shmem_put_link,
#ifdef CONFIG_TMPFS_XATTR
	.setxattr	= shmem_setxattr,
	.getxattr	= shmem_getxattr,
	.listxattr	= shmem_listxattr,
	.removexattr	= shmem_removexattr,
#endif
};

static struct dentry *shmem_get_parent(struct dentry *child)
{
	return ERR_PTR(-ESTALE);
}

static int shmem_match(struct inode *ino, void *vfh)
{
	__u32 *fh = vfh;
	__u64 inum = fh[2];
	inum = (inum << 32) | fh[1];
	return ino->i_ino == inum && fh[0] == ino->i_generation;
}

static struct dentry *shmem_fh_to_dentry(struct super_block *sb,
		struct fid *fid, int fh_len, int fh_type)
{
	struct inode *inode;
	struct dentry *dentry = NULL;
	u64 inum;

	if (fh_len < 3)
		return NULL;

	inum = fid->raw[2];
	inum = (inum << 32) | fid->raw[1];

	inode = ilookup5(sb, (unsigned long)(inum + fid->raw[0]),
			shmem_match, fid->raw);
	if (inode) {
		dentry = d_find_alias(inode);
		iput(inode);
	}

	return dentry;
}

static int shmem_encode_fh(struct inode *inode, __u32 *fh, int *len,
				struct inode *parent)
{
	if (*len < 3) {
		*len = 3;
		return FILEID_INVALID;
	}

	if (inode_unhashed(inode)) {
		/* Unfortunately insert_inode_hash is not idempotent,
		 * so as we hash inodes here rather than at creation
		 * time, we need a lock to ensure we only try
		 * to do it once
		 */
		static DEFINE_SPINLOCK(lock);
		spin_lock(&lock);
		if (inode_unhashed(inode))
			__insert_inode_hash(inode,
					    inode->i_ino + inode->i_generation);
		spin_unlock(&lock);
	}

	fh[0] = inode->i_generation;
	fh[1] = inode->i_ino;
	fh[2] = ((__u64)inode->i_ino) >> 32;

	*len = 3;
	return 1;
}

static const struct export_operations shmem_export_ops = {
	.get_parent     = shmem_get_parent,
	.encode_fh      = shmem_encode_fh,
	.fh_to_dentry	= shmem_fh_to_dentry,
};

static int shmem_parse_options(char *options, struct shmem_sb_info *sbinfo,
			       bool remount)
{
	char *this_char, *value, *rest;
	struct mempolicy *mpol = NULL;
	uid_t uid;
	gid_t gid;

	while (options != NULL) {
		this_char = options;
		for (;;) {
			/*
			 * NUL-terminate this option: unfortunately,
			 * mount options form a comma-separated list,
			 * but mpol's nodelist may also contain commas.
			 */
			options = strchr(options, ',');
			if (options == NULL)
				break;
			options++;
			if (!isdigit(*options)) {
				options[-1] = '\0';
				break;
			}
		}
		if (!*this_char)
			continue;
		if ((value = strchr(this_char,'=')) != NULL) {
			*value++ = 0;
		} else {
			printk(KERN_ERR
			    "tmpfs: No value for mount option '%s'\n",
			    this_char);
			goto error;
		}

		if (!strcmp(this_char,"size")) {
			unsigned long long size;
			size = memparse(value,&rest);
			if (*rest == '%') {
				size <<= PAGE_SHIFT;
				size *= totalram_pages;
				do_div(size, 100);
				rest++;
			}
			if (*rest)
				goto bad_val;
			sbinfo->max_blocks =
				DIV_ROUND_UP(size, PAGE_CACHE_SIZE);
		} else if (!strcmp(this_char,"nr_blocks")) {
			sbinfo->max_blocks = memparse(value, &rest);
			if (*rest)
				goto bad_val;
		} else if (!strcmp(this_char,"nr_inodes")) {
			sbinfo->max_inodes = memparse(value, &rest);
			if (*rest)
				goto bad_val;
		} else if (!strcmp(this_char,"mode")) {
			if (remount)
				continue;
			sbinfo->mode = simple_strtoul(value, &rest, 8) & 07777;
			if (*rest)
				goto bad_val;
		} else if (!strcmp(this_char,"uid")) {
			if (remount)
				continue;
			uid = simple_strtoul(value, &rest, 0);
			if (*rest)
				goto bad_val;
			sbinfo->uid = make_kuid(current_user_ns(), uid);
			if (!uid_valid(sbinfo->uid))
				goto bad_val;
		} else if (!strcmp(this_char,"gid")) {
			if (remount)
				continue;
			gid = simple_strtoul(value, &rest, 0);
			if (*rest)
				goto bad_val;
			sbinfo->gid = make_kgid(current_user_ns(), gid);
			if (!gid_valid(sbinfo->gid))
				goto bad_val;
		} else if (!strcmp(this_char,"mpol")) {
			mpol_put(mpol);
			mpol = NULL;
			if (mpol_parse_str(value, &mpol))
				goto bad_val;
		} else {
			printk(KERN_ERR "tmpfs: Bad mount option %s\n",
			       this_char);
			goto error;
		}
	}
	sbinfo->mpol = mpol;
	return 0;

bad_val:
	printk(KERN_ERR "tmpfs: Bad value '%s' for mount option '%s'\n",
	       value, this_char);
error:
	mpol_put(mpol);
	return 1;

}

static int shmem_remount_fs(struct super_block *sb, int *flags, char *data)
{
	struct shmem_sb_info *sbinfo = SHMEM_SB(sb);
	struct shmem_sb_info config = *sbinfo;
	unsigned long inodes;
	int error = -EINVAL;

	config.mpol = NULL;
	if (shmem_parse_options(data, &config, true))
		return error;

	spin_lock(&sbinfo->stat_lock);
	inodes = sbinfo->max_inodes - sbinfo->free_inodes;
	if (percpu_counter_compare(&sbinfo->used_blocks, config.max_blocks) > 0)
		goto out;
	if (config.max_inodes < inodes)
		goto out;
	/*
	 * Those tests disallow limited->unlimited while any are in use;
	 * but we must separately disallow unlimited->limited, because
	 * in that case we have no record of how much is already in use.
	 */
	if (config.max_blocks && !sbinfo->max_blocks)
		goto out;
	if (config.max_inodes && !sbinfo->max_inodes)
		goto out;

	error = 0;
	sbinfo->max_blocks  = config.max_blocks;
	sbinfo->max_inodes  = config.max_inodes;
	sbinfo->free_inodes = config.max_inodes - inodes;

	/*
	 * Preserve previous mempolicy unless mpol remount option was specified.
	 */
	if (config.mpol) {
		mpol_put(sbinfo->mpol);
		sbinfo->mpol = config.mpol;	/* transfers initial ref */
	}
out:
	spin_unlock(&sbinfo->stat_lock);
	return error;
}

static int shmem_show_options(struct seq_file *seq, struct dentry *root)
{
	struct shmem_sb_info *sbinfo = SHMEM_SB(root->d_sb);

	if (sbinfo->max_blocks != shmem_default_max_blocks())
		seq_printf(seq, ",size=%luk",
			sbinfo->max_blocks << (PAGE_CACHE_SHIFT - 10));
	if (sbinfo->max_inodes != shmem_default_max_inodes())
		seq_printf(seq, ",nr_inodes=%lu", sbinfo->max_inodes);
	if (sbinfo->mode != (S_IRWXUGO | S_ISVTX))
		seq_printf(seq, ",mode=%03ho", sbinfo->mode);
	if (!uid_eq(sbinfo->uid, GLOBAL_ROOT_UID))
		seq_printf(seq, ",uid=%u",
				from_kuid_munged(&init_user_ns, sbinfo->uid));
	if (!gid_eq(sbinfo->gid, GLOBAL_ROOT_GID))
		seq_printf(seq, ",gid=%u",
				from_kgid_munged(&init_user_ns, sbinfo->gid));
	shmem_show_mpol(seq, sbinfo->mpol);
	return 0;
}

#define MFD_NAME_PREFIX "memfd:"
#define MFD_NAME_PREFIX_LEN (sizeof(MFD_NAME_PREFIX) - 1)
#define MFD_NAME_MAX_LEN (NAME_MAX - MFD_NAME_PREFIX_LEN)

#define MFD_ALL_FLAGS (MFD_CLOEXEC | MFD_ALLOW_SEALING)

SYSCALL_DEFINE2(memfd_create,
		const char __user *, uname,
		unsigned int, flags)
{
	struct shmem_inode_info *info;
	struct file *file;
	int fd, error;
	char *name;
	long len;

	if (flags & ~(unsigned int)MFD_ALL_FLAGS)
		return -EINVAL;

	/* length includes terminating zero */
	len = strnlen_user(uname, MFD_NAME_MAX_LEN + 1);
	if (len <= 0)
		return -EFAULT;
	if (len > MFD_NAME_MAX_LEN + 1)
		return -EINVAL;

	name = kmalloc(len + MFD_NAME_PREFIX_LEN, GFP_TEMPORARY);
	if (!name)
		return -ENOMEM;

	strcpy(name, MFD_NAME_PREFIX);
	if (copy_from_user(&name[MFD_NAME_PREFIX_LEN], uname, len)) {
		error = -EFAULT;
		goto err_name;
	}

	/* terminating-zero may have changed after strnlen_user() returned */
	if (name[len + MFD_NAME_PREFIX_LEN - 1]) {
		error = -EFAULT;
		goto err_name;
	}

	fd = get_unused_fd_flags((flags & MFD_CLOEXEC) ? O_CLOEXEC : 0);
	if (fd < 0) {
		error = fd;
		goto err_name;
	}

	file = shmem_file_setup(name, 0, VM_NORESERVE, 0);
	if (IS_ERR(file)) {
		error = PTR_ERR(file);
		goto err_fd;
	}
	info = SHMEM_I(file_inode(file));
	file->f_mode |= FMODE_LSEEK | FMODE_PREAD | FMODE_PWRITE;
	file->f_flags |= O_RDWR | O_LARGEFILE;
	if (flags & MFD_ALLOW_SEALING)
		info->seals &= ~F_SEAL_SEAL;

	fd_install(fd, file);
	kfree(name);
	return fd;

err_fd:
	put_unused_fd(fd);
err_name:
	kfree(name);
	return error;
}

#endif /* CONFIG_TMPFS */

static void shmem_put_super(struct super_block *sb)
{
	struct shmem_sb_info *sbinfo = SHMEM_SB(sb);

	percpu_counter_destroy(&sbinfo->used_blocks);
	mpol_put(sbinfo->mpol);
	kfree(sbinfo);
	sb->s_fs_info = NULL;
}

int shmem_fill_super(struct super_block *sb, void *data, int silent)
{
	struct inode *inode;
	struct shmem_sb_info *sbinfo;
	int err = -ENOMEM;

	/* Round up to L1_CACHE_BYTES to resist false sharing */
	sbinfo = kzalloc(max((int)sizeof(struct shmem_sb_info),
				L1_CACHE_BYTES), GFP_KERNEL);
	if (!sbinfo)
		return -ENOMEM;

	sbinfo->mode = S_IRWXUGO | S_ISVTX;
	sbinfo->uid = current_fsuid();
	sbinfo->gid = current_fsgid();
	sb->s_fs_info = sbinfo;

#ifdef CONFIG_TMPFS
	/*
	 * Per default we only allow half of the physical ram per
	 * tmpfs instance, limiting inodes to one per page of lowmem;
	 * but the internal instance is left unlimited.
	 */
	if (!(sb->s_flags & MS_KERNMOUNT)) {
		sbinfo->max_blocks = shmem_default_max_blocks();
		sbinfo->max_inodes = shmem_default_max_inodes();
		if (shmem_parse_options(data, sbinfo, false)) {
			err = -EINVAL;
			goto failed;
		}
	} else {
		sb->s_flags |= MS_NOUSER;
	}
	sb->s_export_op = &shmem_export_ops;
	sb->s_flags |= MS_NOSEC;
#else
	sb->s_flags |= MS_NOUSER;
#endif

	spin_lock_init(&sbinfo->stat_lock);
	if (percpu_counter_init(&sbinfo->used_blocks, 0, GFP_KERNEL))
		goto failed;
	sbinfo->free_inodes = sbinfo->max_inodes;

	sb->s_maxbytes = MAX_LFS_FILESIZE;
	sb->s_blocksize = PAGE_CACHE_SIZE;
	sb->s_blocksize_bits = PAGE_CACHE_SHIFT;
	sb->s_magic = TMPFS_MAGIC;
	sb->s_op = &shmem_ops;
	sb->s_time_gran = 1;
#ifdef CONFIG_TMPFS_XATTR
	sb->s_xattr = shmem_xattr_handlers;
#endif
#ifdef CONFIG_TMPFS_POSIX_ACL
	sb->s_flags |= MS_POSIXACL;
#endif

	inode = shmem_get_inode(sb, NULL, S_IFDIR | sbinfo->mode, 0, VM_NORESERVE, 0);
	if (!inode)
		goto failed;
	inode->i_uid = sbinfo->uid;
	inode->i_gid = sbinfo->gid;
	sb->s_root = d_make_root(inode);
	if (!sb->s_root)
		goto failed;
	return 0;

failed:
	shmem_put_super(sb);
	return err;
}

static struct kmem_cache *shmem_inode_cachep;

static struct inode *shmem_alloc_inode(struct super_block *sb)
{
	struct shmem_inode_info *info;
	info = kmem_cache_alloc(shmem_inode_cachep, GFP_KERNEL);
	if (!info)
		return NULL;
	return &info->vfs_inode;
}

static void shmem_destroy_callback(struct rcu_head *head)
{
	struct inode *inode = container_of(head, struct inode, i_rcu);
	kmem_cache_free(shmem_inode_cachep, SHMEM_I(inode));
}

static void shmem_destroy_inode(struct inode *inode)
{
	if (S_ISREG(inode->i_mode))
		mpol_free_shared_policy(&SHMEM_I(inode)->policy);
	call_rcu(&inode->i_rcu, shmem_destroy_callback);
}

static void shmem_init_inode(void *foo)
{
	struct shmem_inode_info *info = foo;
	inode_init_once(&info->vfs_inode);
}

static int shmem_init_inodecache(void)
{
	shmem_inode_cachep = kmem_cache_create("shmem_inode_cache",
				sizeof(struct shmem_inode_info),
				0, SLAB_PANIC, shmem_init_inode);
	return 0;
}

static void shmem_destroy_inodecache(void)
{
	kmem_cache_destroy(shmem_inode_cachep);
}

static const struct address_space_operations shmem_aops = {
	.writepage	= shmem_writepage,
	.set_page_dirty	= __set_page_dirty_no_writeback,
#ifdef CONFIG_TMPFS
	.write_begin	= shmem_write_begin,
	.write_end	= shmem_write_end,
#endif
#ifdef CONFIG_MIGRATION
	.migratepage	= migrate_page,
#endif
	.error_remove_page = generic_error_remove_page,
};

static const struct file_operations shmem_file_operations = {
	.mmap		= shmem_mmap,
#ifdef CONFIG_TMPFS
	.llseek		= shmem_file_llseek,
	.read_iter	= shmem_file_read_iter,
	.write_iter	= generic_file_write_iter,
	.fsync		= noop_fsync,
	.splice_read	= shmem_file_splice_read,
	.splice_write	= iter_file_splice_write,
	.fallocate	= shmem_fallocate,
#endif
};

static const struct inode_operations shmem_inode_operations = {
	.setattr	= shmem_setattr,
#ifdef CONFIG_TMPFS_XATTR
	.setxattr	= shmem_setxattr,
	.getxattr	= shmem_getxattr,
	.listxattr	= shmem_listxattr,
	.removexattr	= shmem_removexattr,
	.set_acl	= simple_set_acl,
#endif
};

static const struct inode_operations shmem_dir_inode_operations = {
#ifdef CONFIG_TMPFS
	.create		= shmem_create,
	.lookup		= simple_lookup,
	.link		= shmem_link,
	.unlink		= shmem_unlink,
	.symlink	= shmem_symlink,
	.mkdir		= shmem_mkdir,
	.rmdir		= shmem_rmdir,
	.mknod		= shmem_mknod,
	.rename2	= shmem_rename2,
	.tmpfile	= shmem_tmpfile,
#endif
#ifdef CONFIG_TMPFS_XATTR
	.setxattr	= shmem_setxattr,
	.getxattr	= shmem_getxattr,
	.listxattr	= shmem_listxattr,
	.removexattr	= shmem_removexattr,
#endif
#ifdef CONFIG_TMPFS_POSIX_ACL
	.setattr	= shmem_setattr,
	.set_acl	= simple_set_acl,
#endif
};

static const struct inode_operations shmem_special_inode_operations = {
#ifdef CONFIG_TMPFS_XATTR
	.setxattr	= shmem_setxattr,
	.getxattr	= shmem_getxattr,
	.listxattr	= shmem_listxattr,
	.removexattr	= shmem_removexattr,
#endif
#ifdef CONFIG_TMPFS_POSIX_ACL
	.setattr	= shmem_setattr,
	.set_acl	= simple_set_acl,
#endif
};

static const struct super_operations shmem_ops = {
	.alloc_inode	= shmem_alloc_inode,
	.destroy_inode	= shmem_destroy_inode,
#ifdef CONFIG_TMPFS
	.statfs		= shmem_statfs,
	.remount_fs	= shmem_remount_fs,
	.show_options	= shmem_show_options,
#endif
	.evict_inode	= shmem_evict_inode,
	.drop_inode	= generic_delete_inode,
	.put_super	= shmem_put_super,
};

static const struct vm_operations_struct shmem_vm_ops = {
	.fault		= shmem_fault,
	.map_pages	= filemap_map_pages,
#ifdef CONFIG_NUMA
	.set_policy     = shmem_set_policy,
	.get_policy     = shmem_get_policy,
#endif
};

static struct dentry *shmem_mount(struct file_system_type *fs_type,
	int flags, const char *dev_name, void *data)
{
	return mount_nodev(fs_type, flags, data, shmem_fill_super);
}

static struct file_system_type shmem_fs_type = {
	.owner		= THIS_MODULE,
	.name		= "tmpfs",
	.mount		= shmem_mount,
	.kill_sb	= kill_litter_super,
	.fs_flags	= FS_USERNS_MOUNT,
};

int __init shmem_init(void)
{
	int error;

	/* If rootfs called this, don't re-init */
	if (shmem_inode_cachep)
		return 0;

	error = shmem_init_inodecache();
	if (error)
		goto out3;

	error = register_filesystem(&shmem_fs_type);
	if (error) {
		printk(KERN_ERR "Could not register tmpfs\n");
		goto out2;
	}

	shm_mnt = kern_mount(&shmem_fs_type);
	if (IS_ERR(shm_mnt)) {
		error = PTR_ERR(shm_mnt);
		printk(KERN_ERR "Could not kern_mount tmpfs\n");
		goto out1;
	}
	return 0;

out1:
	unregister_filesystem(&shmem_fs_type);
out2:
	shmem_destroy_inodecache();
out3:
	shm_mnt = ERR_PTR(error);
	return error;
}

#else /* !CONFIG_SHMEM */

/*
 * tiny-shmem: simple shmemfs and tmpfs using ramfs code
 *
 * This is intended for small system where the benefits of the full
 * shmem code (swap-backed and resource-limited) are outweighed by
 * their complexity. On systems without swap this code should be
 * effectively equivalent, but much lighter weight.
 */

static struct file_system_type shmem_fs_type = {
	.name		= "tmpfs",
	.mount		= ramfs_mount,
	.kill_sb	= kill_litter_super,
	.fs_flags	= FS_USERNS_MOUNT,
};

int __init shmem_init(void)
{
	BUG_ON(register_filesystem(&shmem_fs_type) != 0);

	shm_mnt = kern_mount(&shmem_fs_type);
	BUG_ON(IS_ERR(shm_mnt));

	return 0;
}

int shmem_unuse(swp_entry_t swap, struct page *page)
{
	return 0;
}

int shmem_lock(struct file *file, int lock, struct user_struct *user)
{
	return 0;
}

void shmem_unlock_mapping(struct address_space *mapping)
{
}

void shmem_truncate_range(struct inode *inode, loff_t lstart, loff_t lend)
{
	truncate_inode_pages_range(inode->i_mapping, lstart, lend);
}
EXPORT_SYMBOL_GPL(shmem_truncate_range);

#define shmem_vm_ops				generic_file_vm_ops
#define shmem_file_operations			ramfs_file_operations
#define shmem_get_inode(sb, dir, mode, dev, flags, atomic_copy)	ramfs_get_inode(sb, dir, mode, dev)
#define shmem_acct_size(flags, size)		0
#define shmem_unacct_size(flags, size)		do {} while (0)

#endif /* CONFIG_SHMEM */

/* common code */

static struct dentry_operations anon_ops = {
	.d_dname = simple_dname
};

static struct file *__shmem_file_setup(const char *name, loff_t size,
				       unsigned long flags, unsigned int i_flags,
				       int atomic_copy)
{
	struct file *res;
	struct inode *inode;
	struct path path;
	struct super_block *sb;
	struct qstr this;

	if (IS_ERR(shm_mnt))
		return ERR_CAST(shm_mnt);

	if (size < 0 || size > MAX_LFS_FILESIZE)
		return ERR_PTR(-EINVAL);

	if (shmem_acct_size(flags, size))
		return ERR_PTR(-ENOMEM);

	res = ERR_PTR(-ENOMEM);
	this.name = name;
	this.len = strlen(name);
	this.hash = 0; /* will go */
	sb = shm_mnt->mnt_sb;
	path.mnt = mntget(shm_mnt);
	path.dentry = d_alloc_pseudo(sb, &this);
	if (!path.dentry)
		goto put_memory;
	d_set_d_op(path.dentry, &anon_ops);

	res = ERR_PTR(-ENOSPC);
	inode = shmem_get_inode(sb, NULL, S_IFREG | S_IRWXUGO, 0, flags, atomic_copy);
	if (!inode)
		goto put_memory;

	inode->i_flags |= i_flags;
	d_instantiate(path.dentry, inode);
	inode->i_size = size;
	clear_nlink(inode);	/* It is unlinked */
	res = ERR_PTR(ramfs_nommu_expand_for_mapping(inode, size));
	if (IS_ERR(res))
		goto put_path;

	res = alloc_file(&path, FMODE_WRITE | FMODE_READ,
		  &shmem_file_operations);
	if (IS_ERR(res))
		goto put_path;

	return res;

put_memory:
	shmem_unacct_size(flags, size);
put_path:
	path_put(&path);
	return res;
}

/**
 * shmem_kernel_file_setup - get an unlinked file living in tmpfs which must be
 * 	kernel internal.  There will be NO LSM permission checks against the
 * 	underlying inode.  So users of this interface must do LSM checks at a
 * 	higher layer.  The one user is the big_key implementation.  LSM checks
 * 	are provided at the key level rather than the inode level.
 * @name: name for dentry (to be seen in /proc/<pid>/maps
 * @size: size to be set for the file
 * @flags: VM_NORESERVE suppresses pre-accounting of the entire object size
 */
struct file *shmem_kernel_file_setup(const char *name, loff_t size, unsigned long flags, int atomic_copy)
{
	return __shmem_file_setup(name, size, flags, S_PRIVATE, atomic_copy);
}

/**
 * shmem_file_setup - get an unlinked file living in tmpfs
 * @name: name for dentry (to be seen in /proc/<pid>/maps
 * @size: size to be set for the file
 * @flags: VM_NORESERVE suppresses pre-accounting of the entire object size
 */
struct file *shmem_file_setup(const char *name, loff_t size, unsigned long flags, int atomic_copy)
{
	return __shmem_file_setup(name, size, flags, 0, atomic_copy);
}
EXPORT_SYMBOL_GPL(shmem_file_setup);

/**
 * shmem_zero_setup - setup a shared anonymous mapping
 * @vma: the vma to be mmapped is prepared by do_mmap_pgoff
 */
int shmem_zero_setup(struct vm_area_struct *vma)
{
	struct file *file;
	loff_t size = vma->vm_end - vma->vm_start;

<<<<<<< HEAD
	/*
	 * Cloning a new file under mmap_sem leads to a lock ordering conflict
	 * between XFS directory reading and selinux: since this file is only
	 * accessible to the user through its mapping, use S_PRIVATE flag to
	 * bypass file security, in the same way as shmem_kernel_file_setup().
	 */
	file = __shmem_file_setup("dev/zero", size, vma->vm_flags, S_PRIVATE);
=======
	file = shmem_file_setup("dev/zero", size, vma->vm_flags, 0);
>>>>>>> 4b08c408
	if (IS_ERR(file))
		return PTR_ERR(file);

	if (vma->vm_file)
		fput(vma->vm_file);
	vma->vm_file = file;
	vma->vm_ops = &shmem_vm_ops;
	return 0;
}

/**
 * shmem_read_mapping_page_gfp - read into page cache, using specified page allocation flags.
 * @mapping:	the page's address_space
 * @index:	the page index
 * @gfp:	the page allocator flags to use if allocating
 *
 * This behaves as a tmpfs "read_cache_page_gfp(mapping, index, gfp)",
 * with any new page allocations done using the specified allocation flags.
 * But read_cache_page_gfp() uses the ->readpage() method: which does not
 * suit tmpfs, since it may have pages in swapcache, and needs to find those
 * for itself; although drivers/gpu/drm i915 and ttm rely upon this support.
 *
 * i915_gem_object_get_pages_gtt() mixes __GFP_NORETRY | __GFP_NOWARN in
 * with the mapping_gfp_mask(), to avoid OOMing the machine unnecessarily.
 */
struct page *shmem_read_mapping_page_gfp(struct address_space *mapping,
					 pgoff_t index, gfp_t gfp)
{
#ifdef CONFIG_SHMEM
	struct inode *inode = mapping->host;
	struct page *page;
	int error;

	BUG_ON(mapping->a_ops != &shmem_aops);
	error = shmem_getpage_gfp(inode, index, &page, SGP_CACHE, gfp, NULL);
	if (error)
		page = ERR_PTR(error);
	else
		unlock_page(page);
	return page;
#else
	/*
	 * The tiny !SHMEM case uses ramfs without swap
	 */
	return read_cache_page_gfp(mapping, index, gfp);
#endif
}
EXPORT_SYMBOL_GPL(shmem_read_mapping_page_gfp);<|MERGE_RESOLUTION|>--- conflicted
+++ resolved
@@ -3404,17 +3404,13 @@
 	struct file *file;
 	loff_t size = vma->vm_end - vma->vm_start;
 
-<<<<<<< HEAD
 	/*
 	 * Cloning a new file under mmap_sem leads to a lock ordering conflict
 	 * between XFS directory reading and selinux: since this file is only
 	 * accessible to the user through its mapping, use S_PRIVATE flag to
 	 * bypass file security, in the same way as shmem_kernel_file_setup().
 	 */
-	file = __shmem_file_setup("dev/zero", size, vma->vm_flags, S_PRIVATE);
-=======
-	file = shmem_file_setup("dev/zero", size, vma->vm_flags, 0);
->>>>>>> 4b08c408
+	file = __shmem_file_setup("dev/zero", size, vma->vm_flags, S_PRIVATE, 0);
 	if (IS_ERR(file))
 		return PTR_ERR(file);
 
