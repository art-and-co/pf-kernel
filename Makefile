VERSION = 2
PATCHLEVEL = 6
SUBLEVEL = 32
<<<<<<< HEAD
EXTRAVERSION = .2
=======
EXTRAVERSION = -pf4
>>>>>>> 9026fded
NAME = Man-Eating Seals of Antiquity

# *DOCUMENTATION*
# To see a list of typical targets execute "make help"
# More info can be located in ./README
# Comments in this file are targeted only to the developer, do not
# expect to learn how to build the kernel reading this file.

# Do not:
# o  use make's built-in rules and variables
#    (this increases performance and avoids hard-to-debug behaviour);
# o  print "Entering directory ...";
MAKEFLAGS += -rR --no-print-directory

# We are using a recursive build, so we need to do a little thinking
# to get the ordering right.
#
# Most importantly: sub-Makefiles should only ever modify files in
# their own directory. If in some directory we have a dependency on
# a file in another dir (which doesn't happen often, but it's often
# unavoidable when linking the built-in.o targets which finally
# turn into vmlinux), we will call a sub make in that other dir, and
# after that we are sure that everything which is in that other dir
# is now up to date.
#
# The only cases where we need to modify files which have global
# effects are thus separated out and done before the recursive
# descending is started. They are now explicitly listed as the
# prepare rule.

# To put more focus on warnings, be less verbose as default
# Use 'make V=1' to see the full commands

ifeq ("$(origin V)", "command line")
  KBUILD_VERBOSE = $(V)
endif
ifndef KBUILD_VERBOSE
  KBUILD_VERBOSE = 0
endif

# Call a source code checker (by default, "sparse") as part of the
# C compilation.
#
# Use 'make C=1' to enable checking of only re-compiled files.
# Use 'make C=2' to enable checking of *all* source files, regardless
# of whether they are re-compiled or not.
#
# See the file "Documentation/sparse.txt" for more details, including
# where to get the "sparse" utility.

ifeq ("$(origin C)", "command line")
  KBUILD_CHECKSRC = $(C)
endif
ifndef KBUILD_CHECKSRC
  KBUILD_CHECKSRC = 0
endif

# Use make M=dir to specify directory of external module to build
# Old syntax make ... SUBDIRS=$PWD is still supported
# Setting the environment variable KBUILD_EXTMOD take precedence
ifdef SUBDIRS
  KBUILD_EXTMOD ?= $(SUBDIRS)
endif

ifeq ("$(origin M)", "command line")
  KBUILD_EXTMOD := $(M)
endif

# kbuild supports saving output files in a separate directory.
# To locate output files in a separate directory two syntaxes are supported.
# In both cases the working directory must be the root of the kernel src.
# 1) O=
# Use "make O=dir/to/store/output/files/"
#
# 2) Set KBUILD_OUTPUT
# Set the environment variable KBUILD_OUTPUT to point to the directory
# where the output files shall be placed.
# export KBUILD_OUTPUT=dir/to/store/output/files/
# make
#
# The O= assignment takes precedence over the KBUILD_OUTPUT environment
# variable.


# KBUILD_SRC is set on invocation of make in OBJ directory
# KBUILD_SRC is not intended to be used by the regular user (for now)
ifeq ($(KBUILD_SRC),)

# OK, Make called in directory where kernel src resides
# Do we want to locate output files in a separate directory?
ifeq ("$(origin O)", "command line")
  KBUILD_OUTPUT := $(O)
endif

# That's our default target when none is given on the command line
PHONY := _all
_all:

# Cancel implicit rules on top Makefile
$(CURDIR)/Makefile Makefile: ;

ifneq ($(KBUILD_OUTPUT),)
# Invoke a second make in the output directory, passing relevant variables
# check that the output directory actually exists
saved-output := $(KBUILD_OUTPUT)
KBUILD_OUTPUT := $(shell cd $(KBUILD_OUTPUT) && /bin/pwd)
$(if $(KBUILD_OUTPUT),, \
     $(error output directory "$(saved-output)" does not exist))

PHONY += $(MAKECMDGOALS) sub-make

$(filter-out _all sub-make $(CURDIR)/Makefile, $(MAKECMDGOALS)) _all: sub-make
	$(Q)@:

sub-make: FORCE
	$(if $(KBUILD_VERBOSE:1=),@)$(MAKE) -C $(KBUILD_OUTPUT) \
	KBUILD_SRC=$(CURDIR) \
	KBUILD_EXTMOD="$(KBUILD_EXTMOD)" -f $(CURDIR)/Makefile \
	$(filter-out _all sub-make,$(MAKECMDGOALS))

# Leave processing to above invocation of make
skip-makefile := 1
endif # ifneq ($(KBUILD_OUTPUT),)
endif # ifeq ($(KBUILD_SRC),)

# We process the rest of the Makefile if this is the final invocation of make
ifeq ($(skip-makefile),)

# If building an external module we do not care about the all: rule
# but instead _all depend on modules
PHONY += all
ifeq ($(KBUILD_EXTMOD),)
_all: all
else
_all: modules
endif

srctree		:= $(if $(KBUILD_SRC),$(KBUILD_SRC),$(CURDIR))
objtree		:= $(CURDIR)
src		:= $(srctree)
obj		:= $(objtree)

VPATH		:= $(srctree)$(if $(KBUILD_EXTMOD),:$(KBUILD_EXTMOD))

export srctree objtree VPATH


# SUBARCH tells the usermode build what the underlying arch is.  That is set
# first, and if a usermode build is happening, the "ARCH=um" on the command
# line overrides the setting of ARCH below.  If a native build is happening,
# then ARCH is assigned, getting whatever value it gets normally, and 
# SUBARCH is subsequently ignored.

SUBARCH := $(shell uname -m | sed -e s/i.86/i386/ -e s/sun4u/sparc64/ \
				  -e s/arm.*/arm/ -e s/sa110/arm/ \
				  -e s/s390x/s390/ -e s/parisc64/parisc/ \
				  -e s/ppc.*/powerpc/ -e s/mips.*/mips/ \
				  -e s/sh[234].*/sh/ )

# Cross compiling and selecting different set of gcc/bin-utils
# ---------------------------------------------------------------------------
#
# When performing cross compilation for other architectures ARCH shall be set
# to the target architecture. (See arch/* for the possibilities).
# ARCH can be set during invocation of make:
# make ARCH=ia64
# Another way is to have ARCH set in the environment.
# The default ARCH is the host where make is executed.

# CROSS_COMPILE specify the prefix used for all executables used
# during compilation. Only gcc and related bin-utils executables
# are prefixed with $(CROSS_COMPILE).
# CROSS_COMPILE can be set on the command line
# make CROSS_COMPILE=ia64-linux-
# Alternatively CROSS_COMPILE can be set in the environment.
# Default value for CROSS_COMPILE is not to prefix executables
# Note: Some architectures assign CROSS_COMPILE in their arch/*/Makefile
export KBUILD_BUILDHOST := $(SUBARCH)
ARCH		?= $(SUBARCH)
CROSS_COMPILE	?=

# Architecture as present in compile.h
UTS_MACHINE 	:= $(ARCH)
SRCARCH 	:= $(ARCH)

# Additional ARCH settings for x86
ifeq ($(ARCH),i386)
        SRCARCH := x86
endif
ifeq ($(ARCH),x86_64)
        SRCARCH := x86
endif

# Additional ARCH settings for sparc
ifeq ($(ARCH),sparc64)
       SRCARCH := sparc
endif

# Additional ARCH settings for sh
ifeq ($(ARCH),sh64)
       SRCARCH := sh
endif

# Where to locate arch specific headers
hdr-arch  := $(SRCARCH)

ifeq ($(ARCH),m68knommu)
       hdr-arch  := m68k
endif

KCONFIG_CONFIG	?= .config

# SHELL used by kbuild
CONFIG_SHELL := $(shell if [ -x "$$BASH" ]; then echo $$BASH; \
	  else if [ -x /bin/bash ]; then echo /bin/bash; \
	  else echo sh; fi ; fi)

HOSTCC       = gcc
HOSTCXX      = g++
HOSTCFLAGS   = -Wall -Wmissing-prototypes -Wstrict-prototypes -O2 -fomit-frame-pointer
HOSTCXXFLAGS = -O2

# Decide whether to build built-in, modular, or both.
# Normally, just do built-in.

KBUILD_MODULES :=
KBUILD_BUILTIN := 1

#	If we have only "make modules", don't compile built-in objects.
#	When we're building modules with modversions, we need to consider
#	the built-in objects during the descend as well, in order to
#	make sure the checksums are up to date before we record them.

ifeq ($(MAKECMDGOALS),modules)
  KBUILD_BUILTIN := $(if $(CONFIG_MODVERSIONS),1)
endif

#	If we have "make <whatever> modules", compile modules
#	in addition to whatever we do anyway.
#	Just "make" or "make all" shall build modules as well

ifneq ($(filter all _all modules,$(MAKECMDGOALS)),)
  KBUILD_MODULES := 1
endif

ifeq ($(MAKECMDGOALS),)
  KBUILD_MODULES := 1
endif

export KBUILD_MODULES KBUILD_BUILTIN
export KBUILD_CHECKSRC KBUILD_SRC KBUILD_EXTMOD

# Beautify output
# ---------------------------------------------------------------------------
#
# Normally, we echo the whole command before executing it. By making
# that echo $($(quiet)$(cmd)), we now have the possibility to set
# $(quiet) to choose other forms of output instead, e.g.
#
#         quiet_cmd_cc_o_c = Compiling $(RELDIR)/$@
#         cmd_cc_o_c       = $(CC) $(c_flags) -c -o $@ $<
#
# If $(quiet) is empty, the whole command will be printed.
# If it is set to "quiet_", only the short version will be printed. 
# If it is set to "silent_", nothing will be printed at all, since
# the variable $(silent_cmd_cc_o_c) doesn't exist.
#
# A simple variant is to prefix commands with $(Q) - that's useful
# for commands that shall be hidden in non-verbose mode.
#
#	$(Q)ln $@ :<
#
# If KBUILD_VERBOSE equals 0 then the above command will be hidden.
# If KBUILD_VERBOSE equals 1 then the above command is displayed.

ifeq ($(KBUILD_VERBOSE),1)
  quiet =
  Q =
else
  quiet=quiet_
  Q = @
endif

# If the user is running make -s (silent mode), suppress echoing of
# commands

ifneq ($(findstring s,$(MAKEFLAGS)),)
  quiet=silent_
endif

export quiet Q KBUILD_VERBOSE


# Look for make include files relative to root of kernel src
MAKEFLAGS += --include-dir=$(srctree)

# We need some generic definitions (do not try to remake the file).
$(srctree)/scripts/Kbuild.include: ;
include $(srctree)/scripts/Kbuild.include

# Make variables (CC, etc...)

AS		= $(CROSS_COMPILE)as
LD		= $(CROSS_COMPILE)ld
CC		= $(CROSS_COMPILE)gcc
CPP		= $(CC) -E
AR		= $(CROSS_COMPILE)ar
NM		= $(CROSS_COMPILE)nm
STRIP		= $(CROSS_COMPILE)strip
OBJCOPY		= $(CROSS_COMPILE)objcopy
OBJDUMP		= $(CROSS_COMPILE)objdump
AWK		= awk
GENKSYMS	= scripts/genksyms/genksyms
INSTALLKERNEL  := installkernel
DEPMOD		= /sbin/depmod
KALLSYMS	= scripts/kallsyms
PERL		= perl
CHECK		= sparse

CHECKFLAGS     := -D__linux__ -Dlinux -D__STDC__ -Dunix -D__unix__ \
		  -Wbitwise -Wno-return-void $(CF)
MODFLAGS	= -DMODULE
CFLAGS_MODULE   = $(MODFLAGS)
AFLAGS_MODULE   = $(MODFLAGS)
LDFLAGS_MODULE  = -T $(srctree)/scripts/module-common.lds
CFLAGS_KERNEL	=
AFLAGS_KERNEL	=
CFLAGS_GCOV	= -fprofile-arcs -ftest-coverage


# Use LINUXINCLUDE when you must reference the include/ directory.
# Needed to be compatible with the O= option
LINUXINCLUDE    := -Iinclude \
                   $(if $(KBUILD_SRC),-Iinclude2 -I$(srctree)/include) \
                   -I$(srctree)/arch/$(hdr-arch)/include               \
                   -include include/linux/autoconf.h

KBUILD_CPPFLAGS := -D__KERNEL__

KBUILD_CFLAGS   := -Wall -Wundef -Wstrict-prototypes -Wno-trigraphs \
		   -fno-strict-aliasing -fno-common \
		   -Werror-implicit-function-declaration \
		   -Wno-format-security \
		   -fno-delete-null-pointer-checks
KBUILD_AFLAGS   := -D__ASSEMBLY__

# Read KERNELRELEASE from include/config/kernel.release (if it exists)
KERNELRELEASE = $(shell cat include/config/kernel.release 2> /dev/null)
KERNELVERSION = $(VERSION).$(PATCHLEVEL).$(SUBLEVEL)$(EXTRAVERSION)

export VERSION PATCHLEVEL SUBLEVEL KERNELRELEASE KERNELVERSION
export ARCH SRCARCH CONFIG_SHELL HOSTCC HOSTCFLAGS CROSS_COMPILE AS LD CC
export CPP AR NM STRIP OBJCOPY OBJDUMP
export MAKE AWK GENKSYMS INSTALLKERNEL PERL UTS_MACHINE
export HOSTCXX HOSTCXXFLAGS LDFLAGS_MODULE CHECK CHECKFLAGS

export KBUILD_CPPFLAGS NOSTDINC_FLAGS LINUXINCLUDE OBJCOPYFLAGS LDFLAGS
export KBUILD_CFLAGS CFLAGS_KERNEL CFLAGS_MODULE CFLAGS_GCOV
export KBUILD_AFLAGS AFLAGS_KERNEL AFLAGS_MODULE

# When compiling out-of-tree modules, put MODVERDIR in the module
# tree rather than in the kernel tree. The kernel tree might
# even be read-only.
export MODVERDIR := $(if $(KBUILD_EXTMOD),$(firstword $(KBUILD_EXTMOD))/).tmp_versions

# Files to ignore in find ... statements

RCS_FIND_IGNORE := \( -name SCCS -o -name BitKeeper -o -name .svn -o -name CVS -o -name .pc -o -name .hg -o -name .git \) -prune -o
export RCS_TAR_IGNORE := --exclude SCCS --exclude BitKeeper --exclude .svn --exclude CVS --exclude .pc --exclude .hg --exclude .git

# ===========================================================================
# Rules shared between *config targets and build targets

# Basic helpers built in scripts/
PHONY += scripts_basic
scripts_basic:
	$(Q)$(MAKE) $(build)=scripts/basic

# To avoid any implicit rule to kick in, define an empty command.
scripts/basic/%: scripts_basic ;

PHONY += outputmakefile
# outputmakefile generates a Makefile in the output directory, if using a
# separate output directory. This allows convenient use of make in the
# output directory.
outputmakefile:
ifneq ($(KBUILD_SRC),)
	$(Q)ln -fsn $(srctree) source
	$(Q)$(CONFIG_SHELL) $(srctree)/scripts/mkmakefile \
	    $(srctree) $(objtree) $(VERSION) $(PATCHLEVEL)
endif

# To make sure we do not include .config for any of the *config targets
# catch them early, and hand them over to scripts/kconfig/Makefile
# It is allowed to specify more targets when calling make, including
# mixing *config targets and build targets.
# For example 'make oldconfig all'.
# Detect when mixed targets is specified, and make a second invocation
# of make so .config is not included in this case either (for *config).

no-dot-config-targets := clean mrproper distclean \
			 cscope TAGS tags help %docs check% \
			 include/linux/version.h headers_% \
			 kernelrelease kernelversion

config-targets := 0
mixed-targets  := 0
dot-config     := 1

ifneq ($(filter $(no-dot-config-targets), $(MAKECMDGOALS)),)
	ifeq ($(filter-out $(no-dot-config-targets), $(MAKECMDGOALS)),)
		dot-config := 0
	endif
endif

ifeq ($(KBUILD_EXTMOD),)
        ifneq ($(filter config %config,$(MAKECMDGOALS)),)
                config-targets := 1
                ifneq ($(filter-out config %config,$(MAKECMDGOALS)),)
                        mixed-targets := 1
                endif
        endif
endif

ifeq ($(mixed-targets),1)
# ===========================================================================
# We're called with mixed targets (*config and build targets).
# Handle them one by one.

%:: FORCE
	$(Q)$(MAKE) -C $(srctree) KBUILD_SRC= $@

else
ifeq ($(config-targets),1)
# ===========================================================================
# *config targets only - make sure prerequisites are updated, and descend
# in scripts/kconfig to make the *config target

# Read arch specific Makefile to set KBUILD_DEFCONFIG as needed.
# KBUILD_DEFCONFIG may point out an alternative default configuration
# used for 'make defconfig'
include $(srctree)/arch/$(SRCARCH)/Makefile
export KBUILD_DEFCONFIG KBUILD_KCONFIG

config: scripts_basic outputmakefile FORCE
	$(Q)mkdir -p include/linux include/config
	$(Q)$(MAKE) $(build)=scripts/kconfig $@

%config: scripts_basic outputmakefile FORCE
	$(Q)mkdir -p include/linux include/config
	$(Q)$(MAKE) $(build)=scripts/kconfig $@

else
# ===========================================================================
# Build targets only - this includes vmlinux, arch specific targets, clean
# targets and others. In general all targets except *config targets.

ifeq ($(KBUILD_EXTMOD),)
# Additional helpers built in scripts/
# Carefully list dependencies so we do not try to build scripts twice
# in parallel
PHONY += scripts
scripts: scripts_basic include/config/auto.conf
	$(Q)$(MAKE) $(build)=$(@)

# Objects we will link into vmlinux / subdirs we need to visit
init-y		:= init/
drivers-y	:= drivers/ sound/ firmware/
net-y		:= net/
libs-y		:= lib/
core-y		:= usr/
endif # KBUILD_EXTMOD

ifeq ($(dot-config),1)
# Read in config
-include include/config/auto.conf

ifeq ($(KBUILD_EXTMOD),)
# Read in dependencies to all Kconfig* files, make sure to run
# oldconfig if changes are detected.
-include include/config/auto.conf.cmd

# To avoid any implicit rule to kick in, define an empty command
$(KCONFIG_CONFIG) include/config/auto.conf.cmd: ;

# If .config is newer than include/config/auto.conf, someone tinkered
# with it and forgot to run make oldconfig.
# if auto.conf.cmd is missing then we are probably in a cleaned tree so
# we execute the config step to be sure to catch updated Kconfig files
include/config/auto.conf: $(KCONFIG_CONFIG) include/config/auto.conf.cmd
	$(Q)$(MAKE) -f $(srctree)/Makefile silentoldconfig
else
# external modules needs include/linux/autoconf.h and include/config/auto.conf
# but do not care if they are up-to-date. Use auto.conf to trigger the test
PHONY += include/config/auto.conf

include/config/auto.conf:
	$(Q)test -e include/linux/autoconf.h -a -e $@ || (		\
	echo;								\
	echo "  ERROR: Kernel configuration is invalid.";		\
	echo "         include/linux/autoconf.h or $@ are missing.";	\
	echo "         Run 'make oldconfig && make prepare' on kernel src to fix it.";	\
	echo;								\
	/bin/false)

endif # KBUILD_EXTMOD

else
# Dummy target needed, because used as prerequisite
include/config/auto.conf: ;
endif # $(dot-config)

# The all: target is the default when no target is given on the
# command line.
# This allow a user to issue only 'make' to build a kernel including modules
# Defaults vmlinux but it is usually overridden in the arch makefile
all: vmlinux

ifdef CONFIG_CC_OPTIMIZE_FOR_SIZE
KBUILD_CFLAGS	+= -Os
else
KBUILD_CFLAGS	+= -O2
endif

include $(srctree)/arch/$(SRCARCH)/Makefile

ifneq ($(CONFIG_FRAME_WARN),0)
KBUILD_CFLAGS += $(call cc-option,-Wframe-larger-than=${CONFIG_FRAME_WARN})
endif

# Force gcc to behave correct even for buggy distributions
ifndef CONFIG_CC_STACKPROTECTOR
KBUILD_CFLAGS += $(call cc-option, -fno-stack-protector)
endif

ifdef CONFIG_FRAME_POINTER
KBUILD_CFLAGS	+= -fno-omit-frame-pointer -fno-optimize-sibling-calls
else
KBUILD_CFLAGS	+= -fomit-frame-pointer
endif

ifdef CONFIG_DEBUG_INFO
KBUILD_CFLAGS	+= -g
KBUILD_AFLAGS	+= -gdwarf-2
endif

ifdef CONFIG_FUNCTION_TRACER
KBUILD_CFLAGS	+= -pg
endif

# We trigger additional mismatches with less inlining
ifdef CONFIG_DEBUG_SECTION_MISMATCH
KBUILD_CFLAGS += $(call cc-option, -fno-inline-functions-called-once)
endif

# arch Makefile may override CC so keep this after arch Makefile is included
NOSTDINC_FLAGS += -nostdinc -isystem $(shell $(CC) -print-file-name=include)
CHECKFLAGS     += $(NOSTDINC_FLAGS)

# warn about C99 declaration after statement
KBUILD_CFLAGS += $(call cc-option,-Wdeclaration-after-statement,)

# disable pointer signed / unsigned warnings in gcc 4.0
KBUILD_CFLAGS += $(call cc-option,-Wno-pointer-sign,)

# disable invalid "can't wrap" optimizations for signed / pointers
KBUILD_CFLAGS	+= $(call cc-option,-fno-strict-overflow)

# revert to pre-gcc-4.4 behaviour of .eh_frame
KBUILD_CFLAGS	+= $(call cc-option,-fno-dwarf2-cfi-asm)

# conserve stack if available
KBUILD_CFLAGS   += $(call cc-option,-fconserve-stack)

# Add user supplied CPPFLAGS, AFLAGS and CFLAGS as the last assignments
# But warn user when we do so
warn-assign = \
$(warning "WARNING: Appending $$K$(1) ($(K$(1))) from $(origin K$(1)) to kernel $$$(1)")

ifneq ($(KCPPFLAGS),)
        $(call warn-assign,CPPFLAGS)
        KBUILD_CPPFLAGS += $(KCPPFLAGS)
endif
ifneq ($(KAFLAGS),)
        $(call warn-assign,AFLAGS)
        KBUILD_AFLAGS += $(KAFLAGS)
endif
ifneq ($(KCFLAGS),)
        $(call warn-assign,CFLAGS)
        KBUILD_CFLAGS += $(KCFLAGS)
endif

# Use --build-id when available.
LDFLAGS_BUILD_ID = $(patsubst -Wl$(comma)%,%,\
			      $(call cc-ldoption, -Wl$(comma)--build-id,))
LDFLAGS_MODULE += $(LDFLAGS_BUILD_ID)
LDFLAGS_vmlinux += $(LDFLAGS_BUILD_ID)

ifeq ($(CONFIG_STRIP_ASM_SYMS),y)
LDFLAGS_vmlinux	+= $(call ld-option, -X,)
endif

# Default kernel image to build when no specific target is given.
# KBUILD_IMAGE may be overruled on the command line or
# set in the environment
# Also any assignments in arch/$(ARCH)/Makefile take precedence over
# this default value
export KBUILD_IMAGE ?= vmlinux

#
# INSTALL_PATH specifies where to place the updated kernel and system map
# images. Default is /boot, but you can set it to other values
export	INSTALL_PATH ?= /boot

#
# INSTALL_MOD_PATH specifies a prefix to MODLIB for module directory
# relocations required by build roots.  This is not defined in the
# makefile but the argument can be passed to make if needed.
#

MODLIB	= $(INSTALL_MOD_PATH)/lib/modules/$(KERNELRELEASE)
export MODLIB

#
#  INSTALL_MOD_STRIP, if defined, will cause modules to be
#  stripped after they are installed.  If INSTALL_MOD_STRIP is '1', then
#  the default option --strip-debug will be used.  Otherwise,
#  INSTALL_MOD_STRIP will used as the options to the strip command.

ifdef INSTALL_MOD_STRIP
ifeq ($(INSTALL_MOD_STRIP),1)
mod_strip_cmd = $(STRIP) --strip-debug
else
mod_strip_cmd = $(STRIP) $(INSTALL_MOD_STRIP)
endif # INSTALL_MOD_STRIP=1
else
mod_strip_cmd = true
endif # INSTALL_MOD_STRIP
export mod_strip_cmd


ifeq ($(KBUILD_EXTMOD),)
core-y		+= kernel/ mm/ fs/ ipc/ security/ crypto/ block/

vmlinux-dirs	:= $(patsubst %/,%,$(filter %/, $(init-y) $(init-m) \
		     $(core-y) $(core-m) $(drivers-y) $(drivers-m) \
		     $(net-y) $(net-m) $(libs-y) $(libs-m)))

vmlinux-alldirs	:= $(sort $(vmlinux-dirs) $(patsubst %/,%,$(filter %/, \
		     $(init-n) $(init-) \
		     $(core-n) $(core-) $(drivers-n) $(drivers-) \
		     $(net-n)  $(net-)  $(libs-n)    $(libs-))))

init-y		:= $(patsubst %/, %/built-in.o, $(init-y))
core-y		:= $(patsubst %/, %/built-in.o, $(core-y))
drivers-y	:= $(patsubst %/, %/built-in.o, $(drivers-y))
net-y		:= $(patsubst %/, %/built-in.o, $(net-y))
libs-y1		:= $(patsubst %/, %/lib.a, $(libs-y))
libs-y2		:= $(patsubst %/, %/built-in.o, $(libs-y))
libs-y		:= $(libs-y1) $(libs-y2)

# Build vmlinux
# ---------------------------------------------------------------------------
# vmlinux is built from the objects selected by $(vmlinux-init) and
# $(vmlinux-main). Most are built-in.o files from top-level directories
# in the kernel tree, others are specified in arch/$(ARCH)/Makefile.
# Ordering when linking is important, and $(vmlinux-init) must be first.
#
# vmlinux
#   ^
#   |
#   +-< $(vmlinux-init)
#   |   +--< init/version.o + more
#   |
#   +--< $(vmlinux-main)
#   |    +--< driver/built-in.o mm/built-in.o + more
#   |
#   +-< kallsyms.o (see description in CONFIG_KALLSYMS section)
#
# vmlinux version (uname -v) cannot be updated during normal
# descending-into-subdirs phase since we do not yet know if we need to
# update vmlinux.
# Therefore this step is delayed until just before final link of vmlinux -
# except in the kallsyms case where it is done just before adding the
# symbols to the kernel.
#
# System.map is generated to document addresses of all kernel symbols

vmlinux-init := $(head-y) $(init-y)
vmlinux-main := $(core-y) $(libs-y) $(drivers-y) $(net-y)
vmlinux-all  := $(vmlinux-init) $(vmlinux-main)
vmlinux-lds  := arch/$(SRCARCH)/kernel/vmlinux.lds
export KBUILD_VMLINUX_OBJS := $(vmlinux-all)

# Rule to link vmlinux - also used during CONFIG_KALLSYMS
# May be overridden by arch/$(ARCH)/Makefile
quiet_cmd_vmlinux__ ?= LD      $@
      cmd_vmlinux__ ?= $(LD) $(LDFLAGS) $(LDFLAGS_vmlinux) -o $@ \
      -T $(vmlinux-lds) $(vmlinux-init)                          \
      --start-group $(vmlinux-main) --end-group                  \
      $(filter-out $(vmlinux-lds) $(vmlinux-init) $(vmlinux-main) vmlinux.o FORCE ,$^)

# Generate new vmlinux version
quiet_cmd_vmlinux_version = GEN     .version
      cmd_vmlinux_version = set -e;                     \
	if [ ! -r .version ]; then			\
	  rm -f .version;				\
	  echo 1 >.version;				\
	else						\
	  mv .version .old_version;			\
	  expr 0$$(cat .old_version) + 1 >.version;	\
	fi;						\
	$(MAKE) $(build)=init

# Generate System.map
quiet_cmd_sysmap = SYSMAP
      cmd_sysmap = $(CONFIG_SHELL) $(srctree)/scripts/mksysmap

# Link of vmlinux
# If CONFIG_KALLSYMS is set .version is already updated
# Generate System.map and verify that the content is consistent
# Use + in front of the vmlinux_version rule to silent warning with make -j2
# First command is ':' to allow us to use + in front of the rule
define rule_vmlinux__
	:
	$(if $(CONFIG_KALLSYMS),,+$(call cmd,vmlinux_version))

	$(call cmd,vmlinux__)
	$(Q)echo 'cmd_$@ := $(cmd_vmlinux__)' > $(@D)/.$(@F).cmd

	$(Q)$(if $($(quiet)cmd_sysmap),                                      \
	  echo '  $($(quiet)cmd_sysmap)  System.map' &&)                     \
	$(cmd_sysmap) $@ System.map;                                         \
	if [ $$? -ne 0 ]; then                                               \
		rm -f $@;                                                    \
		/bin/false;                                                  \
	fi;
	$(verify_kallsyms)
endef


ifdef CONFIG_KALLSYMS
# Generate section listing all symbols and add it into vmlinux $(kallsyms.o)
# It's a three stage process:
# o .tmp_vmlinux1 has all symbols and sections, but __kallsyms is
#   empty
#   Running kallsyms on that gives us .tmp_kallsyms1.o with
#   the right size - vmlinux version (uname -v) is updated during this step
# o .tmp_vmlinux2 now has a __kallsyms section of the right size,
#   but due to the added section, some addresses have shifted.
#   From here, we generate a correct .tmp_kallsyms2.o
# o The correct .tmp_kallsyms2.o is linked into the final vmlinux.
# o Verify that the System.map from vmlinux matches the map from
#   .tmp_vmlinux2, just in case we did not generate kallsyms correctly.
# o If CONFIG_KALLSYMS_EXTRA_PASS is set, do an extra pass using
#   .tmp_vmlinux3 and .tmp_kallsyms3.o.  This is only meant as a
#   temporary bypass to allow the kernel to be built while the
#   maintainers work out what went wrong with kallsyms.

ifdef CONFIG_KALLSYMS_EXTRA_PASS
last_kallsyms := 3
else
last_kallsyms := 2
endif

kallsyms.o := .tmp_kallsyms$(last_kallsyms).o

define verify_kallsyms
	$(Q)$(if $($(quiet)cmd_sysmap),                                      \
	  echo '  $($(quiet)cmd_sysmap)  .tmp_System.map' &&)                \
	  $(cmd_sysmap) .tmp_vmlinux$(last_kallsyms) .tmp_System.map
	$(Q)cmp -s System.map .tmp_System.map ||                             \
		(echo Inconsistent kallsyms data;                            \
		 echo Try setting CONFIG_KALLSYMS_EXTRA_PASS;                \
		 rm .tmp_kallsyms* ; /bin/false )
endef

# Update vmlinux version before link
# Use + in front of this rule to silent warning about make -j1
# First command is ':' to allow us to use + in front of this rule
cmd_ksym_ld = $(cmd_vmlinux__)
define rule_ksym_ld
	: 
	+$(call cmd,vmlinux_version)
	$(call cmd,vmlinux__)
	$(Q)echo 'cmd_$@ := $(cmd_vmlinux__)' > $(@D)/.$(@F).cmd
endef

# Generate .S file with all kernel symbols
quiet_cmd_kallsyms = KSYM    $@
      cmd_kallsyms = $(NM) -n $< | $(KALLSYMS) \
                     $(if $(CONFIG_KALLSYMS_ALL),--all-symbols) > $@

.tmp_kallsyms1.o .tmp_kallsyms2.o .tmp_kallsyms3.o: %.o: %.S scripts FORCE
	$(call if_changed_dep,as_o_S)

.tmp_kallsyms%.S: .tmp_vmlinux% $(KALLSYMS)
	$(call cmd,kallsyms)

# .tmp_vmlinux1 must be complete except kallsyms, so update vmlinux version
.tmp_vmlinux1: $(vmlinux-lds) $(vmlinux-all) FORCE
	$(call if_changed_rule,ksym_ld)

.tmp_vmlinux2: $(vmlinux-lds) $(vmlinux-all) .tmp_kallsyms1.o FORCE
	$(call if_changed,vmlinux__)

.tmp_vmlinux3: $(vmlinux-lds) $(vmlinux-all) .tmp_kallsyms2.o FORCE
	$(call if_changed,vmlinux__)

# Needs to visit scripts/ before $(KALLSYMS) can be used.
$(KALLSYMS): scripts ;

# Generate some data for debugging strange kallsyms problems
debug_kallsyms: .tmp_map$(last_kallsyms)

.tmp_map%: .tmp_vmlinux% FORCE
	($(OBJDUMP) -h $< | $(AWK) '/^ +[0-9]/{print $$4 " 0 " $$2}'; $(NM) $<) | sort > $@

.tmp_map3: .tmp_map2

.tmp_map2: .tmp_map1

endif # ifdef CONFIG_KALLSYMS

# Do modpost on a prelinked vmlinux. The finally linked vmlinux has
# relevant sections renamed as per the linker script.
quiet_cmd_vmlinux-modpost = LD      $@
      cmd_vmlinux-modpost = $(LD) $(LDFLAGS) -r -o $@                          \
	 $(vmlinux-init) --start-group $(vmlinux-main) --end-group             \
	 $(filter-out $(vmlinux-init) $(vmlinux-main) FORCE ,$^)
define rule_vmlinux-modpost
	:
	+$(call cmd,vmlinux-modpost)
	$(Q)$(MAKE) -f $(srctree)/scripts/Makefile.modpost $@
	$(Q)echo 'cmd_$@ := $(cmd_vmlinux-modpost)' > $(dot-target).cmd
endef

# vmlinux image - including updated kernel symbols
vmlinux: $(vmlinux-lds) $(vmlinux-init) $(vmlinux-main) vmlinux.o $(kallsyms.o) FORCE
ifdef CONFIG_HEADERS_CHECK
	$(Q)$(MAKE) -f $(srctree)/Makefile headers_check
endif
ifdef CONFIG_SAMPLES
	$(Q)$(MAKE) $(build)=samples
endif
ifdef CONFIG_BUILD_DOCSRC
	$(Q)$(MAKE) $(build)=Documentation
endif
	$(call vmlinux-modpost)
	$(call if_changed_rule,vmlinux__)
	$(Q)rm -f .old_version

# build vmlinux.o first to catch section mismatch errors early
ifdef CONFIG_KALLSYMS
.tmp_vmlinux1: vmlinux.o
endif

modpost-init := $(filter-out init/built-in.o, $(vmlinux-init))
vmlinux.o: $(modpost-init) $(vmlinux-main) FORCE
	$(call if_changed_rule,vmlinux-modpost)

# The actual objects are generated when descending, 
# make sure no implicit rule kicks in
$(sort $(vmlinux-init) $(vmlinux-main)) $(vmlinux-lds): $(vmlinux-dirs) ;

# Handle descending into subdirectories listed in $(vmlinux-dirs)
# Preset locale variables to speed up the build process. Limit locale
# tweaks to this spot to avoid wrong language settings when running
# make menuconfig etc.
# Error messages still appears in the original language

PHONY += $(vmlinux-dirs)
$(vmlinux-dirs): prepare scripts
	$(Q)$(MAKE) $(build)=$@

# Build the kernel release string
#
# The KERNELRELEASE value built here is stored in the file
# include/config/kernel.release, and is used when executing several
# make targets, such as "make install" or "make modules_install."
#
# The eventual kernel release string consists of the following fields,
# shown in a hierarchical format to show how smaller parts are concatenated
# to form the larger and final value, with values coming from places like
# the Makefile, kernel config options, make command line options and/or
# SCM tag information.
#
#	$(KERNELVERSION)
#	  $(VERSION)			eg, 2
#	  $(PATCHLEVEL)			eg, 6
#	  $(SUBLEVEL)			eg, 18
#	  $(EXTRAVERSION)		eg, -rc6
#	$(localver-full)
#	  $(localver)
#	    localversion*		(files without backups, containing '~')
#	    $(CONFIG_LOCALVERSION)	(from kernel config setting)
#	  $(localver-auto)		(only if CONFIG_LOCALVERSION_AUTO is set)
#	    ./scripts/setlocalversion	(SCM tag, if one exists)
#	    $(LOCALVERSION)		(from make command line if provided)
#
#  Note how the final $(localver-auto) string is included *only* if the
# kernel config option CONFIG_LOCALVERSION_AUTO is selected.  Also, at the
# moment, only git is supported but other SCMs can edit the script
# scripts/setlocalversion and add the appropriate checks as needed.

pattern = ".*/localversion[^~]*"
string  = $(shell cat /dev/null \
	   `find $(objtree) $(srctree) -maxdepth 1 -regex $(pattern) | sort -u`)

localver = $(subst $(space),, $(string) \
			      $(patsubst "%",%,$(CONFIG_LOCALVERSION)))

# If CONFIG_LOCALVERSION_AUTO is set scripts/setlocalversion is called
# and if the SCM is know a tag from the SCM is appended.
# The appended tag is determined by the SCM used.
#
# .scmversion is used when generating rpm packages so we do not loose
# the version information from the SCM when we do the build of the kernel
# from the copied source
ifdef CONFIG_LOCALVERSION_AUTO

ifeq ($(wildcard .scmversion),)
        _localver-auto = $(shell $(CONFIG_SHELL) \
                         $(srctree)/scripts/setlocalversion $(srctree))
else
        _localver-auto = $(shell cat .scmversion 2> /dev/null)
endif

	localver-auto  = $(LOCALVERSION)$(_localver-auto)
endif

localver-full = $(localver)$(localver-auto)

# Store (new) KERNELRELASE string in include/config/kernel.release
kernelrelease = $(KERNELVERSION)$(localver-full)
include/config/kernel.release: include/config/auto.conf FORCE
	$(Q)rm -f $@
	$(Q)echo $(kernelrelease) > $@


# Things we need to do before we recursively start building the kernel
# or the modules are listed in "prepare".
# A multi level approach is used. prepareN is processed before prepareN-1.
# archprepare is used in arch Makefiles and when processed asm symlink,
# version.h and scripts_basic is processed / created.

# Listed in dependency order
PHONY += prepare archprepare prepare0 prepare1 prepare2 prepare3

# prepare3 is used to check if we are building in a separate output directory,
# and if so do:
# 1) Check that make has not been executed in the kernel src $(srctree)
# 2) Create the include2 directory, used for the second asm symlink
prepare3: include/config/kernel.release
ifneq ($(KBUILD_SRC),)
	@$(kecho) '  Using $(srctree) as source for kernel'
	$(Q)if [ -f $(srctree)/.config -o -d $(srctree)/include/config ]; then \
		echo "  $(srctree) is not clean, please run 'make mrproper'";\
		echo "  in the '$(srctree)' directory.";\
		/bin/false; \
	fi;
	$(Q)if [ ! -d include2 ]; then                                  \
	    mkdir -p include2;                                          \
	    ln -fsn $(srctree)/include/asm-$(SRCARCH) include2/asm;     \
	fi
endif

# prepare2 creates a makefile if using a separate output directory
prepare2: prepare3 outputmakefile

prepare1: prepare2 include/linux/version.h include/linux/utsrelease.h \
                   include/asm include/config/auto.conf
	$(cmd_crmodverdir)

archprepare: prepare1 scripts_basic

prepare0: archprepare FORCE
	$(Q)$(MAKE) $(build)=.
	$(Q)$(MAKE) $(build)=. missing-syscalls

# All the preparing..
prepare: prepare0

# The asm symlink changes when $(ARCH) changes.
# Detect this and ask user to run make mrproper
# If asm is a stale symlink (point to dir that does not exist) remove it
define check-symlink
	set -e;                                                            \
	if [ -L include/asm ]; then                                        \
		asmlink=`readlink include/asm | cut -d '-' -f 2`;          \
		if [ "$$asmlink" != "$(SRCARCH)" ]; then                   \
			echo "ERROR: the symlink $@ points to asm-$$asmlink but asm-$(SRCARCH) was expected"; \
			echo "       set ARCH or save .config and run 'make mrproper' to fix it";             \
			exit 1;                                            \
		fi;                                                        \
		test -e $$asmlink || rm include/asm;                       \
	elif [ -d include/asm ]; then                                      \
		echo "ERROR: $@ is a directory but a symlink was expected";\
		exit 1;                                                    \
	fi
endef

# We create the target directory of the symlink if it does
# not exist so the test in check-symlink works and we have a
# directory for generated filesas used by some architectures.
define create-symlink
	if [ ! -L include/asm ]; then                                      \
			$(kecho) '  SYMLINK $@ -> include/asm-$(SRCARCH)'; \
			if [ ! -d include/asm-$(SRCARCH) ]; then           \
				mkdir -p include/asm-$(SRCARCH);           \
			fi;                                                \
			ln -fsn asm-$(SRCARCH) $@;                         \
	fi
endef

include/asm: FORCE
	$(Q)$(check-symlink)
	$(Q)$(create-symlink)

# Generate some files
# ---------------------------------------------------------------------------

# KERNELRELEASE can change from a few different places, meaning version.h
# needs to be updated, so this check is forced on all builds

uts_len := 64
define filechk_utsrelease.h
	if [ `echo -n "$(KERNELRELEASE)" | wc -c ` -gt $(uts_len) ]; then \
	  echo '"$(KERNELRELEASE)" exceeds $(uts_len) characters' >&2;    \
	  exit 1;                                                         \
	fi;                                                               \
	(echo \#define UTS_RELEASE \"$(KERNELRELEASE)\";)
endef

define filechk_version.h
	(echo \#define LINUX_VERSION_CODE $(shell                             \
	expr $(VERSION) \* 65536 + $(PATCHLEVEL) \* 256 + $(SUBLEVEL));     \
	echo '#define KERNEL_VERSION(a,b,c) (((a) << 16) + ((b) << 8) + (c))';)
endef

include/linux/version.h: $(srctree)/Makefile FORCE
	$(call filechk,version.h)

include/linux/utsrelease.h: include/config/kernel.release FORCE
	$(call filechk,utsrelease.h)

PHONY += headerdep
headerdep:
	$(Q)find include/ -name '*.h' | xargs --max-args 1 scripts/headerdep.pl

# ---------------------------------------------------------------------------

PHONY += depend dep
depend dep:
	@echo '*** Warning: make $@ is unnecessary now.'

# ---------------------------------------------------------------------------
# Firmware install
INSTALL_FW_PATH=$(INSTALL_MOD_PATH)/lib/firmware
export INSTALL_FW_PATH

PHONY += firmware_install
firmware_install: FORCE
	@mkdir -p $(objtree)/firmware
	$(Q)$(MAKE) -f $(srctree)/scripts/Makefile.fwinst obj=firmware __fw_install

# ---------------------------------------------------------------------------
# Kernel headers

#Default location for installed headers
export INSTALL_HDR_PATH = $(objtree)/usr

hdr-inst := -rR -f $(srctree)/scripts/Makefile.headersinst obj
# Find out where the Kbuild file is located to support
# arch/$(ARCH)/include/asm
hdr-dir = $(strip                                                         \
          $(if $(wildcard $(srctree)/arch/$(hdr-arch)/include/asm/Kbuild), \
               arch/$(hdr-arch)/include/asm, include/asm-$(hdr-arch)))

# If we do an all arch process set dst to asm-$(hdr-arch)
hdr-dst = $(if $(KBUILD_HEADERS), dst=include/asm-$(hdr-arch), dst=include/asm)

PHONY += __headers
__headers: include/linux/version.h scripts_basic FORCE
	$(Q)$(MAKE) $(build)=scripts scripts/unifdef

PHONY += headers_install_all
headers_install_all:
	$(Q)$(CONFIG_SHELL) $(srctree)/scripts/headers.sh install

PHONY += headers_install
headers_install: __headers
	$(if $(wildcard $(srctree)/$(hdr-dir)/Kbuild),, \
	$(error Headers not exportable for the $(SRCARCH) architecture))
	$(Q)$(MAKE) $(hdr-inst)=include
	$(Q)$(MAKE) $(hdr-inst)=$(hdr-dir) $(hdr-dst)

PHONY += headers_check_all
headers_check_all: headers_install_all
	$(Q)$(CONFIG_SHELL) $(srctree)/scripts/headers.sh check

PHONY += headers_check
headers_check: headers_install
	$(Q)$(MAKE) $(hdr-inst)=include HDRCHECK=1
	$(Q)$(MAKE) $(hdr-inst)=$(hdr-dir) $(hdr-dst) HDRCHECK=1

# ---------------------------------------------------------------------------
# Modules

ifdef CONFIG_MODULES

# By default, build modules as well

all: modules

#	Build modules
#
#	A module can be listed more than once in obj-m resulting in
#	duplicate lines in modules.order files.  Those are removed
#	using awk while concatenating to the final file.

PHONY += modules
modules: $(vmlinux-dirs) $(if $(KBUILD_BUILTIN),vmlinux)
	$(Q)$(AWK) '!x[$$0]++' $(vmlinux-dirs:%=$(objtree)/%/modules.order) > $(objtree)/modules.order
	@$(kecho) '  Building modules, stage 2.';
	$(Q)$(MAKE) -f $(srctree)/scripts/Makefile.modpost
	$(Q)$(MAKE) -f $(srctree)/scripts/Makefile.fwinst obj=firmware __fw_modbuild


# Target to prepare building external modules
PHONY += modules_prepare
modules_prepare: prepare scripts

# Target to install modules
PHONY += modules_install
modules_install: _modinst_ _modinst_post

PHONY += _modinst_
_modinst_:
	@if [ -z "`$(DEPMOD) -V 2>/dev/null | grep module-init-tools`" ]; then \
		echo "Warning: you may need to install module-init-tools"; \
		echo "See http://www.codemonkey.org.uk/docs/post-halloween-2.6.txt";\
		sleep 1; \
	fi
	@rm -rf $(MODLIB)/kernel
	@rm -f $(MODLIB)/source
	@mkdir -p $(MODLIB)/kernel
	@ln -s $(srctree) $(MODLIB)/source
	@if [ ! $(objtree) -ef  $(MODLIB)/build ]; then \
		rm -f $(MODLIB)/build ; \
		ln -s $(objtree) $(MODLIB)/build ; \
	fi
	@cp -f $(objtree)/modules.order $(MODLIB)/
	$(Q)$(MAKE) -f $(srctree)/scripts/Makefile.modinst

# This depmod is only for convenience to give the initial
# boot a modules.dep even before / is mounted read-write.  However the
# boot script depmod is the master version.
PHONY += _modinst_post
_modinst_post: _modinst_
	$(Q)$(MAKE) -f $(srctree)/scripts/Makefile.fwinst obj=firmware __fw_modinst
	$(call cmd,depmod)

else # CONFIG_MODULES

# Modules not configured
# ---------------------------------------------------------------------------

modules modules_install: FORCE
	@echo
	@echo "The present kernel configuration has modules disabled."
	@echo "Type 'make config' and enable loadable module support."
	@echo "Then build a kernel with module support enabled."
	@echo
	@exit 1

endif # CONFIG_MODULES

###
# Cleaning is done on three levels.
# make clean     Delete most generated files
#                Leave enough to build external modules
# make mrproper  Delete the current configuration, and all generated files
# make distclean Remove editor backup files, patch leftover files and the like

# Directories & files removed with 'make clean'
CLEAN_DIRS  += $(MODVERDIR)
CLEAN_FILES +=	vmlinux System.map \
                .tmp_kallsyms* .tmp_version .tmp_vmlinux* .tmp_System.map

# Directories & files removed with 'make mrproper'
MRPROPER_DIRS  += include/config include2 usr/include include/generated
MRPROPER_FILES += .config .config.old include/asm .version .old_version \
                  include/linux/autoconf.h include/linux/version.h      \
                  include/linux/utsrelease.h                            \
                  include/linux/bounds.h include/asm*/asm-offsets.h     \
		  Module.symvers Module.markers tags TAGS cscope*

# clean - Delete most, but leave enough to build external modules
#
clean: rm-dirs  := $(CLEAN_DIRS)
clean: rm-files := $(CLEAN_FILES)
clean-dirs      := $(addprefix _clean_,$(srctree) $(vmlinux-alldirs) Documentation)

PHONY += $(clean-dirs) clean archclean
$(clean-dirs):
	$(Q)$(MAKE) $(clean)=$(patsubst _clean_%,%,$@)

clean: archclean $(clean-dirs)
	$(call cmd,rmdirs)
	$(call cmd,rmfiles)
	@find . $(RCS_FIND_IGNORE) \
		\( -name '*.[oas]' -o -name '*.ko' -o -name '.*.cmd' \
		-o -name '.*.d' -o -name '.*.tmp' -o -name '*.mod.c' \
		-o -name '*.symtypes' -o -name 'modules.order' \
		-o -name 'Module.markers' -o -name '.tmp_*.o.*' \
		-o -name '*.gcno' \) -type f -print | xargs rm -f

# mrproper - Delete all generated files, including .config
#
mrproper: rm-dirs  := $(wildcard $(MRPROPER_DIRS))
mrproper: rm-files := $(wildcard $(MRPROPER_FILES))
mrproper-dirs      := $(addprefix _mrproper_,Documentation/DocBook scripts)

PHONY += $(mrproper-dirs) mrproper archmrproper
$(mrproper-dirs):
	$(Q)$(MAKE) $(clean)=$(patsubst _mrproper_%,%,$@)

mrproper: clean archmrproper $(mrproper-dirs)
	$(call cmd,rmdirs)
	$(call cmd,rmfiles)

# distclean
#
PHONY += distclean

distclean: mrproper
	@find $(srctree) $(RCS_FIND_IGNORE) \
		\( -name '*.orig' -o -name '*.rej' -o -name '*~' \
		-o -name '*.bak' -o -name '#*#' -o -name '.*.orig' \
		-o -name '.*.rej' -o -size 0 \
		-o -name '*%' -o -name '.*.cmd' -o -name 'core' \) \
		-type f -print | xargs rm -f


# Packaging of the kernel to various formats
# ---------------------------------------------------------------------------
# rpm target kept for backward compatibility
package-dir	:= $(srctree)/scripts/package

%pkg: include/config/kernel.release FORCE
	$(Q)$(MAKE) $(build)=$(package-dir) $@
rpm: include/config/kernel.release FORCE
	$(Q)$(MAKE) $(build)=$(package-dir) $@


# Brief documentation of the typical targets used
# ---------------------------------------------------------------------------

boards := $(wildcard $(srctree)/arch/$(SRCARCH)/configs/*_defconfig)
boards := $(notdir $(boards))
board-dirs := $(dir $(wildcard $(srctree)/arch/$(SRCARCH)/configs/*/*_defconfig))
board-dirs := $(sort $(notdir $(board-dirs:/=)))

help:
	@echo  'Cleaning targets:'
	@echo  '  clean		  - Remove most generated files but keep the config and'
	@echo  '                    enough build support to build external modules'
	@echo  '  mrproper	  - Remove all generated files + config + various backup files'
	@echo  '  distclean	  - mrproper + remove editor backup and patch files'
	@echo  ''
	@echo  'Configuration targets:'
	@$(MAKE) -f $(srctree)/scripts/kconfig/Makefile help
	@echo  ''
	@echo  'Other generic targets:'
	@echo  '  all		  - Build all targets marked with [*]'
	@echo  '* vmlinux	  - Build the bare kernel'
	@echo  '* modules	  - Build all modules'
	@echo  '  modules_install - Install all modules to INSTALL_MOD_PATH (default: /)'
	@echo  '  firmware_install- Install all firmware to INSTALL_FW_PATH'
	@echo  '                    (default: $$(INSTALL_MOD_PATH)/lib/firmware)'
	@echo  '  dir/            - Build all files in dir and below'
	@echo  '  dir/file.[ois]  - Build specified target only'
	@echo  '  dir/file.ko     - Build module including final link'
	@echo  '  modules_prepare - Set up for building external modules'
	@echo  '  tags/TAGS	  - Generate tags file for editors'
	@echo  '  cscope	  - Generate cscope index'
	@echo  '  kernelrelease	  - Output the release version string'
	@echo  '  kernelversion	  - Output the version stored in Makefile'
	@echo  '  headers_install - Install sanitised kernel headers to INSTALL_HDR_PATH'; \
	 echo  '                    (default: $(INSTALL_HDR_PATH))'; \
	 echo  ''
	@echo  'Static analysers'
	@echo  '  checkstack      - Generate a list of stack hogs'
	@echo  '  namespacecheck  - Name space analysis on compiled kernel'
	@echo  '  versioncheck    - Sanity check on version.h usage'
	@echo  '  includecheck    - Check for duplicate included header files'
	@echo  '  export_report   - List the usages of all exported symbols'
	@echo  '  headers_check   - Sanity check on exported headers'
	@echo  '  headerdep       - Detect inclusion cycles in headers'; \
	 echo  ''
	@echo  'Kernel packaging:'
	@$(MAKE) $(build)=$(package-dir) help
	@echo  ''
	@echo  'Documentation targets:'
	@$(MAKE) -f $(srctree)/Documentation/DocBook/Makefile dochelp
	@echo  ''
	@echo  'Architecture specific targets ($(SRCARCH)):'
	@$(if $(archhelp),$(archhelp),\
		echo '  No architecture specific help defined for $(SRCARCH)')
	@echo  ''
	@$(if $(boards), \
		$(foreach b, $(boards), \
		printf "  %-24s - Build for %s\\n" $(b) $(subst _defconfig,,$(b));) \
		echo '')
	@$(if $(board-dirs), \
		$(foreach b, $(board-dirs), \
		printf "  %-16s - Show %s-specific targets\\n" help-$(b) $(b);) \
		printf "  %-16s - Show all of the above\\n" help-boards; \
		echo '')

	@echo  '  make V=0|1 [targets] 0 => quiet build (default), 1 => verbose build'
	@echo  '  make V=2   [targets] 2 => give reason for rebuild of target'
	@echo  '  make O=dir [targets] Locate all output files in "dir", including .config'
	@echo  '  make C=1   [targets] Check all c source with $$CHECK (sparse by default)'
	@echo  '  make C=2   [targets] Force check of all c source with $$CHECK'
	@echo  ''
	@echo  'Execute "make" or "make all" to build all targets marked with [*] '
	@echo  'For further info see the ./README file'


help-board-dirs := $(addprefix help-,$(board-dirs))

help-boards: $(help-board-dirs)

boards-per-dir = $(notdir $(wildcard $(srctree)/arch/$(SRCARCH)/configs/$*/*_defconfig))

$(help-board-dirs): help-%:
	@echo  'Architecture specific targets ($(SRCARCH) $*):'
	@$(if $(boards-per-dir), \
		$(foreach b, $(boards-per-dir), \
		printf "  %-24s - Build for %s\\n" $*/$(b) $(subst _defconfig,,$(b));) \
		echo '')


# Documentation targets
# ---------------------------------------------------------------------------
%docs: scripts_basic FORCE
	$(Q)$(MAKE) $(build)=Documentation/DocBook $@

else # KBUILD_EXTMOD

###
# External module support.
# When building external modules the kernel used as basis is considered
# read-only, and no consistency checks are made and the make
# system is not used on the basis kernel. If updates are required
# in the basis kernel ordinary make commands (without M=...) must
# be used.
#
# The following are the only valid targets when building external
# modules.
# make M=dir clean     Delete all automatically generated files
# make M=dir modules   Make all modules in specified dir
# make M=dir	       Same as 'make M=dir modules'
# make M=dir modules_install
#                      Install the modules built in the module directory
#                      Assumes install directory is already created

# We are always building modules
KBUILD_MODULES := 1
PHONY += crmodverdir
crmodverdir:
	$(cmd_crmodverdir)

PHONY += $(objtree)/Module.symvers
$(objtree)/Module.symvers:
	@test -e $(objtree)/Module.symvers || ( \
	echo; \
	echo "  WARNING: Symbol version dump $(objtree)/Module.symvers"; \
	echo "           is missing; modules will have no dependencies and modversions."; \
	echo )

module-dirs := $(addprefix _module_,$(KBUILD_EXTMOD))
PHONY += $(module-dirs) modules
$(module-dirs): crmodverdir $(objtree)/Module.symvers
	$(Q)$(MAKE) $(build)=$(patsubst _module_%,%,$@)

modules: $(module-dirs)
	@$(kecho) '  Building modules, stage 2.';
	$(Q)$(MAKE) -f $(srctree)/scripts/Makefile.modpost

PHONY += modules_install
modules_install: _emodinst_ _emodinst_post

install-dir := $(if $(INSTALL_MOD_DIR),$(INSTALL_MOD_DIR),extra)
PHONY += _emodinst_
_emodinst_:
	$(Q)mkdir -p $(MODLIB)/$(install-dir)
	$(Q)$(MAKE) -f $(srctree)/scripts/Makefile.modinst

PHONY += _emodinst_post
_emodinst_post: _emodinst_
	$(call cmd,depmod)

clean-dirs := $(addprefix _clean_,$(KBUILD_EXTMOD))

PHONY += $(clean-dirs) clean
$(clean-dirs):
	$(Q)$(MAKE) $(clean)=$(patsubst _clean_%,%,$@)

clean:	rm-dirs := $(MODVERDIR)
clean: rm-files := $(KBUILD_EXTMOD)/Module.symvers \
                   $(KBUILD_EXTMOD)/Module.markers \
                   $(KBUILD_EXTMOD)/modules.order
clean: $(clean-dirs)
	$(call cmd,rmdirs)
	$(call cmd,rmfiles)
	@find $(KBUILD_EXTMOD) $(RCS_FIND_IGNORE) \
		\( -name '*.[oas]' -o -name '*.ko' -o -name '.*.cmd' \
		-o -name '.*.d' -o -name '.*.tmp' -o -name '*.mod.c' \
		-o -name '*.gcno' \) -type f -print | xargs rm -f

help:
	@echo  '  Building external modules.'
	@echo  '  Syntax: make -C path/to/kernel/src M=$$PWD target'
	@echo  ''
	@echo  '  modules         - default target, build the module(s)'
	@echo  '  modules_install - install the module'
	@echo  '  clean           - remove generated files in module directory only'
	@echo  ''

# Dummies...
PHONY += prepare scripts
prepare: ;
scripts: ;
endif # KBUILD_EXTMOD

# Generate tags for editors
# ---------------------------------------------------------------------------
quiet_cmd_tags = GEN     $@
      cmd_tags = $(CONFIG_SHELL) $(srctree)/scripts/tags.sh $@

tags TAGS cscope: FORCE
	$(call cmd,tags)

# Scripts to check various things for consistency
# ---------------------------------------------------------------------------

includecheck:
	find * $(RCS_FIND_IGNORE) \
		-name '*.[hcS]' -type f -print | sort \
		| xargs $(PERL) -w $(srctree)/scripts/checkincludes.pl

versioncheck:
	find * $(RCS_FIND_IGNORE) \
		-name '*.[hcS]' -type f -print | sort \
		| xargs $(PERL) -w $(srctree)/scripts/checkversion.pl

namespacecheck:
	$(PERL) $(srctree)/scripts/namespace.pl

export_report:
	$(PERL) $(srctree)/scripts/export_report.pl

endif #ifeq ($(config-targets),1)
endif #ifeq ($(mixed-targets),1)

PHONY += checkstack kernelrelease kernelversion

# UML needs a little special treatment here.  It wants to use the host
# toolchain, so needs $(SUBARCH) passed to checkstack.pl.  Everyone
# else wants $(ARCH), including people doing cross-builds, which means
# that $(SUBARCH) doesn't work here.
ifeq ($(ARCH), um)
CHECKSTACK_ARCH := $(SUBARCH)
else
CHECKSTACK_ARCH := $(ARCH)
endif
checkstack:
	$(OBJDUMP) -d vmlinux $$(find . -name '*.ko') | \
	$(PERL) $(src)/scripts/checkstack.pl $(CHECKSTACK_ARCH)

kernelrelease:
	$(if $(wildcard include/config/kernel.release), $(Q)echo $(KERNELRELEASE), \
	$(error kernelrelease not valid - run 'make prepare' to update it))
kernelversion:
	@echo $(KERNELVERSION)

# Single targets
# ---------------------------------------------------------------------------
# Single targets are compatible with:
# - build with mixed source and output
# - build with separate output dir 'make O=...'
# - external modules
#
#  target-dir => where to store outputfile
#  build-dir  => directory in kernel source tree to use

ifeq ($(KBUILD_EXTMOD),)
        build-dir  = $(patsubst %/,%,$(dir $@))
        target-dir = $(dir $@)
else
        zap-slash=$(filter-out .,$(patsubst %/,%,$(dir $@)))
        build-dir  = $(KBUILD_EXTMOD)$(if $(zap-slash),/$(zap-slash))
        target-dir = $(if $(KBUILD_EXTMOD),$(dir $<),$(dir $@))
endif

%.s: %.c prepare scripts FORCE
	$(Q)$(MAKE) $(build)=$(build-dir) $(target-dir)$(notdir $@)
%.i: %.c prepare scripts FORCE
	$(Q)$(MAKE) $(build)=$(build-dir) $(target-dir)$(notdir $@)
%.o: %.c prepare scripts FORCE
	$(Q)$(MAKE) $(build)=$(build-dir) $(target-dir)$(notdir $@)
%.lst: %.c prepare scripts FORCE
	$(Q)$(MAKE) $(build)=$(build-dir) $(target-dir)$(notdir $@)
%.s: %.S prepare scripts FORCE
	$(Q)$(MAKE) $(build)=$(build-dir) $(target-dir)$(notdir $@)
%.o: %.S prepare scripts FORCE
	$(Q)$(MAKE) $(build)=$(build-dir) $(target-dir)$(notdir $@)
%.symtypes: %.c prepare scripts FORCE
	$(Q)$(MAKE) $(build)=$(build-dir) $(target-dir)$(notdir $@)

# Modules
/: prepare scripts FORCE
	$(cmd_crmodverdir)
	$(Q)$(MAKE) KBUILD_MODULES=$(if $(CONFIG_MODULES),1) \
	$(build)=$(build-dir)
%/: prepare scripts FORCE
	$(cmd_crmodverdir)
	$(Q)$(MAKE) KBUILD_MODULES=$(if $(CONFIG_MODULES),1) \
	$(build)=$(build-dir)
%.ko: prepare scripts FORCE
	$(cmd_crmodverdir)
	$(Q)$(MAKE) KBUILD_MODULES=$(if $(CONFIG_MODULES),1)   \
	$(build)=$(build-dir) $(@:.ko=.o)
	$(Q)$(MAKE) -f $(srctree)/scripts/Makefile.modpost

# FIXME Should go into a make.lib or something 
# ===========================================================================

quiet_cmd_rmdirs = $(if $(wildcard $(rm-dirs)),CLEAN   $(wildcard $(rm-dirs)))
      cmd_rmdirs = rm -rf $(rm-dirs)

quiet_cmd_rmfiles = $(if $(wildcard $(rm-files)),CLEAN   $(wildcard $(rm-files)))
      cmd_rmfiles = rm -f $(rm-files)

# Run depmod only if we have System.map and depmod is executable
quiet_cmd_depmod = DEPMOD  $(KERNELRELEASE)
      cmd_depmod = \
	if [ -r System.map -a -x $(DEPMOD) ]; then                              \
		$(DEPMOD) -ae -F System.map                                     \
		$(if $(strip $(INSTALL_MOD_PATH)), -b $(INSTALL_MOD_PATH) )     \
		$(KERNELRELEASE);                                               \
	fi

# Create temporary dir for module support files
# clean it up only when building all modules
cmd_crmodverdir = $(Q)mkdir -p $(MODVERDIR) \
                  $(if $(KBUILD_MODULES),; rm -f $(MODVERDIR)/*)

a_flags = -Wp,-MD,$(depfile) $(KBUILD_AFLAGS) $(AFLAGS_KERNEL) \
	  $(NOSTDINC_FLAGS) $(LINUXINCLUDE) $(KBUILD_CPPFLAGS) \
	  $(modkern_aflags) $(EXTRA_AFLAGS) $(AFLAGS_$(basetarget).o)

quiet_cmd_as_o_S = AS      $@
cmd_as_o_S       = $(CC) $(a_flags) -c -o $@ $<

# read all saved command lines

targets := $(wildcard $(sort $(targets)))
cmd_files := $(wildcard .*.cmd $(foreach f,$(targets),$(dir $(f)).$(notdir $(f)).cmd))

ifneq ($(cmd_files),)
  $(cmd_files): ;	# Do not try to update included dependency files
  include $(cmd_files)
endif

# Shorthand for $(Q)$(MAKE) -f scripts/Makefile.clean obj=dir
# Usage:
# $(Q)$(MAKE) $(clean)=dir
clean := -f $(if $(KBUILD_SRC),$(srctree)/)scripts/Makefile.clean obj

endif	# skip-makefile

PHONY += FORCE
FORCE:

# Declare the contents of the .PHONY variable as phony.  We keep that
# information in a variable so we can use it in if_changed and friends.
.PHONY: $(PHONY)<|MERGE_RESOLUTION|>--- conflicted
+++ resolved
@@ -1,11 +1,7 @@
 VERSION = 2
 PATCHLEVEL = 6
 SUBLEVEL = 32
-<<<<<<< HEAD
-EXTRAVERSION = .2
-=======
 EXTRAVERSION = -pf4
->>>>>>> 9026fded
 NAME = Man-Eating Seals of Antiquity
 
 # *DOCUMENTATION*
