--- conflicted
+++ resolved
@@ -1,11 +1,7 @@
 VERSION = 2
 PATCHLEVEL = 6
 SUBLEVEL = 33
-<<<<<<< HEAD
-EXTRAVERSION = .2
-=======
 EXTRAVERSION = -pf2
->>>>>>> ec064d34
 NAME = Man-Eating Seals of Antiquity
 
 # *DOCUMENTATION*
