--- conflicted
+++ resolved
@@ -1,11 +1,7 @@
 VERSION = 2
 PATCHLEVEL = 6
 SUBLEVEL = 32
-<<<<<<< HEAD
-EXTRAVERSION = -pf7
-=======
-EXTRAVERSION = .4
->>>>>>> 3df76730
+EXTRAVERSION = -pf8
 NAME = Man-Eating Seals of Antiquity
 
 # *DOCUMENTATION*
