--- conflicted
+++ resolved
@@ -137,11 +137,7 @@
 
 void print_scheduler_version(void)
 {
-<<<<<<< HEAD
-	printk(KERN_INFO "MuQSS CPU scheduler v0.120 by Con Kolivas.\n");
-=======
 	printk(KERN_INFO "MuQSS CPU scheduler v0.135 by Con Kolivas.\n");
->>>>>>> df479f86
 }
 
 /*
@@ -819,13 +815,7 @@
 #endif
 	rq_unlock(rq);
 
-<<<<<<< HEAD
-	/* Dodgy workaround till we figure out where the softirqs are going */
-	if (unlikely(current == rq->idle && local_softirq_pending() && !in_interrupt()))
-		do_softirq_own_stack();
-=======
 	do_pending_softirq(rq, current);
->>>>>>> df479f86
 
 	local_irq_enable();
 }
