/*
 * Copyright (C) 2004-2007 Nigel Cunningham (nigel at suspend2 net)
 */

#include <linux/suspend.h>
#include <linux/utsname.h>
#include "tuxonice.h"
#include "tuxonice_builtin.h"

struct swsusp_info {
	struct new_utsname	uts;
	u32			version_code;
	unsigned long		num_physpages;
	int			cpus;
	unsigned long		image_pages;
	unsigned long		pages;
	unsigned long		size;
} __attribute__((aligned(PAGE_SIZE)));



#ifdef CONFIG_SOFTWARE_SUSPEND
extern char resume_file[256];
/*
 * Keep some memory free so that I/O operations can succeed without paging
 * [Might this be more than 4 MB?]
 */
#define PAGES_FOR_IO	((4096 * 1024) >> PAGE_SHIFT)
/*
 * Keep 1 MB of memory free so that device drivers can allocate some pages in
 * their .suspend() routines without breaking the suspend to disk.
 */
#define SPARE_PAGES	((1024 * 1024) >> PAGE_SHIFT)

/* kernel/power/disk.c */
extern int hibernation_snapshot(int platform_mode);
extern int hibernation_restore(int platform_mode);
extern int hibernation_platform_enter(void);
#endif

extern int pfn_is_nosave(unsigned long);

extern struct mutex pm_mutex;

#define power_attr(_name) \
static struct subsys_attribute _name##_attr = {	\
	.attr	= {				\
		.name = __stringify(_name),	\
		.mode = 0644,			\
	},					\
	.show	= _name##_show,			\
	.store	= _name##_store,		\
}

extern struct kset power_subsys;

extern struct pbe *restore_pblist;

/* Preferred image size in bytes (default 500 MB) */
extern unsigned long image_size;
extern int in_suspend;
extern dev_t swsusp_resume_device;
extern sector_t swsusp_resume_block;

extern asmlinkage int swsusp_arch_suspend(void);
extern asmlinkage int swsusp_arch_resume(void);

extern int create_basic_memory_bitmaps(void);
extern void free_basic_memory_bitmaps(void);
extern unsigned int count_data_pages(void);

/**
 *	Auxiliary structure used for reading the snapshot image data and
 *	metadata from and writing them to the list of page backup entries
 *	(PBEs) which is the main data structure of swsusp.
 *
 *	Using struct snapshot_handle we can transfer the image, including its
 *	metadata, as a continuous sequence of bytes with the help of
 *	snapshot_read_next() and snapshot_write_next().
 *
 *	The code that writes the image to a storage or transfers it to
 *	the user land is required to use snapshot_read_next() for this
 *	purpose and it should not make any assumptions regarding the internal
 *	structure of the image.  Similarly, the code that reads the image from
 *	a storage or transfers it from the user land is required to use
 *	snapshot_write_next().
 *
 *	This may allow us to change the internal structure of the image
 *	in the future with considerably less effort.
 */

struct snapshot_handle {
	loff_t		offset;	/* number of the last byte ready for reading
				 * or writing in the sequence
				 */
	unsigned int	cur;	/* number of the block of PAGE_SIZE bytes the
				 * next operation will refer to (ie. current)
				 */
	unsigned int	cur_offset;	/* offset with respect to the current
					 * block (for the next operation)
					 */
	unsigned int	prev;	/* number of the block of PAGE_SIZE bytes that
				 * was the current one previously
				 */
	void		*buffer;	/* address of the block to read from
					 * or write to
					 */
	unsigned int	buf_offset;	/* location to read from or write to,
					 * given as a displacement from 'buffer'
					 */
	int		sync_read;	/* Set to one to notify the caller of
					 * snapshot_write_next() that it may
					 * need to call wait_on_bio_chain()
					 */
};

/* This macro returns the address from/to which the caller of
 * snapshot_read_next()/snapshot_write_next() is allowed to
 * read/write data after the function returns
 */
#define data_of(handle)	((handle).buffer + (handle).buf_offset)

extern unsigned int snapshot_additional_pages(struct zone *zone);
extern int snapshot_read_next(struct snapshot_handle *handle, size_t count);
extern int snapshot_write_next(struct snapshot_handle *handle, size_t count);
extern void snapshot_write_finalize(struct snapshot_handle *handle);
extern int snapshot_image_loaded(struct snapshot_handle *handle);

/*
 * This structure is used to pass the values needed for the identification
 * of the resume swap area from a user space to the kernel via the
 * SNAPSHOT_SET_SWAP_AREA ioctl
 */
struct resume_swap_area {
	loff_t offset;
	u_int32_t dev;
} __attribute__((packed));

#define SNAPSHOT_IOC_MAGIC	'3'
#define SNAPSHOT_FREEZE			_IO(SNAPSHOT_IOC_MAGIC, 1)
#define SNAPSHOT_UNFREEZE		_IO(SNAPSHOT_IOC_MAGIC, 2)
#define SNAPSHOT_ATOMIC_SNAPSHOT	_IOW(SNAPSHOT_IOC_MAGIC, 3, void *)
#define SNAPSHOT_ATOMIC_RESTORE		_IO(SNAPSHOT_IOC_MAGIC, 4)
#define SNAPSHOT_FREE			_IO(SNAPSHOT_IOC_MAGIC, 5)
#define SNAPSHOT_SET_IMAGE_SIZE		_IOW(SNAPSHOT_IOC_MAGIC, 6, unsigned long)
#define SNAPSHOT_AVAIL_SWAP		_IOR(SNAPSHOT_IOC_MAGIC, 7, void *)
#define SNAPSHOT_GET_SWAP_PAGE		_IOR(SNAPSHOT_IOC_MAGIC, 8, void *)
#define SNAPSHOT_FREE_SWAP_PAGES	_IO(SNAPSHOT_IOC_MAGIC, 9)
#define SNAPSHOT_SET_SWAP_FILE		_IOW(SNAPSHOT_IOC_MAGIC, 10, unsigned int)
#define SNAPSHOT_S2RAM			_IO(SNAPSHOT_IOC_MAGIC, 11)
#define SNAPSHOT_PMOPS			_IOW(SNAPSHOT_IOC_MAGIC, 12, unsigned int)
#define SNAPSHOT_SET_SWAP_AREA		_IOW(SNAPSHOT_IOC_MAGIC, 13, \
							struct resume_swap_area)
#define SNAPSHOT_IOC_MAXNR	13

#define PMOPS_PREPARE	1
#define PMOPS_ENTER	2
#define PMOPS_FINISH	3

/* If unset, the snapshot device cannot be open. */
extern atomic_t snapshot_device_available;

extern sector_t alloc_swapdev_block(int swap);
extern void free_all_swap_pages(int swap);
extern int swsusp_swap_in_use(void);

/*
 * Flags that can be passed from the hibernatig hernel to the "boot" kernel in
 * the image header.
 */
#define SF_PLATFORM_MODE	1

/* kernel/power/disk.c */
extern int swsusp_check(void);
extern int swsusp_shrink_memory(void);
extern void swsusp_free(void);
extern int swsusp_suspend(void);
extern int swsusp_resume(void);
extern int swsusp_read(unsigned int *flags_p);
extern int swsusp_write(unsigned int flags);
extern void swsusp_close(void);

struct timeval;
/* kernel/power/swsusp.c */
extern void swsusp_show_speed(struct timeval *, struct timeval *,
				unsigned int, char *);
<<<<<<< HEAD
extern struct page *saveable_page(unsigned long pfn);
#ifdef CONFIG_HIGHMEM
extern struct page *saveable_highmem_page(unsigned long pfn);
#else
static inline void *saveable_highmem_page(unsigned long pfn) { return NULL; }
#endif

#define PBES_PER_PAGE (PAGE_SIZE / sizeof(struct pbe))
=======

/* kernel/power/main.c */
extern int suspend_enter(suspend_state_t state);
extern int suspend_devices_and_enter(suspend_state_t state);
extern struct blocking_notifier_head pm_chain_head;

static inline int pm_notifier_call_chain(unsigned long val)
{
	return (blocking_notifier_call_chain(&pm_chain_head, val, NULL)
			== NOTIFY_BAD) ? -EINVAL : 0;
}
>>>>>>> f695baf2
<|MERGE_RESOLUTION|>--- conflicted
+++ resolved
@@ -184,7 +184,18 @@
 /* kernel/power/swsusp.c */
 extern void swsusp_show_speed(struct timeval *, struct timeval *,
 				unsigned int, char *);
-<<<<<<< HEAD
+
+/* kernel/power/main.c */
+extern int suspend_enter(suspend_state_t state);
+extern int suspend_devices_and_enter(suspend_state_t state);
+extern struct blocking_notifier_head pm_chain_head;
+
+static inline int pm_notifier_call_chain(unsigned long val)
+{
+	return (blocking_notifier_call_chain(&pm_chain_head, val, NULL)
+			== NOTIFY_BAD) ? -EINVAL : 0;
+}
+
 extern struct page *saveable_page(unsigned long pfn);
 #ifdef CONFIG_HIGHMEM
 extern struct page *saveable_highmem_page(unsigned long pfn);
@@ -192,17 +203,4 @@
 static inline void *saveable_highmem_page(unsigned long pfn) { return NULL; }
 #endif
 
-#define PBES_PER_PAGE (PAGE_SIZE / sizeof(struct pbe))
-=======
-
-/* kernel/power/main.c */
-extern int suspend_enter(suspend_state_t state);
-extern int suspend_devices_and_enter(suspend_state_t state);
-extern struct blocking_notifier_head pm_chain_head;
-
-static inline int pm_notifier_call_chain(unsigned long val)
-{
-	return (blocking_notifier_call_chain(&pm_chain_head, val, NULL)
-			== NOTIFY_BAD) ? -EINVAL : 0;
-}
->>>>>>> f695baf2
+#define PBES_PER_PAGE (PAGE_SIZE / sizeof(struct pbe))