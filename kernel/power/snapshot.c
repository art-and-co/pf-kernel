--- conflicted
+++ resolved
@@ -229,44 +229,11 @@
  *	the represented memory area.
  */
 
-<<<<<<< HEAD
-=======
-#define BM_END_OF_MAP	(~0UL)
-
-#define BM_BITS_PER_BLOCK	(PAGE_SIZE << 3)
-
-struct bm_block {
-	struct list_head hook;	/* hook into a list of bitmap blocks */
-	unsigned long start_pfn;	/* pfn represented by the first bit */
-	unsigned long end_pfn;	/* pfn represented by the last bit plus 1 */
-	unsigned long *data;	/* bitmap representing pages */
-};
-
->>>>>>> ae04d140
 static inline unsigned long bm_block_bits(struct bm_block *bb)
 {
 	return bb->end_pfn - bb->start_pfn;
 }
 
-<<<<<<< HEAD
-=======
-/* strcut bm_position is used for browsing memory bitmaps */
-
-struct bm_position {
-	struct bm_block *block;
-	int bit;
-};
-
-struct memory_bitmap {
-	struct list_head blocks;	/* list of bitmap blocks */
-	struct linked_page *p_list;	/* list of pages used to store zone
-					 * bitmap objects and bitmap block
-					 * objects
-					 */
-	struct bm_position cur;	/* most recently used bit position */
-};
-
->>>>>>> ae04d140
 /* Functions that operate on memory bitmaps */
 
 void memory_bm_position_reset(struct memory_bitmap *bm)
@@ -386,12 +353,7 @@
 /**
   *	memory_bm_create - allocate memory for a memory bitmap
   */
-<<<<<<< HEAD
-
 int
-=======
-static int
->>>>>>> ae04d140
 memory_bm_create(struct memory_bitmap *bm, gfp_t gfp_mask, int safe_needed)
 {
 	struct chain_allocator ca;
@@ -451,28 +413,14 @@
 /**
   *	memory_bm_free - free memory occupied by the memory bitmap @bm
   */
-<<<<<<< HEAD
 
 void memory_bm_free(struct memory_bitmap *bm, int clear_nosave_free)
-=======
-static void memory_bm_free(struct memory_bitmap *bm, int clear_nosave_free)
->>>>>>> ae04d140
 {
 	struct bm_block *bb;
 
-<<<<<<< HEAD
-	if (!bm->zone_bm_list)
-		return;
-
-	/* Free the list of bit blocks for each zone_bitmap object */
-	zone_bm = bm->zone_bm_list;
-	while (zone_bm) {
-		struct bm_block *bb;
-=======
 	list_for_each_entry(bb, &bm->blocks, hook)
 		if (bb->data)
 			free_image_page(bb->data, clear_nosave_free);
->>>>>>> ae04d140
 
 	free_list_of_pages(bm->p_list, clear_nosave_free);
 
@@ -634,46 +582,46 @@
 }
 
 #ifdef CONFIG_TOI
+#define DEFINE_MEMORY_BITMAP(name) \
+struct memory_bitmap name = { \
+	LIST_HEAD_INIT(name.blocks) \
+}
+
+DEFINE_MEMORY_BITMAP(pageset1_map);
+DEFINE_MEMORY_BITMAP(pageset1_copy_map);
+DEFINE_MEMORY_BITMAP(pageset2_map);
+DEFINE_MEMORY_BITMAP(page_resave_map);
+DEFINE_MEMORY_BITMAP(io_map);
+DEFINE_MEMORY_BITMAP(nosave_map);
+DEFINE_MEMORY_BITMAP(free_map);
+
 int memory_bm_write(struct memory_bitmap *bm, int (*rw_chunk)
 	(int rw, struct toi_module_ops *owner, char *buffer, int buffer_size))
 {
 	int result = 0;
 	unsigned int nr = 0;
-	struct zone_bitmap *zone_bm;
 	struct bm_block *bb;
 
 	if (!bm)
 		return result;
 
-	for (zone_bm = bm->zone_bm_list; zone_bm; zone_bm = zone_bm->next)
+	list_for_each_entry(bb, &bm->blocks, hook)
 		nr++;
 
 	result = (*rw_chunk)(WRITE, NULL, (char *) &nr, sizeof(unsigned int));
 	if (result)
 		return result;
 
-	for (zone_bm = bm->zone_bm_list; zone_bm; zone_bm = zone_bm->next) {
-		result = (*rw_chunk)(WRITE, NULL, (char *) &zone_bm->start_pfn,
+	list_for_each_entry(bb, &bm->blocks, hook) {
+		result = (*rw_chunk)(WRITE, NULL, (char *) &bb->start_pfn,
 				2 * sizeof(unsigned long));
 		if (result)
 			return result;
 
-		nr = 0;
-		for (bb = zone_bm->bm_blocks; bb; bb = bb->next)
-			nr++;
-
-		result = (*rw_chunk)(WRITE, NULL, (char *) &nr,
-				sizeof(unsigned int));
-
+		result = (*rw_chunk)(WRITE, NULL, (char *) bb->data,
+				PAGE_SIZE);
 		if (result)
 			return result;
-
-		for (bb = zone_bm->bm_blocks; bb; bb = bb->next) {
-			result = (*rw_chunk)(WRITE, NULL, (char *) bb->data,
-					PAGE_SIZE);
-			if (result)
-				return result;
-		}
 	}
 
 	return 0;
@@ -683,75 +631,86 @@
 	(int rw, struct toi_module_ops *owner, char *buffer, int buffer_size))
 {
 	int result = 0;
-	unsigned int nr;
-	struct zone_bitmap *zone_bm;
+	unsigned int nr = 0, nr_expected;
 	struct bm_block *bb;
-	struct chain_allocator ca;
-
-	if (!bm)
-		return result;
-
-	chain_init(&ca, GFP_ATOMIC, 0);
-
-	result = (*rw_chunk)(READ, NULL, (char *) &nr, sizeof(unsigned int));
+
+	result = memory_bm_create(bm, GFP_KERNEL, PG_ANY);
+
 	if (result)
 		return result;
 
-	zone_bm = create_zone_bm_list(nr, &ca);
-	bm->zone_bm_list = zone_bm;
-	if (!zone_bm) {
-		chain_free(&ca, PG_ANY);
-		return -ENOMEM;
-	}
-
-	for (zone_bm = bm->zone_bm_list; zone_bm; zone_bm = zone_bm->next) {
+	result = (*rw_chunk)(READ, NULL, (char *) &nr_expected,
+			sizeof(unsigned int));
+	if (result)
+		return result;
+
+	list_for_each_entry(bb, &bm->blocks, hook) {
 		unsigned long pfn;
 
-		result = (*rw_chunk)(READ, NULL, (char *) &zone_bm->start_pfn,
-				2 * sizeof(unsigned long));
+		result = (*rw_chunk)(READ, NULL, (char *) &pfn,
+				sizeof(unsigned long));
 		if (result)
 			return result;
 
-		result = (*rw_chunk)(READ, NULL, (char *) &nr,
-				sizeof(unsigned int));
+		if (pfn != bb->start_pfn) {
+			printk(KERN_ERR "TuxOnIce: Memory map has changed "
+					"(Start pfn %lx != %lx. "
+					"Unable to resume.\n",
+					pfn, bb->start_pfn);
+			return -EINVAL;
+		}
+
+		result = (*rw_chunk)(READ, NULL, (char *) &pfn,
+				sizeof(unsigned long));
 
 		if (result)
 			return result;
 
-		bb = create_bm_block_list(nr, &ca);
-		zone_bm->bm_blocks = bb;
-		zone_bm->cur_block = bb;
-		if (!bb)
-			goto Free;
-
-		pfn = zone_bm->start_pfn;
-
-		for (bb = zone_bm->bm_blocks; bb; bb = bb->next) {
-			bb->data = get_image_page(GFP_ATOMIC, 0);
-			if (!bb->data)
-				goto Free;
-
-			bb->start_pfn = pfn;
-			if (pfn + BM_BITS_PER_BLOCK > zone_bm->end_pfn)
-				bb->end_pfn = zone_bm->end_pfn;
-			else
-				bb->end_pfn = bb->start_pfn + BM_BITS_PER_BLOCK;
-			pfn = bb->end_pfn;
-			result = (*rw_chunk)(READ, NULL, (char *) bb->data,
-					PAGE_SIZE);
-			if (result)
-				return result;
+		if (pfn != bb->end_pfn) {
+			printk(KERN_ERR "TuxOnIce: Memory map has changed "
+					"(End pfn %lx != %lx. "
+					"Unable to resume.\n",
+					pfn, bb->end_pfn);
+			return -EINVAL;
 		}
-	}
-	bm->p_list = ca.chain;
+
+		result = (*rw_chunk)(READ, NULL, (char *) bb->data, PAGE_SIZE);
+
+		if (result)
+			return result;
+
+		nr++;
+
+		if (nr > nr_expected) {
+			printk("TuxOnIce: Too many memory map blocks.\n");
+			return -EINVAL;
+		}
+	}
+
 	memory_bm_position_reset(bm);
 
 	return 0;
-
-Free:
-	bm->p_list = ca.chain;
-	memory_bm_free(bm, PG_ANY);
-	return -ENOMEM;
+}
+
+int toi_pageflags_space_needed(void)
+{
+	int total = 0, error;
+	struct mem_extent *ext;
+	struct list_head mem_extents;
+
+	total = sizeof(unsigned int);
+
+	error = create_mem_extents(&mem_extents, GFP_KERNEL);
+	if (error)
+		return error;
+
+	list_for_each_entry(ext, &mem_extents, hook) {
+		total += 2 * sizeof(unsigned long) + sizeof(unsigned int)
+			+ PAGE_SIZE;
+	}
+
+	free_mem_extents(&mem_extents);
+	return total;
 }
 #endif
 
@@ -991,12 +950,7 @@
  *	We should save the page if it isn't Nosave or NosaveFree, or Reserved,
  *	and it isn't a part of a free chunk of pages.
  */
-<<<<<<< HEAD
-
-struct page *saveable_highmem_page(unsigned long pfn)
-=======
-static struct page *saveable_highmem_page(struct zone *zone, unsigned long pfn)
->>>>>>> ae04d140
+struct page *saveable_highmem_page(struct zone *zone, unsigned long pfn)
 {
 	struct page *page;
 
@@ -1040,14 +994,6 @@
 	}
 	return n;
 }
-<<<<<<< HEAD
-=======
-#else
-static inline void *saveable_highmem_page(struct zone *z, unsigned long p)
-{
-	return NULL;
-}
->>>>>>> ae04d140
 #endif /* CONFIG_HIGHMEM */
 
 /**
@@ -1058,12 +1004,7 @@
  *	of pages statically defined as 'unsaveable', and it isn't a part of
  *	a free chunk of pages.
  */
-<<<<<<< HEAD
-
-struct page *saveable_page(unsigned long pfn)
-=======
-static struct page *saveable_page(struct zone *zone, unsigned long pfn)
->>>>>>> ae04d140
+struct page *saveable_page(struct zone *zone, unsigned long pfn)
 {
 	struct page *page;
 
