/*
 * linux/kernel/power/snapshot.c
 *
 * This file provides system snapshot/restore functionality for swsusp.
 *
 * Copyright (C) 1998-2005 Pavel Machek <pavel@ucw.cz>
 * Copyright (C) 2006 Rafael J. Wysocki <rjw@sisk.pl>
 *
 * This file is released under the GPLv2.
 *
 */

#include <linux/version.h>
#include <linux/module.h>
#include <linux/mm.h>
#include <linux/suspend.h>
#include <linux/delay.h>
#include <linux/bitops.h>
#include <linux/spinlock.h>
#include <linux/kernel.h>
#include <linux/pm.h>
#include <linux/device.h>
#include <linux/init.h>
#include <linux/bootmem.h>
#include <linux/syscalls.h>
#include <linux/console.h>
#include <linux/highmem.h>
#include <linux/list.h>
#include <linux/slab.h>
#include <linux/compiler.h>
#include <linux/ktime.h>

#include <asm/uaccess.h>
#include <asm/mmu_context.h>
#include <asm/pgtable.h>
#include <asm/tlbflush.h>
#include <asm/io.h>

#include "tuxonice_modules.h"
#include "tuxonice_builtin.h"
#include "tuxonice_alloc.h"
#include "power.h"

static int swsusp_page_is_free(struct page *);
static void swsusp_set_page_forbidden(struct page *);
static void swsusp_unset_page_forbidden(struct page *);

/*
 * Number of bytes to reserve for memory allocations made by device drivers
 * from their ->freeze() and ->freeze_noirq() callbacks so that they don't
 * cause image creation to fail (tunable via /sys/power/reserved_size).
 */
unsigned long reserved_size;

void __init hibernate_reserved_size_init(void)
{
	reserved_size = SPARE_PAGES * PAGE_SIZE;
}

/*
 * Preferred image size in bytes (tunable via /sys/power/image_size).
 * When it is set to N, swsusp will do its best to ensure the image
 * size will not exceed N bytes, but if that is impossible, it will
 * try to create the smallest image possible.
 */
unsigned long image_size;

void __init hibernate_image_size_init(void)
{
	image_size = ((totalram_pages * 2) / 5) * PAGE_SIZE;
}

/* List of PBEs needed for restoring the pages that were allocated before
 * the suspend and included in the suspend image, but have also been
 * allocated by the "resume" kernel, so their contents cannot be written
 * directly to their "original" page frames.
 */
struct pbe *restore_pblist;

/* Pointer to an auxiliary buffer (1 page) */
static void *buffer;

/**
 *	@safe_needed - on resume, for storing the PBE list and the image,
 *	we can only use memory pages that do not conflict with the pages
 *	used before suspend.  The unsafe pages have PageNosaveFree set
 *	and we count them using unsafe_pages.
 *
 *	Each allocated image page is marked as PageNosave and PageNosaveFree
 *	so that swsusp_free() can release it.
 */

#define PG_ANY		0
#define PG_SAFE		1
#define PG_UNSAFE_CLEAR	1
#define PG_UNSAFE_KEEP	0

static unsigned int allocated_unsafe_pages;

static void *get_image_page(gfp_t gfp_mask, int safe_needed)
{
	void *res;

        if (toi_running)
            return (void *) toi_get_nonconflicting_page();

	res = (void *)get_zeroed_page(gfp_mask);
	if (safe_needed)
		while (res && swsusp_page_is_free(virt_to_page(res))) {
			/* The page is unsafe, mark it for swsusp_free() */
			swsusp_set_page_forbidden(virt_to_page(res));
			allocated_unsafe_pages++;
			res = (void *)get_zeroed_page(gfp_mask);
		}
	if (res) {
		swsusp_set_page_forbidden(virt_to_page(res));
		swsusp_set_page_free(virt_to_page(res));
	}
	return res;
}

unsigned long get_safe_page(gfp_t gfp_mask)
{
	return (unsigned long)get_image_page(gfp_mask, PG_SAFE);
}

static struct page *alloc_image_page(gfp_t gfp_mask)
{
	struct page *page;

	page = alloc_page(gfp_mask);
	if (page) {
		swsusp_set_page_forbidden(page);
		swsusp_set_page_free(page);
	}
	return page;
}

/**
 *	free_image_page - free page represented by @addr, allocated with
 *	get_image_page (page flags set by it must be cleared)
 */

static inline void free_image_page(void *addr, int clear_nosave_free)
{
	struct page *page;

	BUG_ON(!virt_addr_valid(addr));

	page = virt_to_page(addr);

        if (toi_running) {
            toi__free_page(29, page);
            return;
        }

	swsusp_unset_page_forbidden(page);
	if (clear_nosave_free)
		swsusp_unset_page_free(page);

	__free_page(page);
}

/* struct linked_page is used to build chains of pages */

#define LINKED_PAGE_DATA_SIZE	(PAGE_SIZE - sizeof(void *))

struct linked_page {
	struct linked_page *next;
	char data[LINKED_PAGE_DATA_SIZE];
} __packed;

static inline void
free_list_of_pages(struct linked_page *list, int clear_page_nosave)
{
	while (list) {
		struct linked_page *lp = list->next;

		free_image_page(list, clear_page_nosave);
		list = lp;
	}
}

/**
  *	struct chain_allocator is used for allocating small objects out of
  *	a linked list of pages called 'the chain'.
  *
  *	The chain grows each time when there is no room for a new object in
  *	the current page.  The allocated objects cannot be freed individually.
  *	It is only possible to free them all at once, by freeing the entire
  *	chain.
  *
  *	NOTE: The chain allocator may be inefficient if the allocated objects
  *	are not much smaller than PAGE_SIZE.
  */

struct chain_allocator {
	struct linked_page *chain;	/* the chain */
	unsigned int used_space;	/* total size of objects allocated out
					 * of the current page
					 */
	gfp_t gfp_mask;		/* mask for allocating pages */
	int safe_needed;	/* if set, only "safe" pages are allocated */
};

static void
chain_init(struct chain_allocator *ca, gfp_t gfp_mask, int safe_needed)
{
	ca->chain = NULL;
	ca->used_space = LINKED_PAGE_DATA_SIZE;
	ca->gfp_mask = gfp_mask;
	ca->safe_needed = safe_needed;
}

static void *chain_alloc(struct chain_allocator *ca, unsigned int size)
{
	void *ret;

	if (LINKED_PAGE_DATA_SIZE - ca->used_space < size) {
		struct linked_page *lp;

		lp = get_image_page(ca->gfp_mask, ca->safe_needed);
		if (!lp)
			return NULL;

		lp->next = ca->chain;
		ca->chain = lp;
		ca->used_space = 0;
	}
	ret = ca->chain->data + ca->used_space;
	ca->used_space += size;
	return ret;
}

/**
 *	Data types related to memory bitmaps.
 *
 *	Memory bitmap is a structure consiting of many linked lists of
 *	objects.  The main list's elements are of type struct zone_bitmap
 *	and each of them corresonds to one zone.  For each zone bitmap
 *	object there is a list of objects of type struct bm_block that
 *	represent each blocks of bitmap in which information is stored.
 *
 *	struct memory_bitmap contains a pointer to the main list of zone
 *	bitmap objects, a struct bm_position used for browsing the bitmap,
 *	and a pointer to the list of pages used for allocating all of the
 *	zone bitmap objects and bitmap block objects.
 *
 *	NOTE: It has to be possible to lay out the bitmap in memory
 *	using only allocations of order 0.  Additionally, the bitmap is
 *	designed to work with arbitrary number of zones (this is over the
 *	top for now, but let's avoid making unnecessary assumptions ;-).
 *
 *	struct zone_bitmap contains a pointer to a list of bitmap block
 *	objects and a pointer to the bitmap block object that has been
 *	most recently used for setting bits.  Additionally, it contains the
 *	pfns that correspond to the start and end of the represented zone.
 *
 *	struct bm_block contains a pointer to the memory page in which
 *	information is stored (in the form of a block of bitmap)
 *	It also contains the pfns that correspond to the start and end of
 *	the represented memory area.
 *
 *	The memory bitmap is organized as a radix tree to guarantee fast random
 *	access to the bits. There is one radix tree for each zone (as returned
 *	from create_mem_extents).
 *
 *	One radix tree is represented by one struct mem_zone_bm_rtree. There are
 *	two linked lists for the nodes of the tree, one for the inner nodes and
 *	one for the leave nodes. The linked leave nodes are used for fast linear
 *	access of the memory bitmap.
 *
 *	The struct rtree_node represents one node of the radix tree.
 */

#define BM_END_OF_MAP	(~0UL)

#define BM_BITS_PER_BLOCK	(PAGE_SIZE * BITS_PER_BYTE)
#define BM_BLOCK_SHIFT		(PAGE_SHIFT + 3)
#define BM_BLOCK_MASK		((1UL << BM_BLOCK_SHIFT) - 1)

/*
 * struct rtree_node is a wrapper struct to link the nodes
 * of the rtree together for easy linear iteration over
 * bits and easy freeing
 */
struct rtree_node {
	struct list_head list;
	unsigned long *data;
};

/*
 * struct mem_zone_bm_rtree represents a bitmap used for one
 * populated memory zone.
 */
struct mem_zone_bm_rtree {
	struct list_head list;		/* Link Zones together         */
	struct list_head nodes;		/* Radix Tree inner nodes      */
	struct list_head leaves;	/* Radix Tree leaves           */
	unsigned long start_pfn;	/* Zone start page frame       */
	unsigned long end_pfn;		/* Zone end page frame + 1     */
	struct rtree_node *rtree;	/* Radix Tree Root             */
	int levels;			/* Number of Radix Tree Levels */
	unsigned int blocks;		/* Number of Bitmap Blocks     */
};

/* strcut bm_position is used for browsing memory bitmaps */

struct bm_position {
	struct mem_zone_bm_rtree *zone;
	struct rtree_node *node;
	unsigned long node_pfn;
	int node_bit;
};

#define BM_POSITION_SLOTS (NR_CPUS * 2)

struct memory_bitmap {
	struct list_head zones;
	struct linked_page *p_list;	/* list of pages used to store zone
					 * bitmap objects and bitmap block
					 * objects
					 */
	struct bm_position cur[BM_POSITION_SLOTS];    /* most recently used bit position */
};

/* Functions that operate on memory bitmaps */

#define BM_ENTRIES_PER_LEVEL	(PAGE_SIZE / sizeof(unsigned long))
#if BITS_PER_LONG == 32
#define BM_RTREE_LEVEL_SHIFT	(PAGE_SHIFT - 2)
#else
#define BM_RTREE_LEVEL_SHIFT	(PAGE_SHIFT - 3)
#endif
#define BM_RTREE_LEVEL_MASK	((1UL << BM_RTREE_LEVEL_SHIFT) - 1)

/*
 *	alloc_rtree_node - Allocate a new node and add it to the radix tree.
 *
 *	This function is used to allocate inner nodes as well as the
 *	leave nodes of the radix tree. It also adds the node to the
 *	corresponding linked list passed in by the *list parameter.
 */
static struct rtree_node *alloc_rtree_node(gfp_t gfp_mask, int safe_needed,
					   struct chain_allocator *ca,
					   struct list_head *list)
{
	struct rtree_node *node;

	node = chain_alloc(ca, sizeof(struct rtree_node));
	if (!node)
		return NULL;

	node->data = get_image_page(gfp_mask, safe_needed);
	if (!node->data)
		return NULL;

	list_add_tail(&node->list, list);

	return node;
}

/*
 *	add_rtree_block - Add a new leave node to the radix tree
 *
 *	The leave nodes need to be allocated in order to keep the leaves
 *	linked list in order. This is guaranteed by the zone->blocks
 *	counter.
 */
static int add_rtree_block(struct mem_zone_bm_rtree *zone, gfp_t gfp_mask,
			   int safe_needed, struct chain_allocator *ca)
{
	struct rtree_node *node, *block, **dst;
	unsigned int levels_needed, block_nr;
	int i;

	block_nr = zone->blocks;
	levels_needed = 0;

	/* How many levels do we need for this block nr? */
	while (block_nr) {
		levels_needed += 1;
		block_nr >>= BM_RTREE_LEVEL_SHIFT;
	}

	/* Make sure the rtree has enough levels */
	for (i = zone->levels; i < levels_needed; i++) {
		node = alloc_rtree_node(gfp_mask, safe_needed, ca,
					&zone->nodes);
		if (!node)
			return -ENOMEM;

		node->data[0] = (unsigned long)zone->rtree;
		zone->rtree = node;
		zone->levels += 1;
	}

	/* Allocate new block */
	block = alloc_rtree_node(gfp_mask, safe_needed, ca, &zone->leaves);
	if (!block)
		return -ENOMEM;

	/* Now walk the rtree to insert the block */
	node = zone->rtree;
	dst = &zone->rtree;
	block_nr = zone->blocks;
	for (i = zone->levels; i > 0; i--) {
		int index;

		if (!node) {
			node = alloc_rtree_node(gfp_mask, safe_needed, ca,
						&zone->nodes);
			if (!node)
				return -ENOMEM;
			*dst = node;
		}

		index = block_nr >> ((i - 1) * BM_RTREE_LEVEL_SHIFT);
		index &= BM_RTREE_LEVEL_MASK;
		dst = (struct rtree_node **)&((*dst)->data[index]);
		node = *dst;
	}

	zone->blocks += 1;
	*dst = block;

	return 0;
}

static void free_zone_bm_rtree(struct mem_zone_bm_rtree *zone,
			       int clear_nosave_free);

/*
 *	create_zone_bm_rtree - create a radix tree for one zone
 *
 *	Allocated the mem_zone_bm_rtree structure and initializes it.
 *	This function also allocated and builds the radix tree for the
 *	zone.
 */
static struct mem_zone_bm_rtree *
create_zone_bm_rtree(gfp_t gfp_mask, int safe_needed,
		     struct chain_allocator *ca,
		     unsigned long start, unsigned long end)
{
	struct mem_zone_bm_rtree *zone;
	unsigned int i, nr_blocks;
	unsigned long pages;

	pages = end - start;
	zone  = chain_alloc(ca, sizeof(struct mem_zone_bm_rtree));
	if (!zone)
		return NULL;

	INIT_LIST_HEAD(&zone->nodes);
	INIT_LIST_HEAD(&zone->leaves);
	zone->start_pfn = start;
	zone->end_pfn = end;
	nr_blocks = DIV_ROUND_UP(pages, BM_BITS_PER_BLOCK);

	for (i = 0; i < nr_blocks; i++) {
		if (add_rtree_block(zone, gfp_mask, safe_needed, ca)) {
			free_zone_bm_rtree(zone, PG_UNSAFE_CLEAR);
			return NULL;
		}
	}

	return zone;
}

/*
 *	free_zone_bm_rtree - Free the memory of the radix tree
 *
 *	Free all node pages of the radix tree. The mem_zone_bm_rtree
 *	structure itself is not freed here nor are the rtree_node
 *	structs.
 */
static void free_zone_bm_rtree(struct mem_zone_bm_rtree *zone,
			       int clear_nosave_free)
{
	struct rtree_node *node;

	list_for_each_entry(node, &zone->nodes, list)
		free_image_page(node->data, clear_nosave_free);

	list_for_each_entry(node, &zone->leaves, list)
		free_image_page(node->data, clear_nosave_free);
}

void memory_bm_position_reset(struct memory_bitmap *bm)
{
    int index;

    for (index = 0; index < BM_POSITION_SLOTS; index++) {
	bm->cur[index].zone = list_entry(bm->zones.next, struct mem_zone_bm_rtree,
				  list);
	bm->cur[index].node = list_entry(bm->cur[index].zone->leaves.next,
				  struct rtree_node, list);
	bm->cur[index].node_pfn = 0;
	bm->cur[index].node_bit = 0;
    }
}

static void memory_bm_clear_current(struct memory_bitmap *bm, int index);
unsigned long memory_bm_next_pfn(struct memory_bitmap *bm, int index);

/**
 *      memory_bm_clear
 *      @param bm - The bitmap to clear
 *
 *      Only run while single threaded - locking not needed
 */
void memory_bm_clear(struct memory_bitmap *bm)
{
    memory_bm_position_reset(bm);

    while (memory_bm_next_pfn(bm, 0) != BM_END_OF_MAP) {
        memory_bm_clear_current(bm, 0);
    }

    memory_bm_position_reset(bm);
}
static void memory_bm_free(struct memory_bitmap *bm, int clear_nosave_free);

struct mem_extent {
	struct list_head hook;
	unsigned long start;
	unsigned long end;
};

/**
 *	free_mem_extents - free a list of memory extents
 *	@list - list of extents to empty
 */
static void free_mem_extents(struct list_head *list)
{
	struct mem_extent *ext, *aux;

	list_for_each_entry_safe(ext, aux, list, hook) {
		list_del(&ext->hook);
		kfree(ext);
	}
}

/**
 *	create_mem_extents - create a list of memory extents representing
 *	                     contiguous ranges of PFNs
 *	@list - list to put the extents into
 *	@gfp_mask - mask to use for memory allocations
 */
static int create_mem_extents(struct list_head *list, gfp_t gfp_mask)
{
	struct zone *zone;

	INIT_LIST_HEAD(list);

	for_each_populated_zone(zone) {
		unsigned long zone_start, zone_end;
		struct mem_extent *ext, *cur, *aux;

		zone_start = zone->zone_start_pfn;
		zone_end = zone_end_pfn(zone);

		list_for_each_entry(ext, list, hook)
			if (zone_start <= ext->end)
				break;

		if (&ext->hook == list || zone_end < ext->start) {
			/* New extent is necessary */
			struct mem_extent *new_ext;

			new_ext = kzalloc(sizeof(struct mem_extent), gfp_mask);
			if (!new_ext) {
				free_mem_extents(list);
				return -ENOMEM;
			}
			new_ext->start = zone_start;
			new_ext->end = zone_end;
			list_add_tail(&new_ext->hook, &ext->hook);
			continue;
		}

		/* Merge this zone's range of PFNs with the existing one */
		if (zone_start < ext->start)
			ext->start = zone_start;
		if (zone_end > ext->end)
			ext->end = zone_end;

		/* More merging may be possible */
		cur = ext;
		list_for_each_entry_safe_continue(cur, aux, list, hook) {
			if (zone_end < cur->start)
				break;
			if (zone_end < cur->end)
				ext->end = cur->end;
			list_del(&cur->hook);
			kfree(cur);
		}
	}

	return 0;
}

/**
  *	memory_bm_create - allocate memory for a memory bitmap
  */
static int
memory_bm_create(struct memory_bitmap *bm, gfp_t gfp_mask, int safe_needed)
{
	struct chain_allocator ca;
	struct list_head mem_extents;
	struct mem_extent *ext;
	int error;

	chain_init(&ca, gfp_mask, safe_needed);
	INIT_LIST_HEAD(&bm->zones);

	error = create_mem_extents(&mem_extents, gfp_mask);
	if (error)
		return error;

	list_for_each_entry(ext, &mem_extents, hook) {
		struct mem_zone_bm_rtree *zone;

		zone = create_zone_bm_rtree(gfp_mask, safe_needed, &ca,
					    ext->start, ext->end);
		if (!zone) {
			error = -ENOMEM;
			goto Error;
		}
		list_add_tail(&zone->list, &bm->zones);
	}

	bm->p_list = ca.chain;

        memory_bm_position_reset(bm);
 Exit:
	free_mem_extents(&mem_extents);
	return error;

 Error:
	bm->p_list = ca.chain;
	memory_bm_free(bm, PG_UNSAFE_CLEAR);
	goto Exit;
}

/**
  *	memory_bm_free - free memory occupied by the memory bitmap @bm
  */
static void memory_bm_free(struct memory_bitmap *bm, int clear_nosave_free)
{
	struct mem_zone_bm_rtree *zone;

	list_for_each_entry(zone, &bm->zones, list)
		free_zone_bm_rtree(zone, clear_nosave_free);

	free_list_of_pages(bm->p_list, clear_nosave_free);

	INIT_LIST_HEAD(&bm->zones);
}

/**
 *	memory_bm_find_bit - Find the bit for pfn in the memory
 *			     bitmap
 *
 *	Find the bit in the bitmap @bm that corresponds to given pfn.
 *	The cur.zone, cur.block and cur.node_pfn member of @bm are
 *	updated.
 *	It walks the radix tree to find the page which contains the bit for
 *	pfn and returns the bit position in **addr and *bit_nr.
 */
int memory_bm_find_bit(struct memory_bitmap *bm, int index,
        unsigned long pfn, void **addr, unsigned int *bit_nr)
{
	struct mem_zone_bm_rtree *curr, *zone;
	struct rtree_node *node;
	int i, block_nr;

        if (!bm->cur[index].zone) {
            // Reset
            bm->cur[index].zone = list_entry(bm->zones.next, struct mem_zone_bm_rtree,
                    list);
            bm->cur[index].node = list_entry(bm->cur[index].zone->leaves.next,
                    struct rtree_node, list);
            bm->cur[index].node_pfn = 0;
            bm->cur[index].node_bit = 0;
        }

	zone = bm->cur[index].zone;

	if (pfn >= zone->start_pfn && pfn < zone->end_pfn)
		goto zone_found;

	zone = NULL;

	/* Find the right zone */
	list_for_each_entry(curr, &bm->zones, list) {
		if (pfn >= curr->start_pfn && pfn < curr->end_pfn) {
			zone = curr;
			break;
		}
	}

	if (!zone)
		return -EFAULT;

zone_found:
	/*
	 * We have a zone. Now walk the radix tree to find the leave
	 * node for our pfn.
	 */

	node = bm->cur[index].node;
	if (((pfn - zone->start_pfn) & ~BM_BLOCK_MASK) == bm->cur[index].node_pfn)
		goto node_found;

	node      = zone->rtree;
	block_nr  = (pfn - zone->start_pfn) >> BM_BLOCK_SHIFT;

	for (i = zone->levels; i > 0; i--) {
		int index;

		index = block_nr >> ((i - 1) * BM_RTREE_LEVEL_SHIFT);
		index &= BM_RTREE_LEVEL_MASK;
		BUG_ON(node->data[index] == 0);
		node = (struct rtree_node *)node->data[index];
	}

node_found:
	/* Update last position */
	bm->cur[index].zone = zone;
	bm->cur[index].node = node;
	bm->cur[index].node_pfn = (pfn - zone->start_pfn) & ~BM_BLOCK_MASK;

	/* Set return values */
	*addr = node->data;
	*bit_nr = (pfn - zone->start_pfn) & BM_BLOCK_MASK;

	return 0;
}

void memory_bm_set_bit(struct memory_bitmap *bm, int index, unsigned long pfn)
{
	void *addr;
	unsigned int bit;
	int error;

	error = memory_bm_find_bit(bm, index, pfn, &addr, &bit);
	BUG_ON(error);
	set_bit(bit, addr);
}

int mem_bm_set_bit_check(struct memory_bitmap *bm, int index, unsigned long pfn)
{
	void *addr;
	unsigned int bit;
	int error;

	error = memory_bm_find_bit(bm, index, pfn, &addr, &bit);
	if (!error)
		set_bit(bit, addr);

	return error;
}

void memory_bm_clear_bit(struct memory_bitmap *bm, int index, unsigned long pfn)
{
	void *addr;
	unsigned int bit;
	int error;

	error = memory_bm_find_bit(bm, index, pfn, &addr, &bit);
	BUG_ON(error);
	clear_bit(bit, addr);
}

static void memory_bm_clear_current(struct memory_bitmap *bm, int index)
{
	int bit;

	bit = max(bm->cur[index].node_bit - 1, 0);
	clear_bit(bit, bm->cur[index].node->data);
}

int memory_bm_test_bit(struct memory_bitmap *bm, int index, unsigned long pfn)
{
	void *addr;
	unsigned int bit;
	int error;

	error = memory_bm_find_bit(bm, index, pfn, &addr, &bit);
	BUG_ON(error);
	return test_bit(bit, addr);
}

static bool memory_bm_pfn_present(struct memory_bitmap *bm, int index, unsigned long pfn)
{
	void *addr;
	unsigned int bit;

	return !memory_bm_find_bit(bm, index, pfn, &addr, &bit);
}

/*
 *	rtree_next_node - Jumps to the next leave node
 *
 *	Sets the position to the beginning of the next node in the
 *	memory bitmap. This is either the next node in the current
 *	zone's radix tree or the first node in the radix tree of the
 *	next zone.
 *
 *	Returns true if there is a next node, false otherwise.
 */
static bool rtree_next_node(struct memory_bitmap *bm, int index)
{
	bm->cur[index].node = list_entry(bm->cur[index].node->list.next,
				  struct rtree_node, list);
	if (&bm->cur[index].node->list != &bm->cur[index].zone->leaves) {
		bm->cur[index].node_pfn += BM_BITS_PER_BLOCK;
		bm->cur[index].node_bit  = 0;
		touch_softlockup_watchdog();
		return true;
	}

	/* No more nodes, goto next zone */
	bm->cur[index].zone = list_entry(bm->cur[index].zone->list.next,
				  struct mem_zone_bm_rtree, list);
	if (&bm->cur[index].zone->list != &bm->zones) {
		bm->cur[index].node = list_entry(bm->cur[index].zone->leaves.next,
					  struct rtree_node, list);
		bm->cur[index].node_pfn = 0;
		bm->cur[index].node_bit = 0;
		return true;
	}

	/* No more zones */
	return false;
}

/**
 *	memory_bm_rtree_next_pfn - Find the next set bit in the bitmap @bm
 *
 *	Starting from the last returned position this function searches
 *	for the next set bit in the memory bitmap and returns its
 *	number. If no more bit is set BM_END_OF_MAP is returned.
 *
 *	It is required to run memory_bm_position_reset() before the
 *	first call to this function.
 */
unsigned long memory_bm_next_pfn(struct memory_bitmap *bm, int index)
{
	unsigned long bits, pfn, pages;
	int bit;

        index += NR_CPUS; /* Iteration state is separated from get/set/test */

	do {
		pages	  = bm->cur[index].zone->end_pfn - bm->cur[index].zone->start_pfn;
		bits      = min(pages - bm->cur[index].node_pfn, BM_BITS_PER_BLOCK);
		bit	  = find_next_bit(bm->cur[index].node->data, bits,
					  bm->cur[index].node_bit);
		if (bit < bits) {
			pfn = bm->cur[index].zone->start_pfn + bm->cur[index].node_pfn + bit;
			bm->cur[index].node_bit = bit + 1;
			return pfn;
		}
	} while (rtree_next_node(bm, index));

	return BM_END_OF_MAP;
}

LIST_HEAD(nosave_regions);

/**
 *	register_nosave_region - register a range of page frames the contents
 *	of which should not be saved during the suspend (to be used in the early
 *	initialization code)
 */

void __init
__register_nosave_region(unsigned long start_pfn, unsigned long end_pfn,
			 int use_kmalloc)
{
	struct nosave_region *region;

	if (start_pfn >= end_pfn)
		return;

	if (!list_empty(&nosave_regions)) {
		/* Try to extend the previous region (they should be sorted) */
		region = list_entry(nosave_regions.prev,
					struct nosave_region, list);
		if (region->end_pfn == start_pfn) {
			region->end_pfn = end_pfn;
			goto Report;
		}
	}
	if (use_kmalloc) {
		/* during init, this shouldn't fail */
		region = kmalloc(sizeof(struct nosave_region), GFP_KERNEL);
		BUG_ON(!region);
	} else
		/* This allocation cannot fail */
		region = memblock_virt_alloc(sizeof(struct nosave_region), 0);
	region->start_pfn = start_pfn;
	region->end_pfn = end_pfn;
	list_add_tail(&region->list, &nosave_regions);
 Report:
	printk(KERN_INFO "PM: Registered nosave memory: [mem %#010llx-%#010llx]\n",
		(unsigned long long) start_pfn << PAGE_SHIFT,
		((unsigned long long) end_pfn << PAGE_SHIFT) - 1);
}

/*
 * Set bits in this map correspond to the page frames the contents of which
 * should not be saved during the suspend.
 */
static struct memory_bitmap *forbidden_pages_map;

/* Set bits in this map correspond to free page frames. */
static struct memory_bitmap *free_pages_map;

/*
 * Each page frame allocated for creating the image is marked by setting the
 * corresponding bits in forbidden_pages_map and free_pages_map simultaneously
 */

void swsusp_set_page_free(struct page *page)
{
	if (free_pages_map)
		memory_bm_set_bit(free_pages_map, 0, page_to_pfn(page));
}

static int swsusp_page_is_free(struct page *page)
{
	return free_pages_map ?
		memory_bm_test_bit(free_pages_map, 0, page_to_pfn(page)) : 0;
}

void swsusp_unset_page_free(struct page *page)
{
	if (free_pages_map)
		memory_bm_clear_bit(free_pages_map, 0, page_to_pfn(page));
}

static void swsusp_set_page_forbidden(struct page *page)
{
	if (forbidden_pages_map)
		memory_bm_set_bit(forbidden_pages_map, 0, page_to_pfn(page));
}

int swsusp_page_is_forbidden(struct page *page)
{
	return forbidden_pages_map ?
		memory_bm_test_bit(forbidden_pages_map, 0, page_to_pfn(page)) : 0;
}

static void swsusp_unset_page_forbidden(struct page *page)
{
	if (forbidden_pages_map)
		memory_bm_clear_bit(forbidden_pages_map, 0, page_to_pfn(page));
}

/**
 *	mark_nosave_pages - set bits corresponding to the page frames the
 *	contents of which should not be saved in a given bitmap.
 */

static void mark_nosave_pages(struct memory_bitmap *bm)
{
	struct nosave_region *region;

	if (list_empty(&nosave_regions))
		return;

	list_for_each_entry(region, &nosave_regions, list) {
		unsigned long pfn;

		pr_debug("PM: Marking nosave pages: [mem %#010llx-%#010llx]\n",
			 (unsigned long long) region->start_pfn << PAGE_SHIFT,
			 ((unsigned long long) region->end_pfn << PAGE_SHIFT)
				- 1);

		for (pfn = region->start_pfn; pfn < region->end_pfn; pfn++)
			if (pfn_valid(pfn)) {
				/*
				 * It is safe to ignore the result of
				 * mem_bm_set_bit_check() here, since we won't
				 * touch the PFNs for which the error is
				 * returned anyway.
				 */
				mem_bm_set_bit_check(bm, 0, pfn);
			}
	}
}

/**
 *	create_basic_memory_bitmaps - create bitmaps needed for marking page
 *	frames that should not be saved and free page frames.  The pointers
 *	forbidden_pages_map and free_pages_map are only modified if everything
 *	goes well, because we don't want the bits to be used before both bitmaps
 *	are set up.
 */

int create_basic_memory_bitmaps(void)
{
	struct memory_bitmap *bm1, *bm2;
	int error = 0;

	if (forbidden_pages_map && free_pages_map)
		return 0;
	else
		BUG_ON(forbidden_pages_map || free_pages_map);

	bm1 = kzalloc(sizeof(struct memory_bitmap), GFP_KERNEL);
	if (!bm1)
		return -ENOMEM;

	error = memory_bm_create(bm1, GFP_KERNEL, PG_ANY);
	if (error)
		goto Free_first_object;

	bm2 = kzalloc(sizeof(struct memory_bitmap), GFP_KERNEL);
	if (!bm2)
		goto Free_first_bitmap;

	error = memory_bm_create(bm2, GFP_KERNEL, PG_ANY);
	if (error)
		goto Free_second_object;

	forbidden_pages_map = bm1;
	free_pages_map = bm2;
	mark_nosave_pages(forbidden_pages_map);

	pr_debug("PM: Basic memory bitmaps created\n");

	return 0;

 Free_second_object:
	kfree(bm2);
 Free_first_bitmap:
 	memory_bm_free(bm1, PG_UNSAFE_CLEAR);
 Free_first_object:
	kfree(bm1);
	return -ENOMEM;
}

/**
 *	free_basic_memory_bitmaps - free memory bitmaps allocated by
 *	create_basic_memory_bitmaps().  The auxiliary pointers are necessary
 *	so that the bitmaps themselves are not referred to while they are being
 *	freed.
 */

void free_basic_memory_bitmaps(void)
{
	struct memory_bitmap *bm1, *bm2;

	if (WARN_ON(!(forbidden_pages_map && free_pages_map)))
		return;

	bm1 = forbidden_pages_map;
	bm2 = free_pages_map;
	forbidden_pages_map = NULL;
	free_pages_map = NULL;
	memory_bm_free(bm1, PG_UNSAFE_CLEAR);
	kfree(bm1);
	memory_bm_free(bm2, PG_UNSAFE_CLEAR);
	kfree(bm2);

	pr_debug("PM: Basic memory bitmaps freed\n");
}

/**
 *	snapshot_additional_pages - estimate the number of additional pages
 *	be needed for setting up the suspend image data structures for given
 *	zone (usually the returned value is greater than the exact number)
 */

unsigned int snapshot_additional_pages(struct zone *zone)
{
	unsigned int rtree, nodes;

	rtree = nodes = DIV_ROUND_UP(zone->spanned_pages, BM_BITS_PER_BLOCK);
	rtree += DIV_ROUND_UP(rtree * sizeof(struct rtree_node),
			      LINKED_PAGE_DATA_SIZE);
	while (nodes > 1) {
		nodes = DIV_ROUND_UP(nodes, BM_ENTRIES_PER_LEVEL);
		rtree += nodes;
	}

	return 2 * rtree;
}

#ifdef CONFIG_HIGHMEM
/**
 *	count_free_highmem_pages - compute the total number of free highmem
 *	pages, system-wide.
 */

static unsigned int count_free_highmem_pages(void)
{
	struct zone *zone;
	unsigned int cnt = 0;

	for_each_populated_zone(zone)
		if (is_highmem(zone))
			cnt += zone_page_state(zone, NR_FREE_PAGES);

	return cnt;
}

/**
 *	saveable_highmem_page - Determine whether a highmem page should be
 *	included in the suspend image.
 *
 *	We should save the page if it isn't Nosave or NosaveFree, or Reserved,
 *	and it isn't a part of a free chunk of pages.
 */
struct page *saveable_highmem_page(struct zone *zone, unsigned long pfn)
{
	struct page *page;

	if (!pfn_valid(pfn))
		return NULL;

	page = pfn_to_page(pfn);
	if (page_zone(page) != zone)
		return NULL;

	BUG_ON(!PageHighMem(page));

	if (swsusp_page_is_forbidden(page) ||  swsusp_page_is_free(page) ||
	    PageReserved(page))
		return NULL;

	if (page_is_guard(page))
		return NULL;

	return page;
}

/**
 *	count_highmem_pages - compute the total number of saveable highmem
 *	pages.
 */

static unsigned int count_highmem_pages(void)
{
	struct zone *zone;
	unsigned int n = 0;

	for_each_populated_zone(zone) {
		unsigned long pfn, max_zone_pfn;

		if (!is_highmem(zone))
			continue;

		mark_free_pages(zone);
		max_zone_pfn = zone_end_pfn(zone);
		for (pfn = zone->zone_start_pfn; pfn < max_zone_pfn; pfn++)
			if (saveable_highmem_page(zone, pfn))
				n++;
	}
	return n;
}
#endif /* CONFIG_HIGHMEM */

/**
 *	saveable_page - Determine whether a non-highmem page should be included
 *	in the suspend image.
 *
 *	We should save the page if it isn't Nosave, and is not in the range
 *	of pages statically defined as 'unsaveable', and it isn't a part of
 *	a free chunk of pages.
 */
struct page *saveable_page(struct zone *zone, unsigned long pfn)
{
	struct page *page;

	if (!pfn_valid(pfn))
		return NULL;

	page = pfn_to_page(pfn);
	if (page_zone(page) != zone)
		return NULL;

	BUG_ON(PageHighMem(page));

	if (swsusp_page_is_forbidden(page) || swsusp_page_is_free(page))
		return NULL;

	if (PageReserved(page)
	    && (!kernel_page_present(page) || pfn_is_nosave(pfn)))
		return NULL;

	if (page_is_guard(page))
		return NULL;

	return page;
}

/**
 *	count_data_pages - compute the total number of saveable non-highmem
 *	pages.
 */

static unsigned int count_data_pages(void)
{
	struct zone *zone;
	unsigned long pfn, max_zone_pfn;
	unsigned int n = 0;

	for_each_populated_zone(zone) {
		if (is_highmem(zone))
			continue;

		mark_free_pages(zone);
		max_zone_pfn = zone_end_pfn(zone);
		for (pfn = zone->zone_start_pfn; pfn < max_zone_pfn; pfn++)
			if (saveable_page(zone, pfn))
				n++;
	}
	return n;
}

/* This is needed, because copy_page and memcpy are not usable for copying
 * task structs.
 */
static inline void do_copy_page(long *dst, long *src)
{
	int n;

	for (n = PAGE_SIZE / sizeof(long); n; n--)
		*dst++ = *src++;
}


/**
 *	safe_copy_page - check if the page we are going to copy is marked as
 *		present in the kernel page tables (this always is the case if
 *		CONFIG_DEBUG_PAGEALLOC is not set and in that case
 *		kernel_page_present() always returns 'true').
 */
static void safe_copy_page(void *dst, struct page *s_page)
{
	if (kernel_page_present(s_page)) {
		do_copy_page(dst, page_address(s_page));
	} else {
		kernel_map_pages(s_page, 1, 1);
		do_copy_page(dst, page_address(s_page));
		kernel_map_pages(s_page, 1, 0);
	}
}


#ifdef CONFIG_HIGHMEM
static inline struct page *
page_is_saveable(struct zone *zone, unsigned long pfn)
{
	return is_highmem(zone) ?
		saveable_highmem_page(zone, pfn) : saveable_page(zone, pfn);
}

static void copy_data_page(unsigned long dst_pfn, unsigned long src_pfn)
{
	struct page *s_page, *d_page;
	void *src, *dst;

	s_page = pfn_to_page(src_pfn);
	d_page = pfn_to_page(dst_pfn);
	if (PageHighMem(s_page)) {
		src = kmap_atomic(s_page);
		dst = kmap_atomic(d_page);
		do_copy_page(dst, src);
		kunmap_atomic(dst);
		kunmap_atomic(src);
	} else {
		if (PageHighMem(d_page)) {
			/* Page pointed to by src may contain some kernel
			 * data modified by kmap_atomic()
			 */
			safe_copy_page(buffer, s_page);
			dst = kmap_atomic(d_page);
			copy_page(dst, buffer);
			kunmap_atomic(dst);
		} else {
			safe_copy_page(page_address(d_page), s_page);
		}
	}
}
#else
#define page_is_saveable(zone, pfn)	saveable_page(zone, pfn)

static inline void copy_data_page(unsigned long dst_pfn, unsigned long src_pfn)
{
	safe_copy_page(page_address(pfn_to_page(dst_pfn)),
				pfn_to_page(src_pfn));
}
#endif /* CONFIG_HIGHMEM */

static void
copy_data_pages(struct memory_bitmap *copy_bm, struct memory_bitmap *orig_bm)
{
	struct zone *zone;
	unsigned long pfn;

	for_each_populated_zone(zone) {
		unsigned long max_zone_pfn;

		mark_free_pages(zone);
		max_zone_pfn = zone_end_pfn(zone);
		for (pfn = zone->zone_start_pfn; pfn < max_zone_pfn; pfn++)
			if (page_is_saveable(zone, pfn))
				memory_bm_set_bit(orig_bm, 0, pfn);
	}
	memory_bm_position_reset(orig_bm);
	memory_bm_position_reset(copy_bm);
	for(;;) {
		pfn = memory_bm_next_pfn(orig_bm, 0);
		if (unlikely(pfn == BM_END_OF_MAP))
			break;
		copy_data_page(memory_bm_next_pfn(copy_bm, 0), pfn);
	}
}

/* Total number of image pages */
static unsigned int nr_copy_pages;
/* Number of pages needed for saving the original pfns of the image pages */
static unsigned int nr_meta_pages;
/*
 * Numbers of normal and highmem page frames allocated for hibernation image
 * before suspending devices.
 */
unsigned int alloc_normal, alloc_highmem;
/*
 * Memory bitmap used for marking saveable pages (during hibernation) or
 * hibernation image pages (during restore)
 */
static struct memory_bitmap orig_bm;
/*
 * Memory bitmap used during hibernation for marking allocated page frames that
 * will contain copies of saveable pages.  During restore it is initially used
 * for marking hibernation image pages, but then the set bits from it are
 * duplicated in @orig_bm and it is released.  On highmem systems it is next
 * used for marking "safe" highmem pages, but it has to be reinitialized for
 * this purpose.
 */
static struct memory_bitmap copy_bm;

/**
 *	swsusp_free - free pages allocated for the suspend.
 *
 *	Suspend pages are alocated before the atomic copy is made, so we
 *	need to release them after the resume.
 */

void swsusp_free(void)
{
	unsigned long fb_pfn, fr_pfn;

	if (!forbidden_pages_map || !free_pages_map)
		goto out;

	memory_bm_position_reset(forbidden_pages_map);
	memory_bm_position_reset(free_pages_map);

loop:
	fr_pfn = memory_bm_next_pfn(free_pages_map, 0);
	fb_pfn = memory_bm_next_pfn(forbidden_pages_map, 0);

	/*
	 * Find the next bit set in both bitmaps. This is guaranteed to
	 * terminate when fb_pfn == fr_pfn == BM_END_OF_MAP.
	 */
	do {
		if (fb_pfn < fr_pfn)
			fb_pfn = memory_bm_next_pfn(forbidden_pages_map, 0);
		if (fr_pfn < fb_pfn)
			fr_pfn = memory_bm_next_pfn(free_pages_map, 0);
	} while (fb_pfn != fr_pfn);

	if (fr_pfn != BM_END_OF_MAP && pfn_valid(fr_pfn)) {
		struct page *page = pfn_to_page(fr_pfn);

		memory_bm_clear_current(forbidden_pages_map, 0);
		memory_bm_clear_current(free_pages_map, 0);
		__free_page(page);
		goto loop;
	}

out:
	nr_copy_pages = 0;
	nr_meta_pages = 0;
	restore_pblist = NULL;
	buffer = NULL;
	alloc_normal = 0;
	alloc_highmem = 0;
}

/* Helper functions used for the shrinking of memory. */

#define GFP_IMAGE	(GFP_KERNEL | __GFP_NOWARN)

/**
 * preallocate_image_pages - Allocate a number of pages for hibernation image
 * @nr_pages: Number of page frames to allocate.
 * @mask: GFP flags to use for the allocation.
 *
 * Return value: Number of page frames actually allocated
 */
static unsigned long preallocate_image_pages(unsigned long nr_pages, gfp_t mask)
{
	unsigned long nr_alloc = 0;

	while (nr_pages > 0) {
		struct page *page;

		page = alloc_image_page(mask);
		if (!page)
			break;
		memory_bm_set_bit(&copy_bm, 0, page_to_pfn(page));
		if (PageHighMem(page))
			alloc_highmem++;
		else
			alloc_normal++;
		nr_pages--;
		nr_alloc++;
	}

	return nr_alloc;
}

static unsigned long preallocate_image_memory(unsigned long nr_pages,
					      unsigned long avail_normal)
{
	unsigned long alloc;

	if (avail_normal <= alloc_normal)
		return 0;

	alloc = avail_normal - alloc_normal;
	if (nr_pages < alloc)
		alloc = nr_pages;

	return preallocate_image_pages(alloc, GFP_IMAGE);
}

#ifdef CONFIG_HIGHMEM
static unsigned long preallocate_image_highmem(unsigned long nr_pages)
{
	return preallocate_image_pages(nr_pages, GFP_IMAGE | __GFP_HIGHMEM);
}

/**
 *  __fraction - Compute (an approximation of) x * (multiplier / base)
 */
static unsigned long __fraction(u64 x, u64 multiplier, u64 base)
{
	x *= multiplier;
	do_div(x, base);
	return (unsigned long)x;
}

static unsigned long preallocate_highmem_fraction(unsigned long nr_pages,
						unsigned long highmem,
						unsigned long total)
{
	unsigned long alloc = __fraction(nr_pages, highmem, total);

	return preallocate_image_pages(alloc, GFP_IMAGE | __GFP_HIGHMEM);
}
#else /* CONFIG_HIGHMEM */
static inline unsigned long preallocate_image_highmem(unsigned long nr_pages)
{
	return 0;
}

static inline unsigned long preallocate_highmem_fraction(unsigned long nr_pages,
						unsigned long highmem,
						unsigned long total)
{
	return 0;
}
#endif /* CONFIG_HIGHMEM */

/**
 * free_unnecessary_pages - Release preallocated pages not needed for the image
 */
static unsigned long free_unnecessary_pages(void)
{
	unsigned long save, to_free_normal, to_free_highmem, free;

	save = count_data_pages();
	if (alloc_normal >= save) {
		to_free_normal = alloc_normal - save;
		save = 0;
	} else {
		to_free_normal = 0;
		save -= alloc_normal;
	}
	save += count_highmem_pages();
	if (alloc_highmem >= save) {
		to_free_highmem = alloc_highmem - save;
	} else {
		to_free_highmem = 0;
		save -= alloc_highmem;
		if (to_free_normal > save)
			to_free_normal -= save;
		else
			to_free_normal = 0;
	}
	free = to_free_normal + to_free_highmem;

	memory_bm_position_reset(&copy_bm);

	while (to_free_normal > 0 || to_free_highmem > 0) {
		unsigned long pfn = memory_bm_next_pfn(&copy_bm, 0);
		struct page *page = pfn_to_page(pfn);

		if (PageHighMem(page)) {
			if (!to_free_highmem)
				continue;
			to_free_highmem--;
			alloc_highmem--;
		} else {
			if (!to_free_normal)
				continue;
			to_free_normal--;
			alloc_normal--;
		}
		memory_bm_clear_bit(&copy_bm, 0, pfn);
		swsusp_unset_page_forbidden(page);
		swsusp_unset_page_free(page);
		__free_page(page);
	}

	return free;
}

/**
 * minimum_image_size - Estimate the minimum acceptable size of an image
 * @saveable: Number of saveable pages in the system.
 *
 * We want to avoid attempting to free too much memory too hard, so estimate the
 * minimum acceptable size of a hibernation image to use as the lower limit for
 * preallocating memory.
 *
 * We assume that the minimum image size should be proportional to
 *
 * [number of saveable pages] - [number of pages that can be freed in theory]
 *
 * where the second term is the sum of (1) reclaimable slab pages, (2) active
 * and (3) inactive anonymous pages, (4) active and (5) inactive file pages,
 * minus mapped file pages.
 */
static unsigned long minimum_image_size(unsigned long saveable)
{
	unsigned long size;

	size = global_page_state(NR_SLAB_RECLAIMABLE)
		+ global_page_state(NR_ACTIVE_ANON)
		+ global_page_state(NR_INACTIVE_ANON)
		+ global_page_state(NR_ACTIVE_FILE)
		+ global_page_state(NR_INACTIVE_FILE)
		- global_page_state(NR_FILE_MAPPED);

	return saveable <= size ? 0 : saveable - size;
}

/**
 * hibernate_preallocate_memory - Preallocate memory for hibernation image
 *
 * To create a hibernation image it is necessary to make a copy of every page
 * frame in use.  We also need a number of page frames to be free during
 * hibernation for allocations made while saving the image and for device
 * drivers, in case they need to allocate memory from their hibernation
 * callbacks (these two numbers are given by PAGES_FOR_IO (which is a rough
 * estimate) and reserverd_size divided by PAGE_SIZE (which is tunable through
 * /sys/power/reserved_size, respectively).  To make this happen, we compute the
 * total number of available page frames and allocate at least
 *
 * ([page frames total] + PAGES_FOR_IO + [metadata pages]) / 2
 *  + 2 * DIV_ROUND_UP(reserved_size, PAGE_SIZE)
 *
 * of them, which corresponds to the maximum size of a hibernation image.
 *
 * If image_size is set below the number following from the above formula,
 * the preallocation of memory is continued until the total number of saveable
 * pages in the system is below the requested image size or the minimum
 * acceptable image size returned by minimum_image_size(), whichever is greater.
 */
int hibernate_preallocate_memory(void)
{
	struct zone *zone;
	unsigned long saveable, size, max_size, count, highmem, pages = 0;
	unsigned long alloc, save_highmem, pages_highmem, avail_normal;
	ktime_t start, stop;
	int error;

	printk(KERN_INFO "PM: Preallocating image memory... ");
	start = ktime_get();

	error = memory_bm_create(&orig_bm, GFP_IMAGE, PG_ANY);
	if (error)
		goto err_out;

	error = memory_bm_create(&copy_bm, GFP_IMAGE, PG_ANY);
	if (error)
		goto err_out;

	alloc_normal = 0;
	alloc_highmem = 0;

	/* Count the number of saveable data pages. */
	save_highmem = count_highmem_pages();
	saveable = count_data_pages();

	/*
	 * Compute the total number of page frames we can use (count) and the
	 * number of pages needed for image metadata (size).
	 */
	count = saveable;
	saveable += save_highmem;
	highmem = save_highmem;
	size = 0;
	for_each_populated_zone(zone) {
		size += snapshot_additional_pages(zone);
		if (is_highmem(zone))
			highmem += zone_page_state(zone, NR_FREE_PAGES);
		else
			count += zone_page_state(zone, NR_FREE_PAGES);
	}
	avail_normal = count;
	count += highmem;
	count -= totalreserve_pages;

	/* Add number of pages required for page keys (s390 only). */
	size += page_key_additional_pages(saveable);

	/* Compute the maximum number of saveable pages to leave in memory. */
	max_size = (count - (size + PAGES_FOR_IO)) / 2
			- 2 * DIV_ROUND_UP(reserved_size, PAGE_SIZE);
	/* Compute the desired number of image pages specified by image_size. */
	size = DIV_ROUND_UP(image_size, PAGE_SIZE);
	if (size > max_size)
		size = max_size;
	/*
	 * If the desired number of image pages is at least as large as the
	 * current number of saveable pages in memory, allocate page frames for
	 * the image and we're done.
	 */
	if (size >= saveable) {
		pages = preallocate_image_highmem(save_highmem);
		pages += preallocate_image_memory(saveable - pages, avail_normal);
		goto out;
	}

	/* Estimate the minimum size of the image. */
	pages = minimum_image_size(saveable);
	/*
	 * To avoid excessive pressure on the normal zone, leave room in it to
	 * accommodate an image of the minimum size (unless it's already too
	 * small, in which case don't preallocate pages from it at all).
	 */
	if (avail_normal > pages)
		avail_normal -= pages;
	else
		avail_normal = 0;
	if (size < pages)
		size = min_t(unsigned long, pages, max_size);

	/*
	 * Let the memory management subsystem know that we're going to need a
	 * large number of page frames to allocate and make it free some memory.
	 * NOTE: If this is not done, performance will be hurt badly in some
	 * test cases.
	 */
	shrink_all_memory(saveable - size);

	/*
	 * The number of saveable pages in memory was too high, so apply some
	 * pressure to decrease it.  First, make room for the largest possible
	 * image and fail if that doesn't work.  Next, try to decrease the size
	 * of the image as much as indicated by 'size' using allocations from
	 * highmem and non-highmem zones separately.
	 */
	pages_highmem = preallocate_image_highmem(highmem / 2);
	alloc = count - max_size;
	if (alloc > pages_highmem)
		alloc -= pages_highmem;
	else
		alloc = 0;
	pages = preallocate_image_memory(alloc, avail_normal);
	if (pages < alloc) {
		/* We have exhausted non-highmem pages, try highmem. */
		alloc -= pages;
		pages += pages_highmem;
		pages_highmem = preallocate_image_highmem(alloc);
		if (pages_highmem < alloc)
			goto err_out;
		pages += pages_highmem;
		/*
		 * size is the desired number of saveable pages to leave in
		 * memory, so try to preallocate (all memory - size) pages.
		 */
		alloc = (count - pages) - size;
		pages += preallocate_image_highmem(alloc);
	} else {
		/*
		 * There are approximately max_size saveable pages at this point
		 * and we want to reduce this number down to size.
		 */
		alloc = max_size - size;
		size = preallocate_highmem_fraction(alloc, highmem, count);
		pages_highmem += size;
		alloc -= size;
		size = preallocate_image_memory(alloc, avail_normal);
		pages_highmem += preallocate_image_highmem(alloc - size);
		pages += pages_highmem + size;
	}

	/*
	 * We only need as many page frames for the image as there are saveable
	 * pages in memory, but we have allocated more.  Release the excessive
	 * ones now.
	 */
	pages -= free_unnecessary_pages();

 out:
	stop = ktime_get();
	printk(KERN_CONT "done (allocated %lu pages)\n", pages);
	swsusp_show_speed(start, stop, pages, "Allocated");

	return 0;

 err_out:
	printk(KERN_CONT "\n");
	swsusp_free();
	return -ENOMEM;
}

#ifdef CONFIG_HIGHMEM
/**
  *	count_pages_for_highmem - compute the number of non-highmem pages
  *	that will be necessary for creating copies of highmem pages.
  */

static unsigned int count_pages_for_highmem(unsigned int nr_highmem)
{
	unsigned int free_highmem = count_free_highmem_pages() + alloc_highmem;

	if (free_highmem >= nr_highmem)
		nr_highmem = 0;
	else
		nr_highmem -= free_highmem;

	return nr_highmem;
}
#else
static unsigned int
count_pages_for_highmem(unsigned int nr_highmem) { return 0; }
#endif /* CONFIG_HIGHMEM */

/**
 *	enough_free_mem - Make sure we have enough free memory for the
 *	snapshot image.
 */

static int enough_free_mem(unsigned int nr_pages, unsigned int nr_highmem)
{
	struct zone *zone;
	unsigned int free = alloc_normal;

	for_each_populated_zone(zone)
		if (!is_highmem(zone))
			free += zone_page_state(zone, NR_FREE_PAGES);

	nr_pages += count_pages_for_highmem(nr_highmem);
	pr_debug("PM: Normal pages needed: %u + %u, available pages: %u\n",
		nr_pages, PAGES_FOR_IO, free);

	return free > nr_pages + PAGES_FOR_IO;
}

#ifdef CONFIG_HIGHMEM
/**
 *	get_highmem_buffer - if there are some highmem pages in the suspend
 *	image, we may need the buffer to copy them and/or load their data.
 */

static inline int get_highmem_buffer(int safe_needed)
{
	buffer = get_image_page(GFP_ATOMIC | __GFP_COLD, safe_needed);
	return buffer ? 0 : -ENOMEM;
}

/**
 *	alloc_highmem_image_pages - allocate some highmem pages for the image.
 *	Try to allocate as many pages as needed, but if the number of free
 *	highmem pages is lesser than that, allocate them all.
 */

static inline unsigned int
alloc_highmem_pages(struct memory_bitmap *bm, unsigned int nr_highmem)
{
	unsigned int to_alloc = count_free_highmem_pages();

	if (to_alloc > nr_highmem)
		to_alloc = nr_highmem;

	nr_highmem -= to_alloc;
	while (to_alloc-- > 0) {
		struct page *page;

<<<<<<< HEAD
		page = alloc_image_page(__GFP_HIGHMEM);
		memory_bm_set_bit(bm, 0, page_to_pfn(page));
=======
		page = alloc_image_page(__GFP_HIGHMEM|__GFP_KSWAPD_RECLAIM);
		memory_bm_set_bit(bm, page_to_pfn(page));
>>>>>>> 8005c49d
	}
	return nr_highmem;
}
#else
static inline int get_highmem_buffer(int safe_needed) { return 0; }

static inline unsigned int
alloc_highmem_pages(struct memory_bitmap *bm, unsigned int n) { return 0; }
#endif /* CONFIG_HIGHMEM */

/**
 *	swsusp_alloc - allocate memory for the suspend image
 *
 *	We first try to allocate as many highmem pages as there are
 *	saveable highmem pages in the system.  If that fails, we allocate
 *	non-highmem pages for the copies of the remaining highmem ones.
 *
 *	In this approach it is likely that the copies of highmem pages will
 *	also be located in the high memory, because of the way in which
 *	copy_data_pages() works.
 */

static int
swsusp_alloc(struct memory_bitmap *orig_bm, struct memory_bitmap *copy_bm,
		unsigned int nr_pages, unsigned int nr_highmem)
{
	if (nr_highmem > 0) {
		if (get_highmem_buffer(PG_ANY))
			goto err_out;
		if (nr_highmem > alloc_highmem) {
			nr_highmem -= alloc_highmem;
			nr_pages += alloc_highmem_pages(copy_bm, nr_highmem);
		}
	}
	if (nr_pages > alloc_normal) {
		nr_pages -= alloc_normal;
		while (nr_pages-- > 0) {
			struct page *page;

			page = alloc_image_page(GFP_ATOMIC | __GFP_COLD);
			if (!page)
				goto err_out;
			memory_bm_set_bit(copy_bm, 0, page_to_pfn(page));
		}
	}

	return 0;

 err_out:
	swsusp_free();
	return -ENOMEM;
}

asmlinkage __visible int swsusp_save(void)
{
	unsigned int nr_pages, nr_highmem;

        if (toi_running)
            return toi_post_context_save();

	printk(KERN_INFO "PM: Creating hibernation image:\n");

	drain_local_pages(NULL);
	nr_pages = count_data_pages();
	nr_highmem = count_highmem_pages();
	printk(KERN_INFO "PM: Need to copy %u pages\n", nr_pages + nr_highmem);

	if (!enough_free_mem(nr_pages, nr_highmem)) {
		printk(KERN_ERR "PM: Not enough free memory\n");
		return -ENOMEM;
	}

	if (swsusp_alloc(&orig_bm, &copy_bm, nr_pages, nr_highmem)) {
		printk(KERN_ERR "PM: Memory allocation failed\n");
		return -ENOMEM;
	}

	/* During allocating of suspend pagedir, new cold pages may appear.
	 * Kill them.
	 */
	drain_local_pages(NULL);
	copy_data_pages(&copy_bm, &orig_bm);

	/*
	 * End of critical section. From now on, we can write to memory,
	 * but we should not touch disk. This specially means we must _not_
	 * touch swap space! Except we must write out our image of course.
	 */

	nr_pages += nr_highmem;
	nr_copy_pages = nr_pages;
	nr_meta_pages = DIV_ROUND_UP(nr_pages * sizeof(long), PAGE_SIZE);

	printk(KERN_INFO "PM: Hibernation image created (%d pages copied)\n",
		nr_pages);

	return 0;
}

#ifndef CONFIG_ARCH_HIBERNATION_HEADER
static int init_header_complete(struct swsusp_info *info)
{
	memcpy(&info->uts, init_utsname(), sizeof(struct new_utsname));
	info->version_code = LINUX_VERSION_CODE;
	return 0;
}

char *check_image_kernel(struct swsusp_info *info)
{
	if (info->version_code != LINUX_VERSION_CODE)
		return "kernel version";
	if (strcmp(info->uts.sysname,init_utsname()->sysname))
		return "system type";
	if (strcmp(info->uts.release,init_utsname()->release))
		return "kernel release";
	if (strcmp(info->uts.version,init_utsname()->version))
		return "version";
	if (strcmp(info->uts.machine,init_utsname()->machine))
		return "machine";
	return NULL;
}
#endif /* CONFIG_ARCH_HIBERNATION_HEADER */

unsigned long snapshot_get_image_size(void)
{
	return nr_copy_pages + nr_meta_pages + 1;
}

int init_header(struct swsusp_info *info)
{
	memset(info, 0, sizeof(struct swsusp_info));
	info->num_physpages = get_num_physpages();
	info->image_pages = nr_copy_pages;
	info->pages = snapshot_get_image_size();
	info->size = info->pages;
	info->size <<= PAGE_SHIFT;
	return init_header_complete(info);
}

/**
 *	pack_pfns - pfns corresponding to the set bits found in the bitmap @bm
 *	are stored in the array @buf[] (1 page at a time)
 */

static inline void
pack_pfns(unsigned long *buf, struct memory_bitmap *bm)
{
	int j;

	for (j = 0; j < PAGE_SIZE / sizeof(long); j++) {
		buf[j] = memory_bm_next_pfn(bm, 0);
		if (unlikely(buf[j] == BM_END_OF_MAP))
			break;
		/* Save page key for data page (s390 only). */
		page_key_read(buf + j);
	}
}

/**
 *	snapshot_read_next - used for reading the system memory snapshot.
 *
 *	On the first call to it @handle should point to a zeroed
 *	snapshot_handle structure.  The structure gets updated and a pointer
 *	to it should be passed to this function every next time.
 *
 *	On success the function returns a positive number.  Then, the caller
 *	is allowed to read up to the returned number of bytes from the memory
 *	location computed by the data_of() macro.
 *
 *	The function returns 0 to indicate the end of data stream condition,
 *	and a negative number is returned on error.  In such cases the
 *	structure pointed to by @handle is not updated and should not be used
 *	any more.
 */

int snapshot_read_next(struct snapshot_handle *handle)
{
	if (handle->cur > nr_meta_pages + nr_copy_pages)
		return 0;

	if (!buffer) {
		/* This makes the buffer be freed by swsusp_free() */
		buffer = get_image_page(GFP_ATOMIC, PG_ANY);
		if (!buffer)
			return -ENOMEM;
	}
	if (!handle->cur) {
		int error;

		error = init_header((struct swsusp_info *)buffer);
		if (error)
			return error;
		handle->buffer = buffer;
		memory_bm_position_reset(&orig_bm);
		memory_bm_position_reset(&copy_bm);
	} else if (handle->cur <= nr_meta_pages) {
		clear_page(buffer);
		pack_pfns(buffer, &orig_bm);
	} else {
		struct page *page;

		page = pfn_to_page(memory_bm_next_pfn(&copy_bm, 0));
		if (PageHighMem(page)) {
			/* Highmem pages are copied to the buffer,
			 * because we can't return with a kmapped
			 * highmem page (we may not be called again).
			 */
			void *kaddr;

			kaddr = kmap_atomic(page);
			copy_page(buffer, kaddr);
			kunmap_atomic(kaddr);
			handle->buffer = buffer;
		} else {
			handle->buffer = page_address(page);
		}
	}
	handle->cur++;
	return PAGE_SIZE;
}

/**
 *	mark_unsafe_pages - mark the pages that cannot be used for storing
 *	the image during resume, because they conflict with the pages that
 *	had been used before suspend
 */

static int mark_unsafe_pages(struct memory_bitmap *bm)
{
	struct zone *zone;
	unsigned long pfn, max_zone_pfn;

	/* Clear page flags */
	for_each_populated_zone(zone) {
		max_zone_pfn = zone_end_pfn(zone);
		for (pfn = zone->zone_start_pfn; pfn < max_zone_pfn; pfn++)
			if (pfn_valid(pfn))
				swsusp_unset_page_free(pfn_to_page(pfn));
	}

	/* Mark pages that correspond to the "original" pfns as "unsafe" */
	memory_bm_position_reset(bm);
	do {
		pfn = memory_bm_next_pfn(bm, 0);
		if (likely(pfn != BM_END_OF_MAP)) {
			if (likely(pfn_valid(pfn)))
				swsusp_set_page_free(pfn_to_page(pfn));
			else
				return -EFAULT;
		}
	} while (pfn != BM_END_OF_MAP);

	allocated_unsafe_pages = 0;

	return 0;
}

static void
duplicate_memory_bitmap(struct memory_bitmap *dst, struct memory_bitmap *src)
{
	unsigned long pfn;

	memory_bm_position_reset(src);
	pfn = memory_bm_next_pfn(src, 0);
	while (pfn != BM_END_OF_MAP) {
		memory_bm_set_bit(dst, 0, pfn);
		pfn = memory_bm_next_pfn(src, 0);
	}
}

static int check_header(struct swsusp_info *info)
{
	char *reason;

	reason = check_image_kernel(info);
	if (!reason && info->num_physpages != get_num_physpages())
		reason = "memory size";
	if (reason) {
		printk(KERN_ERR "PM: Image mismatch: %s\n", reason);
		return -EPERM;
	}
	return 0;
}

/**
 *	load header - check the image header and copy data from it
 */

static int
load_header(struct swsusp_info *info)
{
	int error;

	restore_pblist = NULL;
	error = check_header(info);
	if (!error) {
		nr_copy_pages = info->image_pages;
		nr_meta_pages = info->pages - info->image_pages - 1;
	}
	return error;
}

/**
 *	unpack_orig_pfns - for each element of @buf[] (1 page at a time) set
 *	the corresponding bit in the memory bitmap @bm
 */
static int unpack_orig_pfns(unsigned long *buf, struct memory_bitmap *bm)
{
	int j;

	for (j = 0; j < PAGE_SIZE / sizeof(long); j++) {
		if (unlikely(buf[j] == BM_END_OF_MAP))
			break;

		/* Extract and buffer page key for data page (s390 only). */
		page_key_memorize(buf + j);

		if (memory_bm_pfn_present(bm, 0, buf[j]))
			memory_bm_set_bit(bm, 0, buf[j]);
		else
			return -EFAULT;
	}

	return 0;
}

/* List of "safe" pages that may be used to store data loaded from the suspend
 * image
 */
static struct linked_page *safe_pages_list;

#ifdef CONFIG_HIGHMEM
/* struct highmem_pbe is used for creating the list of highmem pages that
 * should be restored atomically during the resume from disk, because the page
 * frames they have occupied before the suspend are in use.
 */
struct highmem_pbe {
	struct page *copy_page;	/* data is here now */
	struct page *orig_page;	/* data was here before the suspend */
	struct highmem_pbe *next;
};

/* List of highmem PBEs needed for restoring the highmem pages that were
 * allocated before the suspend and included in the suspend image, but have
 * also been allocated by the "resume" kernel, so their contents cannot be
 * written directly to their "original" page frames.
 */
static struct highmem_pbe *highmem_pblist;

/**
 *	count_highmem_image_pages - compute the number of highmem pages in the
 *	suspend image.  The bits in the memory bitmap @bm that correspond to the
 *	image pages are assumed to be set.
 */

static unsigned int count_highmem_image_pages(struct memory_bitmap *bm)
{
	unsigned long pfn;
	unsigned int cnt = 0;

	memory_bm_position_reset(bm);
	pfn = memory_bm_next_pfn(bm, 0);
	while (pfn != BM_END_OF_MAP) {
		if (PageHighMem(pfn_to_page(pfn)))
			cnt++;

		pfn = memory_bm_next_pfn(bm, 0);
	}
	return cnt;
}

/**
 *	prepare_highmem_image - try to allocate as many highmem pages as
 *	there are highmem image pages (@nr_highmem_p points to the variable
 *	containing the number of highmem image pages).  The pages that are
 *	"safe" (ie. will not be overwritten when the suspend image is
 *	restored) have the corresponding bits set in @bm (it must be
 *	unitialized).
 *
 *	NOTE: This function should not be called if there are no highmem
 *	image pages.
 */

static unsigned int safe_highmem_pages;

static struct memory_bitmap *safe_highmem_bm;

static int
prepare_highmem_image(struct memory_bitmap *bm, unsigned int *nr_highmem_p)
{
	unsigned int to_alloc;

	if (memory_bm_create(bm, GFP_ATOMIC, PG_SAFE))
		return -ENOMEM;

	if (get_highmem_buffer(PG_SAFE))
		return -ENOMEM;

	to_alloc = count_free_highmem_pages();
	if (to_alloc > *nr_highmem_p)
		to_alloc = *nr_highmem_p;
	else
		*nr_highmem_p = to_alloc;

	safe_highmem_pages = 0;
	while (to_alloc-- > 0) {
		struct page *page;

		page = alloc_page(__GFP_HIGHMEM);
		if (!swsusp_page_is_free(page)) {
			/* The page is "safe", set its bit the bitmap */
			memory_bm_set_bit(bm, 0, page_to_pfn(page));
			safe_highmem_pages++;
		}
		/* Mark the page as allocated */
		swsusp_set_page_forbidden(page);
		swsusp_set_page_free(page);
	}
	memory_bm_position_reset(bm);
	safe_highmem_bm = bm;
	return 0;
}

/**
 *	get_highmem_page_buffer - for given highmem image page find the buffer
 *	that suspend_write_next() should set for its caller to write to.
 *
 *	If the page is to be saved to its "original" page frame or a copy of
 *	the page is to be made in the highmem, @buffer is returned.  Otherwise,
 *	the copy of the page is to be made in normal memory, so the address of
 *	the copy is returned.
 *
 *	If @buffer is returned, the caller of suspend_write_next() will write
 *	the page's contents to @buffer, so they will have to be copied to the
 *	right location on the next call to suspend_write_next() and it is done
 *	with the help of copy_last_highmem_page().  For this purpose, if
 *	@buffer is returned, @last_highmem page is set to the page to which
 *	the data will have to be copied from @buffer.
 */

static struct page *last_highmem_page;

static void *
get_highmem_page_buffer(struct page *page, struct chain_allocator *ca)
{
	struct highmem_pbe *pbe;
	void *kaddr;

	if (swsusp_page_is_forbidden(page) && swsusp_page_is_free(page)) {
		/* We have allocated the "original" page frame and we can
		 * use it directly to store the loaded page.
		 */
		last_highmem_page = page;
		return buffer;
	}
	/* The "original" page frame has not been allocated and we have to
	 * use a "safe" page frame to store the loaded page.
	 */
	pbe = chain_alloc(ca, sizeof(struct highmem_pbe));
	if (!pbe) {
		swsusp_free();
		return ERR_PTR(-ENOMEM);
	}
	pbe->orig_page = page;
	if (safe_highmem_pages > 0) {
		struct page *tmp;

		/* Copy of the page will be stored in high memory */
		kaddr = buffer;
		tmp = pfn_to_page(memory_bm_next_pfn(safe_highmem_bm, 0));
		safe_highmem_pages--;
		last_highmem_page = tmp;
		pbe->copy_page = tmp;
	} else {
		/* Copy of the page will be stored in normal memory */
		kaddr = safe_pages_list;
		safe_pages_list = safe_pages_list->next;
		pbe->copy_page = virt_to_page(kaddr);
	}
	pbe->next = highmem_pblist;
	highmem_pblist = pbe;
	return kaddr;
}

/**
 *	copy_last_highmem_page - copy the contents of a highmem image from
 *	@buffer, where the caller of snapshot_write_next() has place them,
 *	to the right location represented by @last_highmem_page .
 */

static void copy_last_highmem_page(void)
{
	if (last_highmem_page) {
		void *dst;

		dst = kmap_atomic(last_highmem_page);
		copy_page(dst, buffer);
		kunmap_atomic(dst);
		last_highmem_page = NULL;
	}
}

static inline int last_highmem_page_copied(void)
{
	return !last_highmem_page;
}

static inline void free_highmem_data(void)
{
	if (safe_highmem_bm)
		memory_bm_free(safe_highmem_bm, PG_UNSAFE_CLEAR);

	if (buffer)
		free_image_page(buffer, PG_UNSAFE_CLEAR);
}
#else
static unsigned int
count_highmem_image_pages(struct memory_bitmap *bm) { return 0; }

static inline int
prepare_highmem_image(struct memory_bitmap *bm, unsigned int *nr_highmem_p)
{
	return 0;
}

static inline void *
get_highmem_page_buffer(struct page *page, struct chain_allocator *ca)
{
	return ERR_PTR(-EINVAL);
}

static inline void copy_last_highmem_page(void) {}
static inline int last_highmem_page_copied(void) { return 1; }
static inline void free_highmem_data(void) {}
#endif /* CONFIG_HIGHMEM */

/**
 *	prepare_image - use the memory bitmap @bm to mark the pages that will
 *	be overwritten in the process of restoring the system memory state
 *	from the suspend image ("unsafe" pages) and allocate memory for the
 *	image.
 *
 *	The idea is to allocate a new memory bitmap first and then allocate
 *	as many pages as needed for the image data, but not to assign these
 *	pages to specific tasks initially.  Instead, we just mark them as
 *	allocated and create a lists of "safe" pages that will be used
 *	later.  On systems with high memory a list of "safe" highmem pages is
 *	also created.
 */

#define PBES_PER_LINKED_PAGE	(LINKED_PAGE_DATA_SIZE / sizeof(struct pbe))

static int
prepare_image(struct memory_bitmap *new_bm, struct memory_bitmap *bm)
{
	unsigned int nr_pages, nr_highmem;
	struct linked_page *sp_list, *lp;
	int error;

	/* If there is no highmem, the buffer will not be necessary */
	free_image_page(buffer, PG_UNSAFE_CLEAR);
	buffer = NULL;

	nr_highmem = count_highmem_image_pages(bm);
	error = mark_unsafe_pages(bm);
	if (error)
		goto Free;

	error = memory_bm_create(new_bm, GFP_ATOMIC, PG_SAFE);
	if (error)
		goto Free;

	duplicate_memory_bitmap(new_bm, bm);
	memory_bm_free(bm, PG_UNSAFE_KEEP);
	if (nr_highmem > 0) {
		error = prepare_highmem_image(bm, &nr_highmem);
		if (error)
			goto Free;
	}
	/* Reserve some safe pages for potential later use.
	 *
	 * NOTE: This way we make sure there will be enough safe pages for the
	 * chain_alloc() in get_buffer().  It is a bit wasteful, but
	 * nr_copy_pages cannot be greater than 50% of the memory anyway.
	 */
	sp_list = NULL;
	/* nr_copy_pages cannot be lesser than allocated_unsafe_pages */
	nr_pages = nr_copy_pages - nr_highmem - allocated_unsafe_pages;
	nr_pages = DIV_ROUND_UP(nr_pages, PBES_PER_LINKED_PAGE);
	while (nr_pages > 0) {
		lp = get_image_page(GFP_ATOMIC, PG_SAFE);
		if (!lp) {
			error = -ENOMEM;
			goto Free;
		}
		lp->next = sp_list;
		sp_list = lp;
		nr_pages--;
	}
	/* Preallocate memory for the image */
	safe_pages_list = NULL;
	nr_pages = nr_copy_pages - nr_highmem - allocated_unsafe_pages;
	while (nr_pages > 0) {
		lp = (struct linked_page *)get_zeroed_page(GFP_ATOMIC);
		if (!lp) {
			error = -ENOMEM;
			goto Free;
		}
		if (!swsusp_page_is_free(virt_to_page(lp))) {
			/* The page is "safe", add it to the list */
			lp->next = safe_pages_list;
			safe_pages_list = lp;
		}
		/* Mark the page as allocated */
		swsusp_set_page_forbidden(virt_to_page(lp));
		swsusp_set_page_free(virt_to_page(lp));
		nr_pages--;
	}
	/* Free the reserved safe pages so that chain_alloc() can use them */
	while (sp_list) {
		lp = sp_list->next;
		free_image_page(sp_list, PG_UNSAFE_CLEAR);
		sp_list = lp;
	}
	return 0;

 Free:
	swsusp_free();
	return error;
}

/**
 *	get_buffer - compute the address that snapshot_write_next() should
 *	set for its caller to write to.
 */

static void *get_buffer(struct memory_bitmap *bm, struct chain_allocator *ca)
{
	struct pbe *pbe;
	struct page *page;
	unsigned long pfn = memory_bm_next_pfn(bm, 0);

	if (pfn == BM_END_OF_MAP)
		return ERR_PTR(-EFAULT);

	page = pfn_to_page(pfn);
	if (PageHighMem(page))
		return get_highmem_page_buffer(page, ca);

	if (swsusp_page_is_forbidden(page) && swsusp_page_is_free(page))
		/* We have allocated the "original" page frame and we can
		 * use it directly to store the loaded page.
		 */
		return page_address(page);

	/* The "original" page frame has not been allocated and we have to
	 * use a "safe" page frame to store the loaded page.
	 */
	pbe = chain_alloc(ca, sizeof(struct pbe));
	if (!pbe) {
		swsusp_free();
		return ERR_PTR(-ENOMEM);
	}
	pbe->orig_address = page_address(page);
	pbe->address = safe_pages_list;
	safe_pages_list = safe_pages_list->next;
	pbe->next = restore_pblist;
	restore_pblist = pbe;
	return pbe->address;
}

/**
 *	snapshot_write_next - used for writing the system memory snapshot.
 *
 *	On the first call to it @handle should point to a zeroed
 *	snapshot_handle structure.  The structure gets updated and a pointer
 *	to it should be passed to this function every next time.
 *
 *	On success the function returns a positive number.  Then, the caller
 *	is allowed to write up to the returned number of bytes to the memory
 *	location computed by the data_of() macro.
 *
 *	The function returns 0 to indicate the "end of file" condition,
 *	and a negative number is returned on error.  In such cases the
 *	structure pointed to by @handle is not updated and should not be used
 *	any more.
 */

int snapshot_write_next(struct snapshot_handle *handle)
{
	static struct chain_allocator ca;
	int error = 0;

	/* Check if we have already loaded the entire image */
	if (handle->cur > 1 && handle->cur > nr_meta_pages + nr_copy_pages)
		return 0;

	handle->sync_read = 1;

	if (!handle->cur) {
		if (!buffer)
			/* This makes the buffer be freed by swsusp_free() */
			buffer = get_image_page(GFP_ATOMIC, PG_ANY);

		if (!buffer)
			return -ENOMEM;

		handle->buffer = buffer;
	} else if (handle->cur == 1) {
		error = load_header(buffer);
		if (error)
			return error;

		error = memory_bm_create(&copy_bm, GFP_ATOMIC, PG_ANY);
		if (error)
			return error;

		/* Allocate buffer for page keys. */
		error = page_key_alloc(nr_copy_pages);
		if (error)
			return error;

	} else if (handle->cur <= nr_meta_pages + 1) {
		error = unpack_orig_pfns(buffer, &copy_bm);
		if (error)
			return error;

		if (handle->cur == nr_meta_pages + 1) {
			error = prepare_image(&orig_bm, &copy_bm);
			if (error)
				return error;

			chain_init(&ca, GFP_ATOMIC, PG_SAFE);
			memory_bm_position_reset(&orig_bm);
			restore_pblist = NULL;
			handle->buffer = get_buffer(&orig_bm, &ca);
			handle->sync_read = 0;
			if (IS_ERR(handle->buffer))
				return PTR_ERR(handle->buffer);
		}
	} else {
		copy_last_highmem_page();
		/* Restore page key for data page (s390 only). */
		page_key_write(handle->buffer);
		handle->buffer = get_buffer(&orig_bm, &ca);
		if (IS_ERR(handle->buffer))
			return PTR_ERR(handle->buffer);
		if (handle->buffer != buffer)
			handle->sync_read = 0;
	}
	handle->cur++;
	return PAGE_SIZE;
}

/**
 *	snapshot_write_finalize - must be called after the last call to
 *	snapshot_write_next() in case the last page in the image happens
 *	to be a highmem page and its contents should be stored in the
 *	highmem.  Additionally, it releases the memory that will not be
 *	used any more.
 */

void snapshot_write_finalize(struct snapshot_handle *handle)
{
	copy_last_highmem_page();
	/* Restore page key for data page (s390 only). */
	page_key_write(handle->buffer);
	page_key_free();
	/* Free only if we have loaded the image entirely */
	if (handle->cur > 1 && handle->cur > nr_meta_pages + nr_copy_pages) {
		memory_bm_free(&orig_bm, PG_UNSAFE_CLEAR);
		free_highmem_data();
	}
}

int snapshot_image_loaded(struct snapshot_handle *handle)
{
	return !(!nr_copy_pages || !last_highmem_page_copied() ||
			handle->cur <= nr_meta_pages + nr_copy_pages);
}

#ifdef CONFIG_HIGHMEM
/* Assumes that @buf is ready and points to a "safe" page */
static inline void
swap_two_pages_data(struct page *p1, struct page *p2, void *buf)
{
	void *kaddr1, *kaddr2;

	kaddr1 = kmap_atomic(p1);
	kaddr2 = kmap_atomic(p2);
	copy_page(buf, kaddr1);
	copy_page(kaddr1, kaddr2);
	copy_page(kaddr2, buf);
	kunmap_atomic(kaddr2);
	kunmap_atomic(kaddr1);
}

/**
 *	restore_highmem - for each highmem page that was allocated before
 *	the suspend and included in the suspend image, and also has been
 *	allocated by the "resume" kernel swap its current (ie. "before
 *	resume") contents with the previous (ie. "before suspend") one.
 *
 *	If the resume eventually fails, we can call this function once
 *	again and restore the "before resume" highmem state.
 */

int restore_highmem(void)
{
	struct highmem_pbe *pbe = highmem_pblist;
	void *buf;

	if (!pbe)
		return 0;

	buf = get_image_page(GFP_ATOMIC, PG_SAFE);
	if (!buf)
		return -ENOMEM;

	while (pbe) {
		swap_two_pages_data(pbe->copy_page, pbe->orig_page, buf);
		pbe = pbe->next;
	}
	free_image_page(buf, PG_UNSAFE_CLEAR);
	return 0;
}
#endif /* CONFIG_HIGHMEM */

struct memory_bitmap *pageset1_map, *pageset2_map, *free_map, *nosave_map,
  *pageset1_copy_map, *io_map, *page_resave_map, *compare_map;

int resume_attempted;

int memory_bm_write(struct memory_bitmap *bm, int (*rw_chunk)
	(int rw, struct toi_module_ops *owner, char *buffer, int buffer_size))
{
    int result;

    memory_bm_position_reset(bm);

    do {
        result = rw_chunk(WRITE, NULL, (char *) bm->cur[0].node->data, PAGE_SIZE);

        if (result)
            return result;
    } while (rtree_next_node(bm, 0));
    return 0;
}

int memory_bm_read(struct memory_bitmap *bm, int (*rw_chunk)
	(int rw, struct toi_module_ops *owner, char *buffer, int buffer_size))
{
    int result;

    memory_bm_position_reset(bm);

    do {
        result = rw_chunk(READ, NULL, (char *) bm->cur[0].node->data, PAGE_SIZE);

        if (result)
            return result;

    } while (rtree_next_node(bm, 0));
    return 0;
}

int memory_bm_space_needed(struct memory_bitmap *bm)
{
    unsigned long bytes = 0;

    memory_bm_position_reset(bm);
    do {
        bytes += PAGE_SIZE;
    } while (rtree_next_node(bm, 0));
    return bytes;
}

int toi_alloc_bitmap(struct memory_bitmap **bm)
{
    int error;
    struct memory_bitmap *bm1;

    bm1 = kzalloc(sizeof(struct memory_bitmap), GFP_KERNEL);
    if (!bm1)
        return -ENOMEM;

    error = memory_bm_create(bm1, GFP_KERNEL, PG_ANY);
    if (error) {
        printk("Error returned - %d.\n", error);
        kfree(bm1);
        return -ENOMEM;
    }

    *bm = bm1;
    return 0;
}

void toi_free_bitmap(struct memory_bitmap **bm)
{
    if (!*bm)
        return;

    memory_bm_free(*bm, 0);
    kfree(*bm);
    *bm = NULL;
}<|MERGE_RESOLUTION|>--- conflicted
+++ resolved
@@ -1812,13 +1812,8 @@
 	while (to_alloc-- > 0) {
 		struct page *page;
 
-<<<<<<< HEAD
-		page = alloc_image_page(__GFP_HIGHMEM);
+		page = alloc_image_page(__GFP_HIGHMEM|__GFP_KSWAPD_RECLAIM);
 		memory_bm_set_bit(bm, 0, page_to_pfn(page));
-=======
-		page = alloc_image_page(__GFP_HIGHMEM|__GFP_KSWAPD_RECLAIM);
-		memory_bm_set_bit(bm, page_to_pfn(page));
->>>>>>> 8005c49d
 	}
 	return nr_highmem;
 }
