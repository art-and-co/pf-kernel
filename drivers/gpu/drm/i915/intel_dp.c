--- conflicted
+++ resolved
@@ -1949,17 +1949,10 @@
 	if (is_edp(intel_dp)) {
 		int ret;
 		u32 pp_on, pp_div;
-<<<<<<< HEAD
 
 		pp_on = I915_READ(PCH_PP_ON_DELAYS);
 		pp_div = I915_READ(PCH_PP_DIVISOR);
 
-=======
-
-		pp_on = I915_READ(PCH_PP_ON_DELAYS);
-		pp_div = I915_READ(PCH_PP_DIVISOR);
-
->>>>>>> d762f438
 		/* Get T3 & T12 values (note: VESA not bspec terminology) */
 		dev_priv->panel_t3 = (pp_on & 0x1fff0000) >> 16;
 		dev_priv->panel_t3 /= 10; /* t3 in 100us units */
