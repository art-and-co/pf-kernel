--- conflicted
+++ resolved
@@ -1539,14 +1539,6 @@
 	return ret;
 }
 
-<<<<<<< HEAD
-static int calculate_transition(u16 oper_vlan, u16 admin_vlan)
-{
-	return (2 * (oper_vlan == MLX4_VGT) + (admin_vlan == MLX4_VGT));
-}
-
-=======
->>>>>>> d8ec26d7
 static int mlx4_master_immediate_activate_vlan_qos(struct mlx4_priv *priv,
 					    int slave, int port)
 {
