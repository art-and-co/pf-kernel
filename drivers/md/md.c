/*
   md.c : Multiple Devices driver for Linux
	  Copyright (C) 1998, 1999, 2000 Ingo Molnar

     completely rewritten, based on the MD driver code from Marc Zyngier

   Changes:

   - RAID-1/RAID-5 extensions by Miguel de Icaza, Gadi Oxman, Ingo Molnar
   - RAID-6 extensions by H. Peter Anvin <hpa@zytor.com>
   - boot support for linear and striped mode by Harald Hoyer <HarryH@Royal.Net>
   - kerneld support by Boris Tobotras <boris@xtalk.msk.su>
   - kmod support by: Cyrus Durgin
   - RAID0 bugfixes: Mark Anthony Lisher <markal@iname.com>
   - Devfs support by Richard Gooch <rgooch@atnf.csiro.au>

   - lots of fixes and improvements to the RAID1/RAID5 and generic
     RAID code (such as request based resynchronization):

     Neil Brown <neilb@cse.unsw.edu.au>.

   - persistent bitmap code
     Copyright (C) 2003-2004, Paul Clements, SteelEye Technology, Inc.

   This program is free software; you can redistribute it and/or modify
   it under the terms of the GNU General Public License as published by
   the Free Software Foundation; either version 2, or (at your option)
   any later version.

   You should have received a copy of the GNU General Public License
   (for example /usr/src/linux/COPYING); if not, write to the Free
   Software Foundation, Inc., 675 Mass Ave, Cambridge, MA 02139, USA.
*/

#include <linux/kthread.h>
#include <linux/blkdev.h>
#include <linux/sysctl.h>
#include <linux/seq_file.h>
#include <linux/buffer_head.h> /* for invalidate_bdev */
#include <linux/poll.h>
#include <linux/ctype.h>
#include <linux/string.h>
#include <linux/hdreg.h>
#include <linux/proc_fs.h>
#include <linux/random.h>
#include <linux/reboot.h>
#include <linux/file.h>
#include <linux/compat.h>
#include <linux/delay.h>
#include <linux/raid/md_p.h>
#include <linux/raid/md_u.h>
#include "md.h"
#include "bitmap.h"

#define DEBUG 0
#define dprintk(x...) ((void)(DEBUG && printk(x)))


#ifndef MODULE
static void autostart_arrays(int part);
#endif

static LIST_HEAD(pers_list);
static DEFINE_SPINLOCK(pers_lock);

static void md_print_devices(void);

static DECLARE_WAIT_QUEUE_HEAD(resync_wait);

#define MD_BUG(x...) { printk("md: bug in file %s, line %d\n", __FILE__, __LINE__); md_print_devices(); }

/*
 * Default number of read corrections we'll attempt on an rdev
 * before ejecting it from the array. We divide the read error
 * count by 2 for every hour elapsed between read errors.
 */
#define MD_DEFAULT_MAX_CORRECTED_READ_ERRORS 20
/*
 * Current RAID-1,4,5 parallel reconstruction 'guaranteed speed limit'
 * is 1000 KB/sec, so the extra system load does not show up that much.
 * Increase it if you want to have more _guaranteed_ speed. Note that
 * the RAID driver will use the maximum available bandwidth if the IO
 * subsystem is idle. There is also an 'absolute maximum' reconstruction
 * speed limit - in case reconstruction slows down your system despite
 * idle IO detection.
 *
 * you can change it via /proc/sys/dev/raid/speed_limit_min and _max.
 * or /sys/block/mdX/md/sync_speed_{min,max}
 */

static int sysctl_speed_limit_min = 1000;
static int sysctl_speed_limit_max = 200000;
static inline int speed_min(mddev_t *mddev)
{
	return mddev->sync_speed_min ?
		mddev->sync_speed_min : sysctl_speed_limit_min;
}

static inline int speed_max(mddev_t *mddev)
{
	return mddev->sync_speed_max ?
		mddev->sync_speed_max : sysctl_speed_limit_max;
}

static struct ctl_table_header *raid_table_header;

static ctl_table raid_table[] = {
	{
		.procname	= "speed_limit_min",
		.data		= &sysctl_speed_limit_min,
		.maxlen		= sizeof(int),
		.mode		= S_IRUGO|S_IWUSR,
		.proc_handler	= proc_dointvec,
	},
	{
		.procname	= "speed_limit_max",
		.data		= &sysctl_speed_limit_max,
		.maxlen		= sizeof(int),
		.mode		= S_IRUGO|S_IWUSR,
		.proc_handler	= proc_dointvec,
	},
	{ }
};

static ctl_table raid_dir_table[] = {
	{
		.procname	= "raid",
		.maxlen		= 0,
		.mode		= S_IRUGO|S_IXUGO,
		.child		= raid_table,
	},
	{ }
};

static ctl_table raid_root_table[] = {
	{
		.procname	= "dev",
		.maxlen		= 0,
		.mode		= 0555,
		.child		= raid_dir_table,
	},
	{  }
};

static const struct block_device_operations md_fops;

static int start_readonly;

/*
 * We have a system wide 'event count' that is incremented
 * on any 'interesting' event, and readers of /proc/mdstat
 * can use 'poll' or 'select' to find out when the event
 * count increases.
 *
 * Events are:
 *  start array, stop array, error, add device, remove device,
 *  start build, activate spare
 */
static DECLARE_WAIT_QUEUE_HEAD(md_event_waiters);
static atomic_t md_event_count;
void md_new_event(mddev_t *mddev)
{
	atomic_inc(&md_event_count);
	wake_up(&md_event_waiters);
}
EXPORT_SYMBOL_GPL(md_new_event);

/* Alternate version that can be called from interrupts
 * when calling sysfs_notify isn't needed.
 */
static void md_new_event_inintr(mddev_t *mddev)
{
	atomic_inc(&md_event_count);
	wake_up(&md_event_waiters);
}

/*
 * Enables to iterate over all existing md arrays
 * all_mddevs_lock protects this list.
 */
static LIST_HEAD(all_mddevs);
static DEFINE_SPINLOCK(all_mddevs_lock);


/*
 * iterates through all used mddevs in the system.
 * We take care to grab the all_mddevs_lock whenever navigating
 * the list, and to always hold a refcount when unlocked.
 * Any code which breaks out of this loop while own
 * a reference to the current mddev and must mddev_put it.
 */
#define for_each_mddev(mddev,tmp)					\
									\
	for (({ spin_lock(&all_mddevs_lock); 				\
		tmp = all_mddevs.next;					\
		mddev = NULL;});					\
	     ({ if (tmp != &all_mddevs)					\
			mddev_get(list_entry(tmp, mddev_t, all_mddevs));\
		spin_unlock(&all_mddevs_lock);				\
		if (mddev) mddev_put(mddev);				\
		mddev = list_entry(tmp, mddev_t, all_mddevs);		\
		tmp != &all_mddevs;});					\
	     ({ spin_lock(&all_mddevs_lock);				\
		tmp = tmp->next;})					\
		)


/* Rather than calling directly into the personality make_request function,
 * IO requests come here first so that we can check if the device is
 * being suspended pending a reconfiguration.
 * We hold a refcount over the call to ->make_request.  By the time that
 * call has finished, the bio has been linked into some internal structure
 * and so is visible to ->quiesce(), so we don't need the refcount any more.
 */
static int md_make_request(struct request_queue *q, struct bio *bio)
{
	mddev_t *mddev = q->queuedata;
	int rv;
	if (mddev == NULL || mddev->pers == NULL) {
		bio_io_error(bio);
		return 0;
	}
	rcu_read_lock();
	if (mddev->suspended || mddev->barrier) {
		DEFINE_WAIT(__wait);
		for (;;) {
			prepare_to_wait(&mddev->sb_wait, &__wait,
					TASK_UNINTERRUPTIBLE);
			if (!mddev->suspended && !mddev->barrier)
				break;
			rcu_read_unlock();
			schedule();
			rcu_read_lock();
		}
		finish_wait(&mddev->sb_wait, &__wait);
	}
	atomic_inc(&mddev->active_io);
	rcu_read_unlock();
	rv = mddev->pers->make_request(q, bio);
	if (atomic_dec_and_test(&mddev->active_io) && mddev->suspended)
		wake_up(&mddev->sb_wait);

	return rv;
}

static void mddev_suspend(mddev_t *mddev)
{
	BUG_ON(mddev->suspended);
	mddev->suspended = 1;
	synchronize_rcu();
	wait_event(mddev->sb_wait, atomic_read(&mddev->active_io) == 0);
	mddev->pers->quiesce(mddev, 1);
	md_unregister_thread(mddev->thread);
	mddev->thread = NULL;
	/* we now know that no code is executing in the personality module,
	 * except possibly the tail end of a ->bi_end_io function, but that
	 * is certain to complete before the module has a chance to get
	 * unloaded
	 */
}

static void mddev_resume(mddev_t *mddev)
{
	mddev->suspended = 0;
	wake_up(&mddev->sb_wait);
	mddev->pers->quiesce(mddev, 0);
}

int mddev_congested(mddev_t *mddev, int bits)
{
	if (mddev->barrier)
		return 1;
	return mddev->suspended;
}
EXPORT_SYMBOL(mddev_congested);

/*
 * Generic barrier handling for md
 */

#define POST_REQUEST_BARRIER ((void*)1)

static void md_end_barrier(struct bio *bio, int err)
{
	mdk_rdev_t *rdev = bio->bi_private;
	mddev_t *mddev = rdev->mddev;
	if (err == -EOPNOTSUPP && mddev->barrier != POST_REQUEST_BARRIER)
		set_bit(BIO_EOPNOTSUPP, &mddev->barrier->bi_flags);

	rdev_dec_pending(rdev, mddev);

	if (atomic_dec_and_test(&mddev->flush_pending)) {
		if (mddev->barrier == POST_REQUEST_BARRIER) {
			/* This was a post-request barrier */
			mddev->barrier = NULL;
			wake_up(&mddev->sb_wait);
		} else
			/* The pre-request barrier has finished */
			schedule_work(&mddev->barrier_work);
	}
	bio_put(bio);
}

static void submit_barriers(mddev_t *mddev)
{
	mdk_rdev_t *rdev;

	rcu_read_lock();
	list_for_each_entry_rcu(rdev, &mddev->disks, same_set)
		if (rdev->raid_disk >= 0 &&
		    !test_bit(Faulty, &rdev->flags)) {
			/* Take two references, one is dropped
			 * when request finishes, one after
			 * we reclaim rcu_read_lock
			 */
			struct bio *bi;
			atomic_inc(&rdev->nr_pending);
			atomic_inc(&rdev->nr_pending);
			rcu_read_unlock();
			bi = bio_alloc(GFP_KERNEL, 0);
			bi->bi_end_io = md_end_barrier;
			bi->bi_private = rdev;
			bi->bi_bdev = rdev->bdev;
			atomic_inc(&mddev->flush_pending);
			submit_bio(WRITE_BARRIER, bi);
			rcu_read_lock();
			rdev_dec_pending(rdev, mddev);
		}
	rcu_read_unlock();
}

static void md_submit_barrier(struct work_struct *ws)
{
	mddev_t *mddev = container_of(ws, mddev_t, barrier_work);
	struct bio *bio = mddev->barrier;

	atomic_set(&mddev->flush_pending, 1);

	if (test_bit(BIO_EOPNOTSUPP, &bio->bi_flags))
		bio_endio(bio, -EOPNOTSUPP);
	else if (bio->bi_size == 0)
		/* an empty barrier - all done */
		bio_endio(bio, 0);
	else {
		bio->bi_rw &= ~(1<<BIO_RW_BARRIER);
		if (mddev->pers->make_request(mddev->queue, bio))
			generic_make_request(bio);
		mddev->barrier = POST_REQUEST_BARRIER;
		submit_barriers(mddev);
	}
	if (atomic_dec_and_test(&mddev->flush_pending)) {
		mddev->barrier = NULL;
		wake_up(&mddev->sb_wait);
	}
}

void md_barrier_request(mddev_t *mddev, struct bio *bio)
{
	spin_lock_irq(&mddev->write_lock);
	wait_event_lock_irq(mddev->sb_wait,
			    !mddev->barrier,
			    mddev->write_lock, /*nothing*/);
	mddev->barrier = bio;
	spin_unlock_irq(&mddev->write_lock);

	atomic_set(&mddev->flush_pending, 1);
	INIT_WORK(&mddev->barrier_work, md_submit_barrier);

	submit_barriers(mddev);

	if (atomic_dec_and_test(&mddev->flush_pending))
		schedule_work(&mddev->barrier_work);
}
EXPORT_SYMBOL(md_barrier_request);

static inline mddev_t *mddev_get(mddev_t *mddev)
{
	atomic_inc(&mddev->active);
	return mddev;
}

static void mddev_delayed_delete(struct work_struct *ws);

static void mddev_put(mddev_t *mddev)
{
	if (!atomic_dec_and_lock(&mddev->active, &all_mddevs_lock))
		return;
	if (!mddev->raid_disks && list_empty(&mddev->disks) &&
	    mddev->ctime == 0 && !mddev->hold_active) {
		/* Array is not configured at all, and not held active,
		 * so destroy it */
		list_del(&mddev->all_mddevs);
		if (mddev->gendisk) {
			/* we did a probe so need to clean up.
			 * Call schedule_work inside the spinlock
			 * so that flush_scheduled_work() after
			 * mddev_find will succeed in waiting for the
			 * work to be done.
			 */
			INIT_WORK(&mddev->del_work, mddev_delayed_delete);
			schedule_work(&mddev->del_work);
		} else
			kfree(mddev);
	}
	spin_unlock(&all_mddevs_lock);
}

static mddev_t * mddev_find(dev_t unit)
{
	mddev_t *mddev, *new = NULL;

 retry:
	spin_lock(&all_mddevs_lock);

	if (unit) {
		list_for_each_entry(mddev, &all_mddevs, all_mddevs)
			if (mddev->unit == unit) {
				mddev_get(mddev);
				spin_unlock(&all_mddevs_lock);
				kfree(new);
				return mddev;
			}

		if (new) {
			list_add(&new->all_mddevs, &all_mddevs);
			spin_unlock(&all_mddevs_lock);
			new->hold_active = UNTIL_IOCTL;
			return new;
		}
	} else if (new) {
		/* find an unused unit number */
		static int next_minor = 512;
		int start = next_minor;
		int is_free = 0;
		int dev = 0;
		while (!is_free) {
			dev = MKDEV(MD_MAJOR, next_minor);
			next_minor++;
			if (next_minor > MINORMASK)
				next_minor = 0;
			if (next_minor == start) {
				/* Oh dear, all in use. */
				spin_unlock(&all_mddevs_lock);
				kfree(new);
				return NULL;
			}
				
			is_free = 1;
			list_for_each_entry(mddev, &all_mddevs, all_mddevs)
				if (mddev->unit == dev) {
					is_free = 0;
					break;
				}
		}
		new->unit = dev;
		new->md_minor = MINOR(dev);
		new->hold_active = UNTIL_STOP;
		list_add(&new->all_mddevs, &all_mddevs);
		spin_unlock(&all_mddevs_lock);
		return new;
	}
	spin_unlock(&all_mddevs_lock);

	new = kzalloc(sizeof(*new), GFP_KERNEL);
	if (!new)
		return NULL;

	new->unit = unit;
	if (MAJOR(unit) == MD_MAJOR)
		new->md_minor = MINOR(unit);
	else
		new->md_minor = MINOR(unit) >> MdpMinorShift;

	mutex_init(&new->open_mutex);
	mutex_init(&new->reconfig_mutex);
	mutex_init(&new->bitmap_info.mutex);
	INIT_LIST_HEAD(&new->disks);
	INIT_LIST_HEAD(&new->all_mddevs);
	init_timer(&new->safemode_timer);
	atomic_set(&new->active, 1);
	atomic_set(&new->openers, 0);
	atomic_set(&new->active_io, 0);
	spin_lock_init(&new->write_lock);
	atomic_set(&new->flush_pending, 0);
	init_waitqueue_head(&new->sb_wait);
	init_waitqueue_head(&new->recovery_wait);
	new->reshape_position = MaxSector;
	new->resync_min = 0;
	new->resync_max = MaxSector;
	new->level = LEVEL_NONE;

	goto retry;
}

static inline int mddev_lock(mddev_t * mddev)
{
	return mutex_lock_interruptible(&mddev->reconfig_mutex);
}

static inline int mddev_is_locked(mddev_t *mddev)
{
	return mutex_is_locked(&mddev->reconfig_mutex);
}

static inline int mddev_trylock(mddev_t * mddev)
{
	return mutex_trylock(&mddev->reconfig_mutex);
}

static inline void mddev_unlock(mddev_t * mddev)
{
	mutex_unlock(&mddev->reconfig_mutex);

	md_wakeup_thread(mddev->thread);
}

static mdk_rdev_t * find_rdev_nr(mddev_t *mddev, int nr)
{
	mdk_rdev_t *rdev;

	list_for_each_entry(rdev, &mddev->disks, same_set)
		if (rdev->desc_nr == nr)
			return rdev;

	return NULL;
}

static mdk_rdev_t * find_rdev(mddev_t * mddev, dev_t dev)
{
	mdk_rdev_t *rdev;

	list_for_each_entry(rdev, &mddev->disks, same_set)
		if (rdev->bdev->bd_dev == dev)
			return rdev;

	return NULL;
}

static struct mdk_personality *find_pers(int level, char *clevel)
{
	struct mdk_personality *pers;
	list_for_each_entry(pers, &pers_list, list) {
		if (level != LEVEL_NONE && pers->level == level)
			return pers;
		if (strcmp(pers->name, clevel)==0)
			return pers;
	}
	return NULL;
}

/* return the offset of the super block in 512byte sectors */
static inline sector_t calc_dev_sboffset(struct block_device *bdev)
{
	sector_t num_sectors = bdev->bd_inode->i_size / 512;
	return MD_NEW_SIZE_SECTORS(num_sectors);
}

static int alloc_disk_sb(mdk_rdev_t * rdev)
{
	if (rdev->sb_page)
		MD_BUG();

	rdev->sb_page = alloc_page(GFP_KERNEL);
	if (!rdev->sb_page) {
		printk(KERN_ALERT "md: out of memory.\n");
		return -ENOMEM;
	}

	return 0;
}

static void free_disk_sb(mdk_rdev_t * rdev)
{
	if (rdev->sb_page) {
		put_page(rdev->sb_page);
		rdev->sb_loaded = 0;
		rdev->sb_page = NULL;
		rdev->sb_start = 0;
		rdev->sectors = 0;
	}
}


static void super_written(struct bio *bio, int error)
{
	mdk_rdev_t *rdev = bio->bi_private;
	mddev_t *mddev = rdev->mddev;

	if (error || !test_bit(BIO_UPTODATE, &bio->bi_flags)) {
		printk("md: super_written gets error=%d, uptodate=%d\n",
		       error, test_bit(BIO_UPTODATE, &bio->bi_flags));
		WARN_ON(test_bit(BIO_UPTODATE, &bio->bi_flags));
		md_error(mddev, rdev);
	}

	if (atomic_dec_and_test(&mddev->pending_writes))
		wake_up(&mddev->sb_wait);
	bio_put(bio);
}

static void super_written_barrier(struct bio *bio, int error)
{
	struct bio *bio2 = bio->bi_private;
	mdk_rdev_t *rdev = bio2->bi_private;
	mddev_t *mddev = rdev->mddev;

	if (!test_bit(BIO_UPTODATE, &bio->bi_flags) &&
	    error == -EOPNOTSUPP) {
		unsigned long flags;
		/* barriers don't appear to be supported :-( */
		set_bit(BarriersNotsupp, &rdev->flags);
		mddev->barriers_work = 0;
		spin_lock_irqsave(&mddev->write_lock, flags);
		bio2->bi_next = mddev->biolist;
		mddev->biolist = bio2;
		spin_unlock_irqrestore(&mddev->write_lock, flags);
		wake_up(&mddev->sb_wait);
		bio_put(bio);
	} else {
		bio_put(bio2);
		bio->bi_private = rdev;
		super_written(bio, error);
	}
}

void md_super_write(mddev_t *mddev, mdk_rdev_t *rdev,
		   sector_t sector, int size, struct page *page)
{
	/* write first size bytes of page to sector of rdev
	 * Increment mddev->pending_writes before returning
	 * and decrement it on completion, waking up sb_wait
	 * if zero is reached.
	 * If an error occurred, call md_error
	 *
	 * As we might need to resubmit the request if BIO_RW_BARRIER
	 * causes ENOTSUPP, we allocate a spare bio...
	 */
	struct bio *bio = bio_alloc(GFP_NOIO, 1);
	int rw = (1<<BIO_RW) | (1<<BIO_RW_SYNCIO) | (1<<BIO_RW_UNPLUG);

	bio->bi_bdev = rdev->bdev;
	bio->bi_sector = sector;
	bio_add_page(bio, page, size, 0);
	bio->bi_private = rdev;
	bio->bi_end_io = super_written;
	bio->bi_rw = rw;

	atomic_inc(&mddev->pending_writes);
	if (!test_bit(BarriersNotsupp, &rdev->flags)) {
		struct bio *rbio;
		rw |= (1<<BIO_RW_BARRIER);
		rbio = bio_clone(bio, GFP_NOIO);
		rbio->bi_private = bio;
		rbio->bi_end_io = super_written_barrier;
		submit_bio(rw, rbio);
	} else
		submit_bio(rw, bio);
}

void md_super_wait(mddev_t *mddev)
{
	/* wait for all superblock writes that were scheduled to complete.
	 * if any had to be retried (due to BARRIER problems), retry them
	 */
	DEFINE_WAIT(wq);
	for(;;) {
		prepare_to_wait(&mddev->sb_wait, &wq, TASK_UNINTERRUPTIBLE);
		if (atomic_read(&mddev->pending_writes)==0)
			break;
		while (mddev->biolist) {
			struct bio *bio;
			spin_lock_irq(&mddev->write_lock);
			bio = mddev->biolist;
			mddev->biolist = bio->bi_next ;
			bio->bi_next = NULL;
			spin_unlock_irq(&mddev->write_lock);
			submit_bio(bio->bi_rw, bio);
		}
		schedule();
	}
	finish_wait(&mddev->sb_wait, &wq);
}

static void bi_complete(struct bio *bio, int error)
{
	complete((struct completion*)bio->bi_private);
}

int sync_page_io(struct block_device *bdev, sector_t sector, int size,
		   struct page *page, int rw)
{
	struct bio *bio = bio_alloc(GFP_NOIO, 1);
	struct completion event;
	int ret;

	rw |= (1 << BIO_RW_SYNCIO) | (1 << BIO_RW_UNPLUG);

	bio->bi_bdev = bdev;
	bio->bi_sector = sector;
	bio_add_page(bio, page, size, 0);
	init_completion(&event);
	bio->bi_private = &event;
	bio->bi_end_io = bi_complete;
	submit_bio(rw, bio);
	wait_for_completion(&event);

	ret = test_bit(BIO_UPTODATE, &bio->bi_flags);
	bio_put(bio);
	return ret;
}
EXPORT_SYMBOL_GPL(sync_page_io);

static int read_disk_sb(mdk_rdev_t * rdev, int size)
{
	char b[BDEVNAME_SIZE];
	if (!rdev->sb_page) {
		MD_BUG();
		return -EINVAL;
	}
	if (rdev->sb_loaded)
		return 0;


	if (!sync_page_io(rdev->bdev, rdev->sb_start, size, rdev->sb_page, READ))
		goto fail;
	rdev->sb_loaded = 1;
	return 0;

fail:
	printk(KERN_WARNING "md: disabled device %s, could not read superblock.\n",
		bdevname(rdev->bdev,b));
	return -EINVAL;
}

static int uuid_equal(mdp_super_t *sb1, mdp_super_t *sb2)
{
	return 	sb1->set_uuid0 == sb2->set_uuid0 &&
		sb1->set_uuid1 == sb2->set_uuid1 &&
		sb1->set_uuid2 == sb2->set_uuid2 &&
		sb1->set_uuid3 == sb2->set_uuid3;
}

static int sb_equal(mdp_super_t *sb1, mdp_super_t *sb2)
{
	int ret;
	mdp_super_t *tmp1, *tmp2;

	tmp1 = kmalloc(sizeof(*tmp1),GFP_KERNEL);
	tmp2 = kmalloc(sizeof(*tmp2),GFP_KERNEL);

	if (!tmp1 || !tmp2) {
		ret = 0;
		printk(KERN_INFO "md.c sb_equal(): failed to allocate memory!\n");
		goto abort;
	}

	*tmp1 = *sb1;
	*tmp2 = *sb2;

	/*
	 * nr_disks is not constant
	 */
	tmp1->nr_disks = 0;
	tmp2->nr_disks = 0;

	ret = (memcmp(tmp1, tmp2, MD_SB_GENERIC_CONSTANT_WORDS * 4) == 0);
abort:
	kfree(tmp1);
	kfree(tmp2);
	return ret;
}


static u32 md_csum_fold(u32 csum)
{
	csum = (csum & 0xffff) + (csum >> 16);
	return (csum & 0xffff) + (csum >> 16);
}

static unsigned int calc_sb_csum(mdp_super_t * sb)
{
	u64 newcsum = 0;
	u32 *sb32 = (u32*)sb;
	int i;
	unsigned int disk_csum, csum;

	disk_csum = sb->sb_csum;
	sb->sb_csum = 0;

	for (i = 0; i < MD_SB_BYTES/4 ; i++)
		newcsum += sb32[i];
	csum = (newcsum & 0xffffffff) + (newcsum>>32);


#ifdef CONFIG_ALPHA
	/* This used to use csum_partial, which was wrong for several
	 * reasons including that different results are returned on
	 * different architectures.  It isn't critical that we get exactly
	 * the same return value as before (we always csum_fold before
	 * testing, and that removes any differences).  However as we
	 * know that csum_partial always returned a 16bit value on
	 * alphas, do a fold to maximise conformity to previous behaviour.
	 */
	sb->sb_csum = md_csum_fold(disk_csum);
#else
	sb->sb_csum = disk_csum;
#endif
	return csum;
}


/*
 * Handle superblock details.
 * We want to be able to handle multiple superblock formats
 * so we have a common interface to them all, and an array of
 * different handlers.
 * We rely on user-space to write the initial superblock, and support
 * reading and updating of superblocks.
 * Interface methods are:
 *   int load_super(mdk_rdev_t *dev, mdk_rdev_t *refdev, int minor_version)
 *      loads and validates a superblock on dev.
 *      if refdev != NULL, compare superblocks on both devices
 *    Return:
 *      0 - dev has a superblock that is compatible with refdev
 *      1 - dev has a superblock that is compatible and newer than refdev
 *          so dev should be used as the refdev in future
 *     -EINVAL superblock incompatible or invalid
 *     -othererror e.g. -EIO
 *
 *   int validate_super(mddev_t *mddev, mdk_rdev_t *dev)
 *      Verify that dev is acceptable into mddev.
 *       The first time, mddev->raid_disks will be 0, and data from
 *       dev should be merged in.  Subsequent calls check that dev
 *       is new enough.  Return 0 or -EINVAL
 *
 *   void sync_super(mddev_t *mddev, mdk_rdev_t *dev)
 *     Update the superblock for rdev with data in mddev
 *     This does not write to disc.
 *
 */

struct super_type  {
	char		    *name;
	struct module	    *owner;
	int		    (*load_super)(mdk_rdev_t *rdev, mdk_rdev_t *refdev,
					  int minor_version);
	int		    (*validate_super)(mddev_t *mddev, mdk_rdev_t *rdev);
	void		    (*sync_super)(mddev_t *mddev, mdk_rdev_t *rdev);
	unsigned long long  (*rdev_size_change)(mdk_rdev_t *rdev,
						sector_t num_sectors);
};

/*
 * Check that the given mddev has no bitmap.
 *
 * This function is called from the run method of all personalities that do not
 * support bitmaps. It prints an error message and returns non-zero if mddev
 * has a bitmap. Otherwise, it returns 0.
 *
 */
int md_check_no_bitmap(mddev_t *mddev)
{
	if (!mddev->bitmap_info.file && !mddev->bitmap_info.offset)
		return 0;
	printk(KERN_ERR "%s: bitmaps are not supported for %s\n",
		mdname(mddev), mddev->pers->name);
	return 1;
}
EXPORT_SYMBOL(md_check_no_bitmap);

/*
 * load_super for 0.90.0 
 */
static int super_90_load(mdk_rdev_t *rdev, mdk_rdev_t *refdev, int minor_version)
{
	char b[BDEVNAME_SIZE], b2[BDEVNAME_SIZE];
	mdp_super_t *sb;
	int ret;

	/*
	 * Calculate the position of the superblock (512byte sectors),
	 * it's at the end of the disk.
	 *
	 * It also happens to be a multiple of 4Kb.
	 */
	rdev->sb_start = calc_dev_sboffset(rdev->bdev);

	ret = read_disk_sb(rdev, MD_SB_BYTES);
	if (ret) return ret;

	ret = -EINVAL;

	bdevname(rdev->bdev, b);
	sb = (mdp_super_t*)page_address(rdev->sb_page);

	if (sb->md_magic != MD_SB_MAGIC) {
		printk(KERN_ERR "md: invalid raid superblock magic on %s\n",
		       b);
		goto abort;
	}

	if (sb->major_version != 0 ||
	    sb->minor_version < 90 ||
	    sb->minor_version > 91) {
		printk(KERN_WARNING "Bad version number %d.%d on %s\n",
			sb->major_version, sb->minor_version,
			b);
		goto abort;
	}

	if (sb->raid_disks <= 0)
		goto abort;

	if (md_csum_fold(calc_sb_csum(sb)) != md_csum_fold(sb->sb_csum)) {
		printk(KERN_WARNING "md: invalid superblock checksum on %s\n",
			b);
		goto abort;
	}

	rdev->preferred_minor = sb->md_minor;
	rdev->data_offset = 0;
	rdev->sb_size = MD_SB_BYTES;

	if (sb->level == LEVEL_MULTIPATH)
		rdev->desc_nr = -1;
	else
		rdev->desc_nr = sb->this_disk.number;

	if (!refdev) {
		ret = 1;
	} else {
		__u64 ev1, ev2;
		mdp_super_t *refsb = (mdp_super_t*)page_address(refdev->sb_page);
		if (!uuid_equal(refsb, sb)) {
			printk(KERN_WARNING "md: %s has different UUID to %s\n",
				b, bdevname(refdev->bdev,b2));
			goto abort;
		}
		if (!sb_equal(refsb, sb)) {
			printk(KERN_WARNING "md: %s has same UUID"
			       " but different superblock to %s\n",
			       b, bdevname(refdev->bdev, b2));
			goto abort;
		}
		ev1 = md_event(sb);
		ev2 = md_event(refsb);
		if (ev1 > ev2)
			ret = 1;
		else 
			ret = 0;
	}
	rdev->sectors = rdev->sb_start;

	if (rdev->sectors < sb->size * 2 && sb->level > 1)
		/* "this cannot possibly happen" ... */
		ret = -EINVAL;

 abort:
	return ret;
}

/*
 * validate_super for 0.90.0
 */
static int super_90_validate(mddev_t *mddev, mdk_rdev_t *rdev)
{
	mdp_disk_t *desc;
	mdp_super_t *sb = (mdp_super_t *)page_address(rdev->sb_page);
	__u64 ev1 = md_event(sb);

	rdev->raid_disk = -1;
	clear_bit(Faulty, &rdev->flags);
	clear_bit(In_sync, &rdev->flags);
	clear_bit(WriteMostly, &rdev->flags);
	clear_bit(BarriersNotsupp, &rdev->flags);

	if (mddev->raid_disks == 0) {
		mddev->major_version = 0;
		mddev->minor_version = sb->minor_version;
		mddev->patch_version = sb->patch_version;
		mddev->external = 0;
		mddev->chunk_sectors = sb->chunk_size >> 9;
		mddev->ctime = sb->ctime;
		mddev->utime = sb->utime;
		mddev->level = sb->level;
		mddev->clevel[0] = 0;
		mddev->layout = sb->layout;
		mddev->raid_disks = sb->raid_disks;
		mddev->dev_sectors = sb->size * 2;
		mddev->events = ev1;
		mddev->bitmap_info.offset = 0;
		mddev->bitmap_info.default_offset = MD_SB_BYTES >> 9;

		if (mddev->minor_version >= 91) {
			mddev->reshape_position = sb->reshape_position;
			mddev->delta_disks = sb->delta_disks;
			mddev->new_level = sb->new_level;
			mddev->new_layout = sb->new_layout;
			mddev->new_chunk_sectors = sb->new_chunk >> 9;
		} else {
			mddev->reshape_position = MaxSector;
			mddev->delta_disks = 0;
			mddev->new_level = mddev->level;
			mddev->new_layout = mddev->layout;
			mddev->new_chunk_sectors = mddev->chunk_sectors;
		}

		if (sb->state & (1<<MD_SB_CLEAN))
			mddev->recovery_cp = MaxSector;
		else {
			if (sb->events_hi == sb->cp_events_hi && 
				sb->events_lo == sb->cp_events_lo) {
				mddev->recovery_cp = sb->recovery_cp;
			} else
				mddev->recovery_cp = 0;
		}

		memcpy(mddev->uuid+0, &sb->set_uuid0, 4);
		memcpy(mddev->uuid+4, &sb->set_uuid1, 4);
		memcpy(mddev->uuid+8, &sb->set_uuid2, 4);
		memcpy(mddev->uuid+12,&sb->set_uuid3, 4);

		mddev->max_disks = MD_SB_DISKS;

		if (sb->state & (1<<MD_SB_BITMAP_PRESENT) &&
		    mddev->bitmap_info.file == NULL)
			mddev->bitmap_info.offset =
				mddev->bitmap_info.default_offset;

	} else if (mddev->pers == NULL) {
		/* Insist on good event counter while assembling */
		++ev1;
		if (ev1 < mddev->events) 
			return -EINVAL;
	} else if (mddev->bitmap) {
		/* if adding to array with a bitmap, then we can accept an
		 * older device ... but not too old.
		 */
		if (ev1 < mddev->bitmap->events_cleared)
			return 0;
	} else {
		if (ev1 < mddev->events)
			/* just a hot-add of a new device, leave raid_disk at -1 */
			return 0;
	}

	if (mddev->level != LEVEL_MULTIPATH) {
		desc = sb->disks + rdev->desc_nr;

		if (desc->state & (1<<MD_DISK_FAULTY))
			set_bit(Faulty, &rdev->flags);
		else if (desc->state & (1<<MD_DISK_SYNC) /* &&
			    desc->raid_disk < mddev->raid_disks */) {
			set_bit(In_sync, &rdev->flags);
			rdev->raid_disk = desc->raid_disk;
		} else if (desc->state & (1<<MD_DISK_ACTIVE)) {
			/* active but not in sync implies recovery up to
			 * reshape position.  We don't know exactly where
			 * that is, so set to zero for now */
			if (mddev->minor_version >= 91) {
				rdev->recovery_offset = 0;
				rdev->raid_disk = desc->raid_disk;
			}
		}
		if (desc->state & (1<<MD_DISK_WRITEMOSTLY))
			set_bit(WriteMostly, &rdev->flags);
	} else /* MULTIPATH are always insync */
		set_bit(In_sync, &rdev->flags);
	return 0;
}

/*
 * sync_super for 0.90.0
 */
static void super_90_sync(mddev_t *mddev, mdk_rdev_t *rdev)
{
	mdp_super_t *sb;
	mdk_rdev_t *rdev2;
	int next_spare = mddev->raid_disks;


	/* make rdev->sb match mddev data..
	 *
	 * 1/ zero out disks
	 * 2/ Add info for each disk, keeping track of highest desc_nr (next_spare);
	 * 3/ any empty disks < next_spare become removed
	 *
	 * disks[0] gets initialised to REMOVED because
	 * we cannot be sure from other fields if it has
	 * been initialised or not.
	 */
	int i;
	int active=0, working=0,failed=0,spare=0,nr_disks=0;

	rdev->sb_size = MD_SB_BYTES;

	sb = (mdp_super_t*)page_address(rdev->sb_page);

	memset(sb, 0, sizeof(*sb));

	sb->md_magic = MD_SB_MAGIC;
	sb->major_version = mddev->major_version;
	sb->patch_version = mddev->patch_version;
	sb->gvalid_words  = 0; /* ignored */
	memcpy(&sb->set_uuid0, mddev->uuid+0, 4);
	memcpy(&sb->set_uuid1, mddev->uuid+4, 4);
	memcpy(&sb->set_uuid2, mddev->uuid+8, 4);
	memcpy(&sb->set_uuid3, mddev->uuid+12,4);

	sb->ctime = mddev->ctime;
	sb->level = mddev->level;
	sb->size = mddev->dev_sectors / 2;
	sb->raid_disks = mddev->raid_disks;
	sb->md_minor = mddev->md_minor;
	sb->not_persistent = 0;
	sb->utime = mddev->utime;
	sb->state = 0;
	sb->events_hi = (mddev->events>>32);
	sb->events_lo = (u32)mddev->events;

	if (mddev->reshape_position == MaxSector)
		sb->minor_version = 90;
	else {
		sb->minor_version = 91;
		sb->reshape_position = mddev->reshape_position;
		sb->new_level = mddev->new_level;
		sb->delta_disks = mddev->delta_disks;
		sb->new_layout = mddev->new_layout;
		sb->new_chunk = mddev->new_chunk_sectors << 9;
	}
	mddev->minor_version = sb->minor_version;
	if (mddev->in_sync)
	{
		sb->recovery_cp = mddev->recovery_cp;
		sb->cp_events_hi = (mddev->events>>32);
		sb->cp_events_lo = (u32)mddev->events;
		if (mddev->recovery_cp == MaxSector)
			sb->state = (1<< MD_SB_CLEAN);
	} else
		sb->recovery_cp = 0;

	sb->layout = mddev->layout;
	sb->chunk_size = mddev->chunk_sectors << 9;

	if (mddev->bitmap && mddev->bitmap_info.file == NULL)
		sb->state |= (1<<MD_SB_BITMAP_PRESENT);

	sb->disks[0].state = (1<<MD_DISK_REMOVED);
	list_for_each_entry(rdev2, &mddev->disks, same_set) {
		mdp_disk_t *d;
		int desc_nr;
		int is_active = test_bit(In_sync, &rdev2->flags);

		if (rdev2->raid_disk >= 0 &&
		    sb->minor_version >= 91)
			/* we have nowhere to store the recovery_offset,
			 * but if it is not below the reshape_position,
			 * we can piggy-back on that.
			 */
			is_active = 1;
		if (rdev2->raid_disk < 0 ||
		    test_bit(Faulty, &rdev2->flags))
			is_active = 0;
		if (is_active)
			desc_nr = rdev2->raid_disk;
		else
			desc_nr = next_spare++;
		rdev2->desc_nr = desc_nr;
		d = &sb->disks[rdev2->desc_nr];
		nr_disks++;
		d->number = rdev2->desc_nr;
		d->major = MAJOR(rdev2->bdev->bd_dev);
		d->minor = MINOR(rdev2->bdev->bd_dev);
		if (is_active)
			d->raid_disk = rdev2->raid_disk;
		else
			d->raid_disk = rdev2->desc_nr; /* compatibility */
		if (test_bit(Faulty, &rdev2->flags))
			d->state = (1<<MD_DISK_FAULTY);
		else if (is_active) {
			d->state = (1<<MD_DISK_ACTIVE);
			if (test_bit(In_sync, &rdev2->flags))
				d->state |= (1<<MD_DISK_SYNC);
			active++;
			working++;
		} else {
			d->state = 0;
			spare++;
			working++;
		}
		if (test_bit(WriteMostly, &rdev2->flags))
			d->state |= (1<<MD_DISK_WRITEMOSTLY);
	}
	/* now set the "removed" and "faulty" bits on any missing devices */
	for (i=0 ; i < mddev->raid_disks ; i++) {
		mdp_disk_t *d = &sb->disks[i];
		if (d->state == 0 && d->number == 0) {
			d->number = i;
			d->raid_disk = i;
			d->state = (1<<MD_DISK_REMOVED);
			d->state |= (1<<MD_DISK_FAULTY);
			failed++;
		}
	}
	sb->nr_disks = nr_disks;
	sb->active_disks = active;
	sb->working_disks = working;
	sb->failed_disks = failed;
	sb->spare_disks = spare;

	sb->this_disk = sb->disks[rdev->desc_nr];
	sb->sb_csum = calc_sb_csum(sb);
}

/*
 * rdev_size_change for 0.90.0
 */
static unsigned long long
super_90_rdev_size_change(mdk_rdev_t *rdev, sector_t num_sectors)
{
	if (num_sectors && num_sectors < rdev->mddev->dev_sectors)
		return 0; /* component must fit device */
	if (rdev->mddev->bitmap_info.offset)
		return 0; /* can't move bitmap */
	rdev->sb_start = calc_dev_sboffset(rdev->bdev);
	if (!num_sectors || num_sectors > rdev->sb_start)
		num_sectors = rdev->sb_start;
	md_super_write(rdev->mddev, rdev, rdev->sb_start, rdev->sb_size,
		       rdev->sb_page);
	md_super_wait(rdev->mddev);
	return num_sectors / 2; /* kB for sysfs */
}


/*
 * version 1 superblock
 */

static __le32 calc_sb_1_csum(struct mdp_superblock_1 * sb)
{
	__le32 disk_csum;
	u32 csum;
	unsigned long long newcsum;
	int size = 256 + le32_to_cpu(sb->max_dev)*2;
	__le32 *isuper = (__le32*)sb;
	int i;

	disk_csum = sb->sb_csum;
	sb->sb_csum = 0;
	newcsum = 0;
	for (i=0; size>=4; size -= 4 )
		newcsum += le32_to_cpu(*isuper++);

	if (size == 2)
		newcsum += le16_to_cpu(*(__le16*) isuper);

	csum = (newcsum & 0xffffffff) + (newcsum >> 32);
	sb->sb_csum = disk_csum;
	return cpu_to_le32(csum);
}

static int super_1_load(mdk_rdev_t *rdev, mdk_rdev_t *refdev, int minor_version)
{
	struct mdp_superblock_1 *sb;
	int ret;
	sector_t sb_start;
	char b[BDEVNAME_SIZE], b2[BDEVNAME_SIZE];
	int bmask;

	/*
	 * Calculate the position of the superblock in 512byte sectors.
	 * It is always aligned to a 4K boundary and
	 * depeding on minor_version, it can be:
	 * 0: At least 8K, but less than 12K, from end of device
	 * 1: At start of device
	 * 2: 4K from start of device.
	 */
	switch(minor_version) {
	case 0:
		sb_start = rdev->bdev->bd_inode->i_size >> 9;
		sb_start -= 8*2;
		sb_start &= ~(sector_t)(4*2-1);
		break;
	case 1:
		sb_start = 0;
		break;
	case 2:
		sb_start = 8;
		break;
	default:
		return -EINVAL;
	}
	rdev->sb_start = sb_start;

	/* superblock is rarely larger than 1K, but it can be larger,
	 * and it is safe to read 4k, so we do that
	 */
	ret = read_disk_sb(rdev, 4096);
	if (ret) return ret;


	sb = (struct mdp_superblock_1*)page_address(rdev->sb_page);

	if (sb->magic != cpu_to_le32(MD_SB_MAGIC) ||
	    sb->major_version != cpu_to_le32(1) ||
	    le32_to_cpu(sb->max_dev) > (4096-256)/2 ||
	    le64_to_cpu(sb->super_offset) != rdev->sb_start ||
	    (le32_to_cpu(sb->feature_map) & ~MD_FEATURE_ALL) != 0)
		return -EINVAL;

	if (calc_sb_1_csum(sb) != sb->sb_csum) {
		printk("md: invalid superblock checksum on %s\n",
			bdevname(rdev->bdev,b));
		return -EINVAL;
	}
	if (le64_to_cpu(sb->data_size) < 10) {
		printk("md: data_size too small on %s\n",
		       bdevname(rdev->bdev,b));
		return -EINVAL;
	}

	rdev->preferred_minor = 0xffff;
	rdev->data_offset = le64_to_cpu(sb->data_offset);
	atomic_set(&rdev->corrected_errors, le32_to_cpu(sb->cnt_corrected_read));

	rdev->sb_size = le32_to_cpu(sb->max_dev) * 2 + 256;
	bmask = queue_logical_block_size(rdev->bdev->bd_disk->queue)-1;
	if (rdev->sb_size & bmask)
		rdev->sb_size = (rdev->sb_size | bmask) + 1;

	if (minor_version
	    && rdev->data_offset < sb_start + (rdev->sb_size/512))
		return -EINVAL;

	if (sb->level == cpu_to_le32(LEVEL_MULTIPATH))
		rdev->desc_nr = -1;
	else
		rdev->desc_nr = le32_to_cpu(sb->dev_number);

	if (!refdev) {
		ret = 1;
	} else {
		__u64 ev1, ev2;
		struct mdp_superblock_1 *refsb = 
			(struct mdp_superblock_1*)page_address(refdev->sb_page);

		if (memcmp(sb->set_uuid, refsb->set_uuid, 16) != 0 ||
		    sb->level != refsb->level ||
		    sb->layout != refsb->layout ||
		    sb->chunksize != refsb->chunksize) {
			printk(KERN_WARNING "md: %s has strangely different"
				" superblock to %s\n",
				bdevname(rdev->bdev,b),
				bdevname(refdev->bdev,b2));
			return -EINVAL;
		}
		ev1 = le64_to_cpu(sb->events);
		ev2 = le64_to_cpu(refsb->events);

		if (ev1 > ev2)
			ret = 1;
		else
			ret = 0;
	}
	if (minor_version)
		rdev->sectors = (rdev->bdev->bd_inode->i_size >> 9) -
			le64_to_cpu(sb->data_offset);
	else
		rdev->sectors = rdev->sb_start;
	if (rdev->sectors < le64_to_cpu(sb->data_size))
		return -EINVAL;
	rdev->sectors = le64_to_cpu(sb->data_size);
	if (le64_to_cpu(sb->size) > rdev->sectors)
		return -EINVAL;
	return ret;
}

static int super_1_validate(mddev_t *mddev, mdk_rdev_t *rdev)
{
	struct mdp_superblock_1 *sb = (struct mdp_superblock_1*)page_address(rdev->sb_page);
	__u64 ev1 = le64_to_cpu(sb->events);

	rdev->raid_disk = -1;
	clear_bit(Faulty, &rdev->flags);
	clear_bit(In_sync, &rdev->flags);
	clear_bit(WriteMostly, &rdev->flags);
	clear_bit(BarriersNotsupp, &rdev->flags);

	if (mddev->raid_disks == 0) {
		mddev->major_version = 1;
		mddev->patch_version = 0;
		mddev->external = 0;
		mddev->chunk_sectors = le32_to_cpu(sb->chunksize);
		mddev->ctime = le64_to_cpu(sb->ctime) & ((1ULL << 32)-1);
		mddev->utime = le64_to_cpu(sb->utime) & ((1ULL << 32)-1);
		mddev->level = le32_to_cpu(sb->level);
		mddev->clevel[0] = 0;
		mddev->layout = le32_to_cpu(sb->layout);
		mddev->raid_disks = le32_to_cpu(sb->raid_disks);
		mddev->dev_sectors = le64_to_cpu(sb->size);
		mddev->events = ev1;
		mddev->bitmap_info.offset = 0;
		mddev->bitmap_info.default_offset = 1024 >> 9;
		
		mddev->recovery_cp = le64_to_cpu(sb->resync_offset);
		memcpy(mddev->uuid, sb->set_uuid, 16);

		mddev->max_disks =  (4096-256)/2;

		if ((le32_to_cpu(sb->feature_map) & MD_FEATURE_BITMAP_OFFSET) &&
		    mddev->bitmap_info.file == NULL )
			mddev->bitmap_info.offset =
				(__s32)le32_to_cpu(sb->bitmap_offset);

		if ((le32_to_cpu(sb->feature_map) & MD_FEATURE_RESHAPE_ACTIVE)) {
			mddev->reshape_position = le64_to_cpu(sb->reshape_position);
			mddev->delta_disks = le32_to_cpu(sb->delta_disks);
			mddev->new_level = le32_to_cpu(sb->new_level);
			mddev->new_layout = le32_to_cpu(sb->new_layout);
			mddev->new_chunk_sectors = le32_to_cpu(sb->new_chunk);
		} else {
			mddev->reshape_position = MaxSector;
			mddev->delta_disks = 0;
			mddev->new_level = mddev->level;
			mddev->new_layout = mddev->layout;
			mddev->new_chunk_sectors = mddev->chunk_sectors;
		}

	} else if (mddev->pers == NULL) {
		/* Insist of good event counter while assembling */
		++ev1;
		if (ev1 < mddev->events)
			return -EINVAL;
	} else if (mddev->bitmap) {
		/* If adding to array with a bitmap, then we can accept an
		 * older device, but not too old.
		 */
		if (ev1 < mddev->bitmap->events_cleared)
			return 0;
	} else {
		if (ev1 < mddev->events)
			/* just a hot-add of a new device, leave raid_disk at -1 */
			return 0;
	}
	if (mddev->level != LEVEL_MULTIPATH) {
		int role;
		if (rdev->desc_nr < 0 ||
		    rdev->desc_nr >= le32_to_cpu(sb->max_dev)) {
			role = 0xffff;
			rdev->desc_nr = -1;
		} else
			role = le16_to_cpu(sb->dev_roles[rdev->desc_nr]);
		switch(role) {
		case 0xffff: /* spare */
			break;
		case 0xfffe: /* faulty */
			set_bit(Faulty, &rdev->flags);
			break;
		default:
			if ((le32_to_cpu(sb->feature_map) &
			     MD_FEATURE_RECOVERY_OFFSET))
				rdev->recovery_offset = le64_to_cpu(sb->recovery_offset);
			else
				set_bit(In_sync, &rdev->flags);
			rdev->raid_disk = role;
			break;
		}
		if (sb->devflags & WriteMostly1)
			set_bit(WriteMostly, &rdev->flags);
	} else /* MULTIPATH are always insync */
		set_bit(In_sync, &rdev->flags);

	return 0;
}

static void super_1_sync(mddev_t *mddev, mdk_rdev_t *rdev)
{
	struct mdp_superblock_1 *sb;
	mdk_rdev_t *rdev2;
	int max_dev, i;
	/* make rdev->sb match mddev and rdev data. */

	sb = (struct mdp_superblock_1*)page_address(rdev->sb_page);

	sb->feature_map = 0;
	sb->pad0 = 0;
	sb->recovery_offset = cpu_to_le64(0);
	memset(sb->pad1, 0, sizeof(sb->pad1));
	memset(sb->pad2, 0, sizeof(sb->pad2));
	memset(sb->pad3, 0, sizeof(sb->pad3));

	sb->utime = cpu_to_le64((__u64)mddev->utime);
	sb->events = cpu_to_le64(mddev->events);
	if (mddev->in_sync)
		sb->resync_offset = cpu_to_le64(mddev->recovery_cp);
	else
		sb->resync_offset = cpu_to_le64(0);

	sb->cnt_corrected_read = cpu_to_le32(atomic_read(&rdev->corrected_errors));

	sb->raid_disks = cpu_to_le32(mddev->raid_disks);
	sb->size = cpu_to_le64(mddev->dev_sectors);
	sb->chunksize = cpu_to_le32(mddev->chunk_sectors);
	sb->level = cpu_to_le32(mddev->level);
	sb->layout = cpu_to_le32(mddev->layout);

	if (mddev->bitmap && mddev->bitmap_info.file == NULL) {
		sb->bitmap_offset = cpu_to_le32((__u32)mddev->bitmap_info.offset);
		sb->feature_map = cpu_to_le32(MD_FEATURE_BITMAP_OFFSET);
	}

	if (rdev->raid_disk >= 0 &&
	    !test_bit(In_sync, &rdev->flags)) {
		sb->feature_map |=
			cpu_to_le32(MD_FEATURE_RECOVERY_OFFSET);
		sb->recovery_offset =
			cpu_to_le64(rdev->recovery_offset);
	}

	if (mddev->reshape_position != MaxSector) {
		sb->feature_map |= cpu_to_le32(MD_FEATURE_RESHAPE_ACTIVE);
		sb->reshape_position = cpu_to_le64(mddev->reshape_position);
		sb->new_layout = cpu_to_le32(mddev->new_layout);
		sb->delta_disks = cpu_to_le32(mddev->delta_disks);
		sb->new_level = cpu_to_le32(mddev->new_level);
		sb->new_chunk = cpu_to_le32(mddev->new_chunk_sectors);
	}

	max_dev = 0;
	list_for_each_entry(rdev2, &mddev->disks, same_set)
		if (rdev2->desc_nr+1 > max_dev)
			max_dev = rdev2->desc_nr+1;

	if (max_dev > le32_to_cpu(sb->max_dev)) {
		int bmask;
		sb->max_dev = cpu_to_le32(max_dev);
		rdev->sb_size = max_dev * 2 + 256;
		bmask = queue_logical_block_size(rdev->bdev->bd_disk->queue)-1;
		if (rdev->sb_size & bmask)
			rdev->sb_size = (rdev->sb_size | bmask) + 1;
	}
	for (i=0; i<max_dev;i++)
		sb->dev_roles[i] = cpu_to_le16(0xfffe);
	
	list_for_each_entry(rdev2, &mddev->disks, same_set) {
		i = rdev2->desc_nr;
		if (test_bit(Faulty, &rdev2->flags))
			sb->dev_roles[i] = cpu_to_le16(0xfffe);
		else if (test_bit(In_sync, &rdev2->flags))
			sb->dev_roles[i] = cpu_to_le16(rdev2->raid_disk);
		else if (rdev2->raid_disk >= 0)
			sb->dev_roles[i] = cpu_to_le16(rdev2->raid_disk);
		else
			sb->dev_roles[i] = cpu_to_le16(0xffff);
	}

	sb->sb_csum = calc_sb_1_csum(sb);
}

static unsigned long long
super_1_rdev_size_change(mdk_rdev_t *rdev, sector_t num_sectors)
{
	struct mdp_superblock_1 *sb;
	sector_t max_sectors;
	if (num_sectors && num_sectors < rdev->mddev->dev_sectors)
		return 0; /* component must fit device */
	if (rdev->sb_start < rdev->data_offset) {
		/* minor versions 1 and 2; superblock before data */
		max_sectors = rdev->bdev->bd_inode->i_size >> 9;
		max_sectors -= rdev->data_offset;
		if (!num_sectors || num_sectors > max_sectors)
			num_sectors = max_sectors;
	} else if (rdev->mddev->bitmap_info.offset) {
		/* minor version 0 with bitmap we can't move */
		return 0;
	} else {
		/* minor version 0; superblock after data */
		sector_t sb_start;
		sb_start = (rdev->bdev->bd_inode->i_size >> 9) - 8*2;
		sb_start &= ~(sector_t)(4*2 - 1);
		max_sectors = rdev->sectors + sb_start - rdev->sb_start;
		if (!num_sectors || num_sectors > max_sectors)
			num_sectors = max_sectors;
		rdev->sb_start = sb_start;
	}
	sb = (struct mdp_superblock_1 *) page_address(rdev->sb_page);
	sb->data_size = cpu_to_le64(num_sectors);
	sb->super_offset = rdev->sb_start;
	sb->sb_csum = calc_sb_1_csum(sb);
	md_super_write(rdev->mddev, rdev, rdev->sb_start, rdev->sb_size,
		       rdev->sb_page);
	md_super_wait(rdev->mddev);
	return num_sectors / 2; /* kB for sysfs */
}

static struct super_type super_types[] = {
	[0] = {
		.name	= "0.90.0",
		.owner	= THIS_MODULE,
		.load_super	    = super_90_load,
		.validate_super	    = super_90_validate,
		.sync_super	    = super_90_sync,
		.rdev_size_change   = super_90_rdev_size_change,
	},
	[1] = {
		.name	= "md-1",
		.owner	= THIS_MODULE,
		.load_super	    = super_1_load,
		.validate_super	    = super_1_validate,
		.sync_super	    = super_1_sync,
		.rdev_size_change   = super_1_rdev_size_change,
	},
};

static int match_mddev_units(mddev_t *mddev1, mddev_t *mddev2)
{
	mdk_rdev_t *rdev, *rdev2;

	rcu_read_lock();
	rdev_for_each_rcu(rdev, mddev1)
		rdev_for_each_rcu(rdev2, mddev2)
			if (rdev->bdev->bd_contains ==
			    rdev2->bdev->bd_contains) {
				rcu_read_unlock();
				return 1;
			}
	rcu_read_unlock();
	return 0;
}

static LIST_HEAD(pending_raid_disks);

/*
 * Try to register data integrity profile for an mddev
 *
 * This is called when an array is started and after a disk has been kicked
 * from the array. It only succeeds if all working and active component devices
 * are integrity capable with matching profiles.
 */
int md_integrity_register(mddev_t *mddev)
{
	mdk_rdev_t *rdev, *reference = NULL;

	if (list_empty(&mddev->disks))
		return 0; /* nothing to do */
	if (blk_get_integrity(mddev->gendisk))
		return 0; /* already registered */
	list_for_each_entry(rdev, &mddev->disks, same_set) {
		/* skip spares and non-functional disks */
		if (test_bit(Faulty, &rdev->flags))
			continue;
		if (rdev->raid_disk < 0)
			continue;
		/*
		 * If at least one rdev is not integrity capable, we can not
		 * enable data integrity for the md device.
		 */
		if (!bdev_get_integrity(rdev->bdev))
			return -EINVAL;
		if (!reference) {
			/* Use the first rdev as the reference */
			reference = rdev;
			continue;
		}
		/* does this rdev's profile match the reference profile? */
		if (blk_integrity_compare(reference->bdev->bd_disk,
				rdev->bdev->bd_disk) < 0)
			return -EINVAL;
	}
	/*
	 * All component devices are integrity capable and have matching
	 * profiles, register the common profile for the md device.
	 */
	if (blk_integrity_register(mddev->gendisk,
			bdev_get_integrity(reference->bdev)) != 0) {
		printk(KERN_ERR "md: failed to register integrity for %s\n",
			mdname(mddev));
		return -EINVAL;
	}
	printk(KERN_NOTICE "md: data integrity on %s enabled\n",
		mdname(mddev));
	return 0;
}
EXPORT_SYMBOL(md_integrity_register);

/* Disable data integrity if non-capable/non-matching disk is being added */
void md_integrity_add_rdev(mdk_rdev_t *rdev, mddev_t *mddev)
{
	struct blk_integrity *bi_rdev = bdev_get_integrity(rdev->bdev);
	struct blk_integrity *bi_mddev = blk_get_integrity(mddev->gendisk);

	if (!bi_mddev) /* nothing to do */
		return;
	if (rdev->raid_disk < 0) /* skip spares */
		return;
	if (bi_rdev && blk_integrity_compare(mddev->gendisk,
					     rdev->bdev->bd_disk) >= 0)
		return;
	printk(KERN_NOTICE "disabling data integrity on %s\n", mdname(mddev));
	blk_integrity_unregister(mddev->gendisk);
}
EXPORT_SYMBOL(md_integrity_add_rdev);

static int bind_rdev_to_array(mdk_rdev_t * rdev, mddev_t * mddev)
{
	char b[BDEVNAME_SIZE];
	struct kobject *ko;
	char *s;
	int err;

	if (rdev->mddev) {
		MD_BUG();
		return -EINVAL;
	}

	/* prevent duplicates */
	if (find_rdev(mddev, rdev->bdev->bd_dev))
		return -EEXIST;

	/* make sure rdev->sectors exceeds mddev->dev_sectors */
	if (rdev->sectors && (mddev->dev_sectors == 0 ||
			rdev->sectors < mddev->dev_sectors)) {
		if (mddev->pers) {
			/* Cannot change size, so fail
			 * If mddev->level <= 0, then we don't care
			 * about aligning sizes (e.g. linear)
			 */
			if (mddev->level > 0)
				return -ENOSPC;
		} else
			mddev->dev_sectors = rdev->sectors;
	}

	/* Verify rdev->desc_nr is unique.
	 * If it is -1, assign a free number, else
	 * check number is not in use
	 */
	if (rdev->desc_nr < 0) {
		int choice = 0;
		if (mddev->pers) choice = mddev->raid_disks;
		while (find_rdev_nr(mddev, choice))
			choice++;
		rdev->desc_nr = choice;
	} else {
		if (find_rdev_nr(mddev, rdev->desc_nr))
			return -EBUSY;
	}
	if (mddev->max_disks && rdev->desc_nr >= mddev->max_disks) {
		printk(KERN_WARNING "md: %s: array is limited to %d devices\n",
		       mdname(mddev), mddev->max_disks);
		return -EBUSY;
	}
	bdevname(rdev->bdev,b);
	while ( (s=strchr(b, '/')) != NULL)
		*s = '!';

	rdev->mddev = mddev;
	printk(KERN_INFO "md: bind<%s>\n", b);

	if ((err = kobject_add(&rdev->kobj, &mddev->kobj, "dev-%s", b)))
		goto fail;

	ko = &part_to_dev(rdev->bdev->bd_part)->kobj;
	if ((err = sysfs_create_link(&rdev->kobj, ko, "block"))) {
		kobject_del(&rdev->kobj);
		goto fail;
	}
	rdev->sysfs_state = sysfs_get_dirent(rdev->kobj.sd, "state");

	list_add_rcu(&rdev->same_set, &mddev->disks);
	bd_claim_by_disk(rdev->bdev, rdev->bdev->bd_holder, mddev->gendisk);

	/* May as well allow recovery to be retried once */
	mddev->recovery_disabled = 0;

	return 0;

 fail:
	printk(KERN_WARNING "md: failed to register dev-%s for %s\n",
	       b, mdname(mddev));
	return err;
}

static void md_delayed_delete(struct work_struct *ws)
{
	mdk_rdev_t *rdev = container_of(ws, mdk_rdev_t, del_work);
	kobject_del(&rdev->kobj);
	kobject_put(&rdev->kobj);
}

static void unbind_rdev_from_array(mdk_rdev_t * rdev)
{
	char b[BDEVNAME_SIZE];
	if (!rdev->mddev) {
		MD_BUG();
		return;
	}
	bd_release_from_disk(rdev->bdev, rdev->mddev->gendisk);
	list_del_rcu(&rdev->same_set);
	printk(KERN_INFO "md: unbind<%s>\n", bdevname(rdev->bdev,b));
	rdev->mddev = NULL;
	sysfs_remove_link(&rdev->kobj, "block");
	sysfs_put(rdev->sysfs_state);
	rdev->sysfs_state = NULL;
	/* We need to delay this, otherwise we can deadlock when
	 * writing to 'remove' to "dev/state".  We also need
	 * to delay it due to rcu usage.
	 */
	synchronize_rcu();
	INIT_WORK(&rdev->del_work, md_delayed_delete);
	kobject_get(&rdev->kobj);
	schedule_work(&rdev->del_work);
}

/*
 * prevent the device from being mounted, repartitioned or
 * otherwise reused by a RAID array (or any other kernel
 * subsystem), by bd_claiming the device.
 */
static int lock_rdev(mdk_rdev_t *rdev, dev_t dev, int shared)
{
	int err = 0;
	struct block_device *bdev;
	char b[BDEVNAME_SIZE];

	bdev = open_by_devnum(dev, FMODE_READ|FMODE_WRITE);
	if (IS_ERR(bdev)) {
		printk(KERN_ERR "md: could not open %s.\n",
			__bdevname(dev, b));
		return PTR_ERR(bdev);
	}
	err = bd_claim(bdev, shared ? (mdk_rdev_t *)lock_rdev : rdev);
	if (err) {
		printk(KERN_ERR "md: could not bd_claim %s.\n",
			bdevname(bdev, b));
		blkdev_put(bdev, FMODE_READ|FMODE_WRITE);
		return err;
	}
	if (!shared)
		set_bit(AllReserved, &rdev->flags);
	rdev->bdev = bdev;
	return err;
}

static void unlock_rdev(mdk_rdev_t *rdev)
{
	struct block_device *bdev = rdev->bdev;
	rdev->bdev = NULL;
	if (!bdev)
		MD_BUG();
	bd_release(bdev);
	blkdev_put(bdev, FMODE_READ|FMODE_WRITE);
}

void md_autodetect_dev(dev_t dev);

static void export_rdev(mdk_rdev_t * rdev)
{
	char b[BDEVNAME_SIZE];
	printk(KERN_INFO "md: export_rdev(%s)\n",
		bdevname(rdev->bdev,b));
	if (rdev->mddev)
		MD_BUG();
	free_disk_sb(rdev);
#ifndef MODULE
	if (test_bit(AutoDetected, &rdev->flags))
		md_autodetect_dev(rdev->bdev->bd_dev);
#endif
	unlock_rdev(rdev);
	kobject_put(&rdev->kobj);
}

static void kick_rdev_from_array(mdk_rdev_t * rdev)
{
	unbind_rdev_from_array(rdev);
	export_rdev(rdev);
}

static void export_array(mddev_t *mddev)
{
	mdk_rdev_t *rdev, *tmp;

	rdev_for_each(rdev, tmp, mddev) {
		if (!rdev->mddev) {
			MD_BUG();
			continue;
		}
		kick_rdev_from_array(rdev);
	}
	if (!list_empty(&mddev->disks))
		MD_BUG();
	mddev->raid_disks = 0;
	mddev->major_version = 0;
}

static void print_desc(mdp_disk_t *desc)
{
	printk(" DISK<N:%d,(%d,%d),R:%d,S:%d>\n", desc->number,
		desc->major,desc->minor,desc->raid_disk,desc->state);
}

static void print_sb_90(mdp_super_t *sb)
{
	int i;

	printk(KERN_INFO 
		"md:  SB: (V:%d.%d.%d) ID:<%08x.%08x.%08x.%08x> CT:%08x\n",
		sb->major_version, sb->minor_version, sb->patch_version,
		sb->set_uuid0, sb->set_uuid1, sb->set_uuid2, sb->set_uuid3,
		sb->ctime);
	printk(KERN_INFO "md:     L%d S%08d ND:%d RD:%d md%d LO:%d CS:%d\n",
		sb->level, sb->size, sb->nr_disks, sb->raid_disks,
		sb->md_minor, sb->layout, sb->chunk_size);
	printk(KERN_INFO "md:     UT:%08x ST:%d AD:%d WD:%d"
		" FD:%d SD:%d CSUM:%08x E:%08lx\n",
		sb->utime, sb->state, sb->active_disks, sb->working_disks,
		sb->failed_disks, sb->spare_disks,
		sb->sb_csum, (unsigned long)sb->events_lo);

	printk(KERN_INFO);
	for (i = 0; i < MD_SB_DISKS; i++) {
		mdp_disk_t *desc;

		desc = sb->disks + i;
		if (desc->number || desc->major || desc->minor ||
		    desc->raid_disk || (desc->state && (desc->state != 4))) {
			printk("     D %2d: ", i);
			print_desc(desc);
		}
	}
	printk(KERN_INFO "md:     THIS: ");
	print_desc(&sb->this_disk);
}

static void print_sb_1(struct mdp_superblock_1 *sb)
{
	__u8 *uuid;

	uuid = sb->set_uuid;
	printk(KERN_INFO
	       "md:  SB: (V:%u) (F:0x%08x) Array-ID:<%pU>\n"
	       "md:    Name: \"%s\" CT:%llu\n",
		le32_to_cpu(sb->major_version),
		le32_to_cpu(sb->feature_map),
		uuid,
		sb->set_name,
		(unsigned long long)le64_to_cpu(sb->ctime)
		       & MD_SUPERBLOCK_1_TIME_SEC_MASK);

	uuid = sb->device_uuid;
	printk(KERN_INFO
	       "md:       L%u SZ%llu RD:%u LO:%u CS:%u DO:%llu DS:%llu SO:%llu"
			" RO:%llu\n"
	       "md:     Dev:%08x UUID: %pU\n"
	       "md:       (F:0x%08x) UT:%llu Events:%llu ResyncOffset:%llu CSUM:0x%08x\n"
	       "md:         (MaxDev:%u) \n",
		le32_to_cpu(sb->level),
		(unsigned long long)le64_to_cpu(sb->size),
		le32_to_cpu(sb->raid_disks),
		le32_to_cpu(sb->layout),
		le32_to_cpu(sb->chunksize),
		(unsigned long long)le64_to_cpu(sb->data_offset),
		(unsigned long long)le64_to_cpu(sb->data_size),
		(unsigned long long)le64_to_cpu(sb->super_offset),
		(unsigned long long)le64_to_cpu(sb->recovery_offset),
		le32_to_cpu(sb->dev_number),
		uuid,
		sb->devflags,
		(unsigned long long)le64_to_cpu(sb->utime) & MD_SUPERBLOCK_1_TIME_SEC_MASK,
		(unsigned long long)le64_to_cpu(sb->events),
		(unsigned long long)le64_to_cpu(sb->resync_offset),
		le32_to_cpu(sb->sb_csum),
		le32_to_cpu(sb->max_dev)
		);
}

static void print_rdev(mdk_rdev_t *rdev, int major_version)
{
	char b[BDEVNAME_SIZE];
	printk(KERN_INFO "md: rdev %s, Sect:%08llu F:%d S:%d DN:%u\n",
		bdevname(rdev->bdev, b), (unsigned long long)rdev->sectors,
	        test_bit(Faulty, &rdev->flags), test_bit(In_sync, &rdev->flags),
	        rdev->desc_nr);
	if (rdev->sb_loaded) {
		printk(KERN_INFO "md: rdev superblock (MJ:%d):\n", major_version);
		switch (major_version) {
		case 0:
			print_sb_90((mdp_super_t*)page_address(rdev->sb_page));
			break;
		case 1:
			print_sb_1((struct mdp_superblock_1 *)page_address(rdev->sb_page));
			break;
		}
	} else
		printk(KERN_INFO "md: no rdev superblock!\n");
}

static void md_print_devices(void)
{
	struct list_head *tmp;
	mdk_rdev_t *rdev;
	mddev_t *mddev;
	char b[BDEVNAME_SIZE];

	printk("\n");
	printk("md:	**********************************\n");
	printk("md:	* <COMPLETE RAID STATE PRINTOUT> *\n");
	printk("md:	**********************************\n");
	for_each_mddev(mddev, tmp) {

		if (mddev->bitmap)
			bitmap_print_sb(mddev->bitmap);
		else
			printk("%s: ", mdname(mddev));
		list_for_each_entry(rdev, &mddev->disks, same_set)
			printk("<%s>", bdevname(rdev->bdev,b));
		printk("\n");

		list_for_each_entry(rdev, &mddev->disks, same_set)
			print_rdev(rdev, mddev->major_version);
	}
	printk("md:	**********************************\n");
	printk("\n");
}


static void sync_sbs(mddev_t * mddev, int nospares)
{
	/* Update each superblock (in-memory image), but
	 * if we are allowed to, skip spares which already
	 * have the right event counter, or have one earlier
	 * (which would mean they aren't being marked as dirty
	 * with the rest of the array)
	 */
	mdk_rdev_t *rdev;

	/* First make sure individual recovery_offsets are correct */
	list_for_each_entry(rdev, &mddev->disks, same_set) {
		if (rdev->raid_disk >= 0 &&
		    !test_bit(In_sync, &rdev->flags) &&
		    mddev->curr_resync_completed > rdev->recovery_offset)
				rdev->recovery_offset = mddev->curr_resync_completed;

	}	
	list_for_each_entry(rdev, &mddev->disks, same_set) {
		if (rdev->sb_events == mddev->events ||
		    (nospares &&
		     rdev->raid_disk < 0 &&
		     (rdev->sb_events&1)==0 &&
		     rdev->sb_events+1 == mddev->events)) {
			/* Don't update this superblock */
			rdev->sb_loaded = 2;
		} else {
			super_types[mddev->major_version].
				sync_super(mddev, rdev);
			rdev->sb_loaded = 1;
		}
	}
}

static void md_update_sb(mddev_t * mddev, int force_change)
{
	mdk_rdev_t *rdev;
	int sync_req;
	int nospares = 0;

	mddev->utime = get_seconds();
	if (mddev->external)
		return;
repeat:
	spin_lock_irq(&mddev->write_lock);

	set_bit(MD_CHANGE_PENDING, &mddev->flags);
	if (test_and_clear_bit(MD_CHANGE_DEVS, &mddev->flags))
		force_change = 1;
	if (test_and_clear_bit(MD_CHANGE_CLEAN, &mddev->flags))
		/* just a clean<-> dirty transition, possibly leave spares alone,
		 * though if events isn't the right even/odd, we will have to do
		 * spares after all
		 */
		nospares = 1;
	if (force_change)
		nospares = 0;
	if (mddev->degraded)
		/* If the array is degraded, then skipping spares is both
		 * dangerous and fairly pointless.
		 * Dangerous because a device that was removed from the array
		 * might have a event_count that still looks up-to-date,
		 * so it can be re-added without a resync.
		 * Pointless because if there are any spares to skip,
		 * then a recovery will happen and soon that array won't
		 * be degraded any more and the spare can go back to sleep then.
		 */
		nospares = 0;

	sync_req = mddev->in_sync;

	/* If this is just a dirty<->clean transition, and the array is clean
	 * and 'events' is odd, we can roll back to the previous clean state */
	if (nospares
	    && (mddev->in_sync && mddev->recovery_cp == MaxSector)
	    && (mddev->events & 1)
	    && mddev->events != 1)
		mddev->events--;
	else {
		/* otherwise we have to go forward and ... */
		mddev->events ++;
		if (!mddev->in_sync || mddev->recovery_cp != MaxSector) { /* not clean */
			/* .. if the array isn't clean, an 'even' event must also go
			 * to spares. */
			if ((mddev->events&1)==0)
				nospares = 0;
		} else {
			/* otherwise an 'odd' event must go to spares */
			if ((mddev->events&1))
				nospares = 0;
		}
	}

	if (!mddev->events) {
		/*
		 * oops, this 64-bit counter should never wrap.
		 * Either we are in around ~1 trillion A.C., assuming
		 * 1 reboot per second, or we have a bug:
		 */
		MD_BUG();
		mddev->events --;
	}

	/*
	 * do not write anything to disk if using
	 * nonpersistent superblocks
	 */
	if (!mddev->persistent) {
		if (!mddev->external)
			clear_bit(MD_CHANGE_PENDING, &mddev->flags);

		spin_unlock_irq(&mddev->write_lock);
		wake_up(&mddev->sb_wait);
		return;
	}
	sync_sbs(mddev, nospares);
	spin_unlock_irq(&mddev->write_lock);

	dprintk(KERN_INFO 
		"md: updating %s RAID superblock on device (in sync %d)\n",
		mdname(mddev),mddev->in_sync);

	bitmap_update_sb(mddev->bitmap);
	list_for_each_entry(rdev, &mddev->disks, same_set) {
		char b[BDEVNAME_SIZE];
		dprintk(KERN_INFO "md: ");
		if (rdev->sb_loaded != 1)
			continue; /* no noise on spare devices */
		if (test_bit(Faulty, &rdev->flags))
			dprintk("(skipping faulty ");

		dprintk("%s ", bdevname(rdev->bdev,b));
		if (!test_bit(Faulty, &rdev->flags)) {
			md_super_write(mddev,rdev,
				       rdev->sb_start, rdev->sb_size,
				       rdev->sb_page);
			dprintk(KERN_INFO "(write) %s's sb offset: %llu\n",
				bdevname(rdev->bdev,b),
				(unsigned long long)rdev->sb_start);
			rdev->sb_events = mddev->events;

		} else
			dprintk(")\n");
		if (mddev->level == LEVEL_MULTIPATH)
			/* only need to write one superblock... */
			break;
	}
	md_super_wait(mddev);
	/* if there was a failure, MD_CHANGE_DEVS was set, and we re-write super */

	spin_lock_irq(&mddev->write_lock);
	if (mddev->in_sync != sync_req ||
	    test_bit(MD_CHANGE_DEVS, &mddev->flags)) {
		/* have to write it out again */
		spin_unlock_irq(&mddev->write_lock);
		goto repeat;
	}
	clear_bit(MD_CHANGE_PENDING, &mddev->flags);
	spin_unlock_irq(&mddev->write_lock);
	wake_up(&mddev->sb_wait);
	if (test_bit(MD_RECOVERY_RUNNING, &mddev->recovery))
		sysfs_notify(&mddev->kobj, NULL, "sync_completed");

}

/* words written to sysfs files may, or may not, be \n terminated.
 * We want to accept with case. For this we use cmd_match.
 */
static int cmd_match(const char *cmd, const char *str)
{
	/* See if cmd, written into a sysfs file, matches
	 * str.  They must either be the same, or cmd can
	 * have a trailing newline
	 */
	while (*cmd && *str && *cmd == *str) {
		cmd++;
		str++;
	}
	if (*cmd == '\n')
		cmd++;
	if (*str || *cmd)
		return 0;
	return 1;
}

struct rdev_sysfs_entry {
	struct attribute attr;
	ssize_t (*show)(mdk_rdev_t *, char *);
	ssize_t (*store)(mdk_rdev_t *, const char *, size_t);
};

static ssize_t
state_show(mdk_rdev_t *rdev, char *page)
{
	char *sep = "";
	size_t len = 0;

	if (test_bit(Faulty, &rdev->flags)) {
		len+= sprintf(page+len, "%sfaulty",sep);
		sep = ",";
	}
	if (test_bit(In_sync, &rdev->flags)) {
		len += sprintf(page+len, "%sin_sync",sep);
		sep = ",";
	}
	if (test_bit(WriteMostly, &rdev->flags)) {
		len += sprintf(page+len, "%swrite_mostly",sep);
		sep = ",";
	}
	if (test_bit(Blocked, &rdev->flags)) {
		len += sprintf(page+len, "%sblocked", sep);
		sep = ",";
	}
	if (!test_bit(Faulty, &rdev->flags) &&
	    !test_bit(In_sync, &rdev->flags)) {
		len += sprintf(page+len, "%sspare", sep);
		sep = ",";
	}
	return len+sprintf(page+len, "\n");
}

static ssize_t
state_store(mdk_rdev_t *rdev, const char *buf, size_t len)
{
	/* can write
	 *  faulty  - simulates and error
	 *  remove  - disconnects the device
	 *  writemostly - sets write_mostly
	 *  -writemostly - clears write_mostly
	 *  blocked - sets the Blocked flag
	 *  -blocked - clears the Blocked flag
	 *  insync - sets Insync providing device isn't active
	 */
	int err = -EINVAL;
	if (cmd_match(buf, "faulty") && rdev->mddev->pers) {
		md_error(rdev->mddev, rdev);
		err = 0;
	} else if (cmd_match(buf, "remove")) {
		if (rdev->raid_disk >= 0)
			err = -EBUSY;
		else {
			mddev_t *mddev = rdev->mddev;
			kick_rdev_from_array(rdev);
			if (mddev->pers)
				md_update_sb(mddev, 1);
			md_new_event(mddev);
			err = 0;
		}
	} else if (cmd_match(buf, "writemostly")) {
		set_bit(WriteMostly, &rdev->flags);
		err = 0;
	} else if (cmd_match(buf, "-writemostly")) {
		clear_bit(WriteMostly, &rdev->flags);
		err = 0;
	} else if (cmd_match(buf, "blocked")) {
		set_bit(Blocked, &rdev->flags);
		err = 0;
	} else if (cmd_match(buf, "-blocked")) {
		clear_bit(Blocked, &rdev->flags);
		wake_up(&rdev->blocked_wait);
		set_bit(MD_RECOVERY_NEEDED, &rdev->mddev->recovery);
		md_wakeup_thread(rdev->mddev->thread);

		err = 0;
	} else if (cmd_match(buf, "insync") && rdev->raid_disk == -1) {
		set_bit(In_sync, &rdev->flags);
		err = 0;
	}
	if (!err && rdev->sysfs_state)
		sysfs_notify_dirent(rdev->sysfs_state);
	return err ? err : len;
}
static struct rdev_sysfs_entry rdev_state =
__ATTR(state, S_IRUGO|S_IWUSR, state_show, state_store);

static ssize_t
errors_show(mdk_rdev_t *rdev, char *page)
{
	return sprintf(page, "%d\n", atomic_read(&rdev->corrected_errors));
}

static ssize_t
errors_store(mdk_rdev_t *rdev, const char *buf, size_t len)
{
	char *e;
	unsigned long n = simple_strtoul(buf, &e, 10);
	if (*buf && (*e == 0 || *e == '\n')) {
		atomic_set(&rdev->corrected_errors, n);
		return len;
	}
	return -EINVAL;
}
static struct rdev_sysfs_entry rdev_errors =
__ATTR(errors, S_IRUGO|S_IWUSR, errors_show, errors_store);

static ssize_t
slot_show(mdk_rdev_t *rdev, char *page)
{
	if (rdev->raid_disk < 0)
		return sprintf(page, "none\n");
	else
		return sprintf(page, "%d\n", rdev->raid_disk);
}

static ssize_t
slot_store(mdk_rdev_t *rdev, const char *buf, size_t len)
{
	char *e;
	int err;
	char nm[20];
	int slot = simple_strtoul(buf, &e, 10);
	if (strncmp(buf, "none", 4)==0)
		slot = -1;
	else if (e==buf || (*e && *e!= '\n'))
		return -EINVAL;
	if (rdev->mddev->pers && slot == -1) {
		/* Setting 'slot' on an active array requires also
		 * updating the 'rd%d' link, and communicating
		 * with the personality with ->hot_*_disk.
		 * For now we only support removing
		 * failed/spare devices.  This normally happens automatically,
		 * but not when the metadata is externally managed.
		 */
		if (rdev->raid_disk == -1)
			return -EEXIST;
		/* personality does all needed checks */
		if (rdev->mddev->pers->hot_add_disk == NULL)
			return -EINVAL;
		err = rdev->mddev->pers->
			hot_remove_disk(rdev->mddev, rdev->raid_disk);
		if (err)
			return err;
		sprintf(nm, "rd%d", rdev->raid_disk);
		sysfs_remove_link(&rdev->mddev->kobj, nm);
		set_bit(MD_RECOVERY_NEEDED, &rdev->mddev->recovery);
		md_wakeup_thread(rdev->mddev->thread);
	} else if (rdev->mddev->pers) {
		mdk_rdev_t *rdev2;
		/* Activating a spare .. or possibly reactivating
		 * if we ever get bitmaps working here.
		 */

		if (rdev->raid_disk != -1)
			return -EBUSY;

		if (rdev->mddev->pers->hot_add_disk == NULL)
			return -EINVAL;

		list_for_each_entry(rdev2, &rdev->mddev->disks, same_set)
			if (rdev2->raid_disk == slot)
				return -EEXIST;

		rdev->raid_disk = slot;
		if (test_bit(In_sync, &rdev->flags))
			rdev->saved_raid_disk = slot;
		else
			rdev->saved_raid_disk = -1;
		err = rdev->mddev->pers->
			hot_add_disk(rdev->mddev, rdev);
		if (err) {
			rdev->raid_disk = -1;
			return err;
		} else
			sysfs_notify_dirent(rdev->sysfs_state);
		sprintf(nm, "rd%d", rdev->raid_disk);
		if (sysfs_create_link(&rdev->mddev->kobj, &rdev->kobj, nm))
			printk(KERN_WARNING
			       "md: cannot register "
			       "%s for %s\n",
			       nm, mdname(rdev->mddev));

		/* don't wakeup anyone, leave that to userspace. */
	} else {
		if (slot >= rdev->mddev->raid_disks)
			return -ENOSPC;
		rdev->raid_disk = slot;
		/* assume it is working */
		clear_bit(Faulty, &rdev->flags);
		clear_bit(WriteMostly, &rdev->flags);
		set_bit(In_sync, &rdev->flags);
		sysfs_notify_dirent(rdev->sysfs_state);
	}
	return len;
}


static struct rdev_sysfs_entry rdev_slot =
__ATTR(slot, S_IRUGO|S_IWUSR, slot_show, slot_store);

static ssize_t
offset_show(mdk_rdev_t *rdev, char *page)
{
	return sprintf(page, "%llu\n", (unsigned long long)rdev->data_offset);
}

static ssize_t
offset_store(mdk_rdev_t *rdev, const char *buf, size_t len)
{
	char *e;
	unsigned long long offset = simple_strtoull(buf, &e, 10);
	if (e==buf || (*e && *e != '\n'))
		return -EINVAL;
	if (rdev->mddev->pers && rdev->raid_disk >= 0)
		return -EBUSY;
	if (rdev->sectors && rdev->mddev->external)
		/* Must set offset before size, so overlap checks
		 * can be sane */
		return -EBUSY;
	rdev->data_offset = offset;
	return len;
}

static struct rdev_sysfs_entry rdev_offset =
__ATTR(offset, S_IRUGO|S_IWUSR, offset_show, offset_store);

static ssize_t
rdev_size_show(mdk_rdev_t *rdev, char *page)
{
	return sprintf(page, "%llu\n", (unsigned long long)rdev->sectors / 2);
}

static int overlaps(sector_t s1, sector_t l1, sector_t s2, sector_t l2)
{
	/* check if two start/length pairs overlap */
	if (s1+l1 <= s2)
		return 0;
	if (s2+l2 <= s1)
		return 0;
	return 1;
}

static int strict_blocks_to_sectors(const char *buf, sector_t *sectors)
{
	unsigned long long blocks;
	sector_t new;

	if (strict_strtoull(buf, 10, &blocks) < 0)
		return -EINVAL;

	if (blocks & 1ULL << (8 * sizeof(blocks) - 1))
		return -EINVAL; /* sector conversion overflow */

	new = blocks * 2;
	if (new != blocks * 2)
		return -EINVAL; /* unsigned long long to sector_t overflow */

	*sectors = new;
	return 0;
}

static ssize_t
rdev_size_store(mdk_rdev_t *rdev, const char *buf, size_t len)
{
	mddev_t *my_mddev = rdev->mddev;
	sector_t oldsectors = rdev->sectors;
	sector_t sectors;

	if (strict_blocks_to_sectors(buf, &sectors) < 0)
		return -EINVAL;
	if (my_mddev->pers && rdev->raid_disk >= 0) {
		if (my_mddev->persistent) {
			sectors = super_types[my_mddev->major_version].
				rdev_size_change(rdev, sectors);
			if (!sectors)
				return -EBUSY;
		} else if (!sectors)
			sectors = (rdev->bdev->bd_inode->i_size >> 9) -
				rdev->data_offset;
	}
	if (sectors < my_mddev->dev_sectors)
		return -EINVAL; /* component must fit device */

	rdev->sectors = sectors;
	if (sectors > oldsectors && my_mddev->external) {
		/* need to check that all other rdevs with the same ->bdev
		 * do not overlap.  We need to unlock the mddev to avoid
		 * a deadlock.  We have already changed rdev->sectors, and if
		 * we have to change it back, we will have the lock again.
		 */
		mddev_t *mddev;
		int overlap = 0;
		struct list_head *tmp;

		mddev_unlock(my_mddev);
		for_each_mddev(mddev, tmp) {
			mdk_rdev_t *rdev2;

			mddev_lock(mddev);
			list_for_each_entry(rdev2, &mddev->disks, same_set)
				if (test_bit(AllReserved, &rdev2->flags) ||
				    (rdev->bdev == rdev2->bdev &&
				     rdev != rdev2 &&
				     overlaps(rdev->data_offset, rdev->sectors,
					      rdev2->data_offset,
					      rdev2->sectors))) {
					overlap = 1;
					break;
				}
			mddev_unlock(mddev);
			if (overlap) {
				mddev_put(mddev);
				break;
			}
		}
		mddev_lock(my_mddev);
		if (overlap) {
			/* Someone else could have slipped in a size
			 * change here, but doing so is just silly.
			 * We put oldsectors back because we *know* it is
			 * safe, and trust userspace not to race with
			 * itself
			 */
			rdev->sectors = oldsectors;
			return -EBUSY;
		}
	}
	return len;
}

static struct rdev_sysfs_entry rdev_size =
__ATTR(size, S_IRUGO|S_IWUSR, rdev_size_show, rdev_size_store);


static ssize_t recovery_start_show(mdk_rdev_t *rdev, char *page)
{
	unsigned long long recovery_start = rdev->recovery_offset;

	if (test_bit(In_sync, &rdev->flags) ||
	    recovery_start == MaxSector)
		return sprintf(page, "none\n");

	return sprintf(page, "%llu\n", recovery_start);
}

static ssize_t recovery_start_store(mdk_rdev_t *rdev, const char *buf, size_t len)
{
	unsigned long long recovery_start;

	if (cmd_match(buf, "none"))
		recovery_start = MaxSector;
	else if (strict_strtoull(buf, 10, &recovery_start))
		return -EINVAL;

	if (rdev->mddev->pers &&
	    rdev->raid_disk >= 0)
		return -EBUSY;

	rdev->recovery_offset = recovery_start;
	if (recovery_start == MaxSector)
		set_bit(In_sync, &rdev->flags);
	else
		clear_bit(In_sync, &rdev->flags);
	return len;
}

static struct rdev_sysfs_entry rdev_recovery_start =
__ATTR(recovery_start, S_IRUGO|S_IWUSR, recovery_start_show, recovery_start_store);

static struct attribute *rdev_default_attrs[] = {
	&rdev_state.attr,
	&rdev_errors.attr,
	&rdev_slot.attr,
	&rdev_offset.attr,
	&rdev_size.attr,
	&rdev_recovery_start.attr,
	NULL,
};
static ssize_t
rdev_attr_show(struct kobject *kobj, struct attribute *attr, char *page)
{
	struct rdev_sysfs_entry *entry = container_of(attr, struct rdev_sysfs_entry, attr);
	mdk_rdev_t *rdev = container_of(kobj, mdk_rdev_t, kobj);
	mddev_t *mddev = rdev->mddev;
	ssize_t rv;

	if (!entry->show)
		return -EIO;

	rv = mddev ? mddev_lock(mddev) : -EBUSY;
	if (!rv) {
		if (rdev->mddev == NULL)
			rv = -EBUSY;
		else
			rv = entry->show(rdev, page);
		mddev_unlock(mddev);
	}
	return rv;
}

static ssize_t
rdev_attr_store(struct kobject *kobj, struct attribute *attr,
	      const char *page, size_t length)
{
	struct rdev_sysfs_entry *entry = container_of(attr, struct rdev_sysfs_entry, attr);
	mdk_rdev_t *rdev = container_of(kobj, mdk_rdev_t, kobj);
	ssize_t rv;
	mddev_t *mddev = rdev->mddev;

	if (!entry->store)
		return -EIO;
	if (!capable(CAP_SYS_ADMIN))
		return -EACCES;
	rv = mddev ? mddev_lock(mddev): -EBUSY;
	if (!rv) {
		if (rdev->mddev == NULL)
			rv = -EBUSY;
		else
			rv = entry->store(rdev, page, length);
		mddev_unlock(mddev);
	}
	return rv;
}

static void rdev_free(struct kobject *ko)
{
	mdk_rdev_t *rdev = container_of(ko, mdk_rdev_t, kobj);
	kfree(rdev);
}
static struct sysfs_ops rdev_sysfs_ops = {
	.show		= rdev_attr_show,
	.store		= rdev_attr_store,
};
static struct kobj_type rdev_ktype = {
	.release	= rdev_free,
	.sysfs_ops	= &rdev_sysfs_ops,
	.default_attrs	= rdev_default_attrs,
};

/*
 * Import a device. If 'super_format' >= 0, then sanity check the superblock
 *
 * mark the device faulty if:
 *
 *   - the device is nonexistent (zero size)
 *   - the device has no valid superblock
 *
 * a faulty rdev _never_ has rdev->sb set.
 */
static mdk_rdev_t *md_import_device(dev_t newdev, int super_format, int super_minor)
{
	char b[BDEVNAME_SIZE];
	int err;
	mdk_rdev_t *rdev;
	sector_t size;

	rdev = kzalloc(sizeof(*rdev), GFP_KERNEL);
	if (!rdev) {
		printk(KERN_ERR "md: could not alloc mem for new device!\n");
		return ERR_PTR(-ENOMEM);
	}

	if ((err = alloc_disk_sb(rdev)))
		goto abort_free;

	err = lock_rdev(rdev, newdev, super_format == -2);
	if (err)
		goto abort_free;

	kobject_init(&rdev->kobj, &rdev_ktype);

	rdev->desc_nr = -1;
	rdev->saved_raid_disk = -1;
	rdev->raid_disk = -1;
	rdev->flags = 0;
	rdev->data_offset = 0;
	rdev->sb_events = 0;
	rdev->last_read_error.tv_sec  = 0;
	rdev->last_read_error.tv_nsec = 0;
	atomic_set(&rdev->nr_pending, 0);
	atomic_set(&rdev->read_errors, 0);
	atomic_set(&rdev->corrected_errors, 0);

	size = rdev->bdev->bd_inode->i_size >> BLOCK_SIZE_BITS;
	if (!size) {
		printk(KERN_WARNING 
			"md: %s has zero or unknown size, marking faulty!\n",
			bdevname(rdev->bdev,b));
		err = -EINVAL;
		goto abort_free;
	}

	if (super_format >= 0) {
		err = super_types[super_format].
			load_super(rdev, NULL, super_minor);
		if (err == -EINVAL) {
			printk(KERN_WARNING
				"md: %s does not have a valid v%d.%d "
			       "superblock, not importing!\n",
				bdevname(rdev->bdev,b),
			       super_format, super_minor);
			goto abort_free;
		}
		if (err < 0) {
			printk(KERN_WARNING 
				"md: could not read %s's sb, not importing!\n",
				bdevname(rdev->bdev,b));
			goto abort_free;
		}
	}

	INIT_LIST_HEAD(&rdev->same_set);
	init_waitqueue_head(&rdev->blocked_wait);

	return rdev;

abort_free:
	if (rdev->sb_page) {
		if (rdev->bdev)
			unlock_rdev(rdev);
		free_disk_sb(rdev);
	}
	kfree(rdev);
	return ERR_PTR(err);
}

/*
 * Check a full RAID array for plausibility
 */


static void analyze_sbs(mddev_t * mddev)
{
	int i;
	mdk_rdev_t *rdev, *freshest, *tmp;
	char b[BDEVNAME_SIZE];

	freshest = NULL;
	rdev_for_each(rdev, tmp, mddev)
		switch (super_types[mddev->major_version].
			load_super(rdev, freshest, mddev->minor_version)) {
		case 1:
			freshest = rdev;
			break;
		case 0:
			break;
		default:
			printk( KERN_ERR \
				"md: fatal superblock inconsistency in %s"
				" -- removing from array\n", 
				bdevname(rdev->bdev,b));
			kick_rdev_from_array(rdev);
		}


	super_types[mddev->major_version].
		validate_super(mddev, freshest);

	i = 0;
	rdev_for_each(rdev, tmp, mddev) {
		if (rdev->desc_nr >= mddev->max_disks ||
		    i > mddev->max_disks) {
			printk(KERN_WARNING
			       "md: %s: %s: only %d devices permitted\n",
			       mdname(mddev), bdevname(rdev->bdev, b),
			       mddev->max_disks);
			kick_rdev_from_array(rdev);
			continue;
		}
		if (rdev != freshest)
			if (super_types[mddev->major_version].
			    validate_super(mddev, rdev)) {
				printk(KERN_WARNING "md: kicking non-fresh %s"
					" from array!\n",
					bdevname(rdev->bdev,b));
				kick_rdev_from_array(rdev);
				continue;
			}
		if (mddev->level == LEVEL_MULTIPATH) {
			rdev->desc_nr = i++;
			rdev->raid_disk = rdev->desc_nr;
			set_bit(In_sync, &rdev->flags);
		} else if (rdev->raid_disk >= (mddev->raid_disks - min(0, mddev->delta_disks))) {
			rdev->raid_disk = -1;
			clear_bit(In_sync, &rdev->flags);
		}
	}
}

/* Read a fixed-point number.
 * Numbers in sysfs attributes should be in "standard" units where
 * possible, so time should be in seconds.
 * However we internally use a a much smaller unit such as 
 * milliseconds or jiffies.
 * This function takes a decimal number with a possible fractional
 * component, and produces an integer which is the result of
 * multiplying that number by 10^'scale'.
 * all without any floating-point arithmetic.
 */
int strict_strtoul_scaled(const char *cp, unsigned long *res, int scale)
{
	unsigned long result = 0;
	long decimals = -1;
	while (isdigit(*cp) || (*cp == '.' && decimals < 0)) {
		if (*cp == '.')
			decimals = 0;
		else if (decimals < scale) {
			unsigned int value;
			value = *cp - '0';
			result = result * 10 + value;
			if (decimals >= 0)
				decimals++;
		}
		cp++;
	}
	if (*cp == '\n')
		cp++;
	if (*cp)
		return -EINVAL;
	if (decimals < 0)
		decimals = 0;
	while (decimals < scale) {
		result *= 10;
		decimals ++;
	}
	*res = result;
	return 0;
}


static void md_safemode_timeout(unsigned long data);

static ssize_t
safe_delay_show(mddev_t *mddev, char *page)
{
	int msec = (mddev->safemode_delay*1000)/HZ;
	return sprintf(page, "%d.%03d\n", msec/1000, msec%1000);
}
static ssize_t
safe_delay_store(mddev_t *mddev, const char *cbuf, size_t len)
{
	unsigned long msec;

	if (strict_strtoul_scaled(cbuf, &msec, 3) < 0)
		return -EINVAL;
	if (msec == 0)
		mddev->safemode_delay = 0;
	else {
		unsigned long old_delay = mddev->safemode_delay;
		mddev->safemode_delay = (msec*HZ)/1000;
		if (mddev->safemode_delay == 0)
			mddev->safemode_delay = 1;
		if (mddev->safemode_delay < old_delay)
			md_safemode_timeout((unsigned long)mddev);
	}
	return len;
}
static struct md_sysfs_entry md_safe_delay =
__ATTR(safe_mode_delay, S_IRUGO|S_IWUSR,safe_delay_show, safe_delay_store);

static ssize_t
level_show(mddev_t *mddev, char *page)
{
	struct mdk_personality *p = mddev->pers;
	if (p)
		return sprintf(page, "%s\n", p->name);
	else if (mddev->clevel[0])
		return sprintf(page, "%s\n", mddev->clevel);
	else if (mddev->level != LEVEL_NONE)
		return sprintf(page, "%d\n", mddev->level);
	else
		return 0;
}

static ssize_t
level_store(mddev_t *mddev, const char *buf, size_t len)
{
	char level[16];
	ssize_t rv = len;
	struct mdk_personality *pers;
	void *priv;
	mdk_rdev_t *rdev;

	if (mddev->pers == NULL) {
		if (len == 0)
			return 0;
		if (len >= sizeof(mddev->clevel))
			return -ENOSPC;
		strncpy(mddev->clevel, buf, len);
		if (mddev->clevel[len-1] == '\n')
			len--;
		mddev->clevel[len] = 0;
		mddev->level = LEVEL_NONE;
		return rv;
	}

	/* request to change the personality.  Need to ensure:
	 *  - array is not engaged in resync/recovery/reshape
	 *  - old personality can be suspended
	 *  - new personality will access other array.
	 */

	if (mddev->sync_thread || mddev->reshape_position != MaxSector)
		return -EBUSY;

	if (!mddev->pers->quiesce) {
		printk(KERN_WARNING "md: %s: %s does not support online personality change\n",
		       mdname(mddev), mddev->pers->name);
		return -EINVAL;
	}

	/* Now find the new personality */
	if (len == 0 || len >= sizeof(level))
		return -EINVAL;
	strncpy(level, buf, len);
	if (level[len-1] == '\n')
		len--;
	level[len] = 0;

	request_module("md-%s", level);
	spin_lock(&pers_lock);
	pers = find_pers(LEVEL_NONE, level);
	if (!pers || !try_module_get(pers->owner)) {
		spin_unlock(&pers_lock);
		printk(KERN_WARNING "md: personality %s not loaded\n", level);
		return -EINVAL;
	}
	spin_unlock(&pers_lock);

	if (pers == mddev->pers) {
		/* Nothing to do! */
		module_put(pers->owner);
		return rv;
	}
	if (!pers->takeover) {
		module_put(pers->owner);
		printk(KERN_WARNING "md: %s: %s does not support personality takeover\n",
		       mdname(mddev), level);
		return -EINVAL;
	}

	/* ->takeover must set new_* and/or delta_disks
	 * if it succeeds, and may set them when it fails.
	 */
	priv = pers->takeover(mddev);
	if (IS_ERR(priv)) {
		mddev->new_level = mddev->level;
		mddev->new_layout = mddev->layout;
		mddev->new_chunk_sectors = mddev->chunk_sectors;
		mddev->raid_disks -= mddev->delta_disks;
		mddev->delta_disks = 0;
		module_put(pers->owner);
		printk(KERN_WARNING "md: %s: %s would not accept array\n",
		       mdname(mddev), level);
		return PTR_ERR(priv);
	}

	/* Looks like we have a winner */
	mddev_suspend(mddev);
	mddev->pers->stop(mddev);
	module_put(mddev->pers->owner);
	/* Invalidate devices that are now superfluous */
	list_for_each_entry(rdev, &mddev->disks, same_set)
		if (rdev->raid_disk >= mddev->raid_disks) {
			rdev->raid_disk = -1;
			clear_bit(In_sync, &rdev->flags);
		}
	mddev->pers = pers;
	mddev->private = priv;
	strlcpy(mddev->clevel, pers->name, sizeof(mddev->clevel));
	mddev->level = mddev->new_level;
	mddev->layout = mddev->new_layout;
	mddev->chunk_sectors = mddev->new_chunk_sectors;
	mddev->delta_disks = 0;
	pers->run(mddev);
	mddev_resume(mddev);
	set_bit(MD_CHANGE_DEVS, &mddev->flags);
	set_bit(MD_RECOVERY_NEEDED, &mddev->recovery);
	md_wakeup_thread(mddev->thread);
	return rv;
}

static struct md_sysfs_entry md_level =
__ATTR(level, S_IRUGO|S_IWUSR, level_show, level_store);


static ssize_t
layout_show(mddev_t *mddev, char *page)
{
	/* just a number, not meaningful for all levels */
	if (mddev->reshape_position != MaxSector &&
	    mddev->layout != mddev->new_layout)
		return sprintf(page, "%d (%d)\n",
			       mddev->new_layout, mddev->layout);
	return sprintf(page, "%d\n", mddev->layout);
}

static ssize_t
layout_store(mddev_t *mddev, const char *buf, size_t len)
{
	char *e;
	unsigned long n = simple_strtoul(buf, &e, 10);

	if (!*buf || (*e && *e != '\n'))
		return -EINVAL;

	if (mddev->pers) {
		int err;
		if (mddev->pers->check_reshape == NULL)
			return -EBUSY;
		mddev->new_layout = n;
		err = mddev->pers->check_reshape(mddev);
		if (err) {
			mddev->new_layout = mddev->layout;
			return err;
		}
	} else {
		mddev->new_layout = n;
		if (mddev->reshape_position == MaxSector)
			mddev->layout = n;
	}
	return len;
}
static struct md_sysfs_entry md_layout =
__ATTR(layout, S_IRUGO|S_IWUSR, layout_show, layout_store);


static ssize_t
raid_disks_show(mddev_t *mddev, char *page)
{
	if (mddev->raid_disks == 0)
		return 0;
	if (mddev->reshape_position != MaxSector &&
	    mddev->delta_disks != 0)
		return sprintf(page, "%d (%d)\n", mddev->raid_disks,
			       mddev->raid_disks - mddev->delta_disks);
	return sprintf(page, "%d\n", mddev->raid_disks);
}

static int update_raid_disks(mddev_t *mddev, int raid_disks);

static ssize_t
raid_disks_store(mddev_t *mddev, const char *buf, size_t len)
{
	char *e;
	int rv = 0;
	unsigned long n = simple_strtoul(buf, &e, 10);

	if (!*buf || (*e && *e != '\n'))
		return -EINVAL;

	if (mddev->pers)
		rv = update_raid_disks(mddev, n);
	else if (mddev->reshape_position != MaxSector) {
		int olddisks = mddev->raid_disks - mddev->delta_disks;
		mddev->delta_disks = n - olddisks;
		mddev->raid_disks = n;
	} else
		mddev->raid_disks = n;
	return rv ? rv : len;
}
static struct md_sysfs_entry md_raid_disks =
__ATTR(raid_disks, S_IRUGO|S_IWUSR, raid_disks_show, raid_disks_store);

static ssize_t
chunk_size_show(mddev_t *mddev, char *page)
{
	if (mddev->reshape_position != MaxSector &&
	    mddev->chunk_sectors != mddev->new_chunk_sectors)
		return sprintf(page, "%d (%d)\n",
			       mddev->new_chunk_sectors << 9,
			       mddev->chunk_sectors << 9);
	return sprintf(page, "%d\n", mddev->chunk_sectors << 9);
}

static ssize_t
chunk_size_store(mddev_t *mddev, const char *buf, size_t len)
{
	char *e;
	unsigned long n = simple_strtoul(buf, &e, 10);

	if (!*buf || (*e && *e != '\n'))
		return -EINVAL;

	if (mddev->pers) {
		int err;
		if (mddev->pers->check_reshape == NULL)
			return -EBUSY;
		mddev->new_chunk_sectors = n >> 9;
		err = mddev->pers->check_reshape(mddev);
		if (err) {
			mddev->new_chunk_sectors = mddev->chunk_sectors;
			return err;
		}
	} else {
		mddev->new_chunk_sectors = n >> 9;
		if (mddev->reshape_position == MaxSector)
			mddev->chunk_sectors = n >> 9;
	}
	return len;
}
static struct md_sysfs_entry md_chunk_size =
__ATTR(chunk_size, S_IRUGO|S_IWUSR, chunk_size_show, chunk_size_store);

static ssize_t
resync_start_show(mddev_t *mddev, char *page)
{
	if (mddev->recovery_cp == MaxSector)
		return sprintf(page, "none\n");
	return sprintf(page, "%llu\n", (unsigned long long)mddev->recovery_cp);
}

static ssize_t
resync_start_store(mddev_t *mddev, const char *buf, size_t len)
{
	char *e;
	unsigned long long n = simple_strtoull(buf, &e, 10);

	if (mddev->pers)
		return -EBUSY;
	if (cmd_match(buf, "none"))
		n = MaxSector;
	else if (!*buf || (*e && *e != '\n'))
		return -EINVAL;

	mddev->recovery_cp = n;
	return len;
}
static struct md_sysfs_entry md_resync_start =
__ATTR(resync_start, S_IRUGO|S_IWUSR, resync_start_show, resync_start_store);

/*
 * The array state can be:
 *
 * clear
 *     No devices, no size, no level
 *     Equivalent to STOP_ARRAY ioctl
 * inactive
 *     May have some settings, but array is not active
 *        all IO results in error
 *     When written, doesn't tear down array, but just stops it
 * suspended (not supported yet)
 *     All IO requests will block. The array can be reconfigured.
 *     Writing this, if accepted, will block until array is quiescent
 * readonly
 *     no resync can happen.  no superblocks get written.
 *     write requests fail
 * read-auto
 *     like readonly, but behaves like 'clean' on a write request.
 *
 * clean - no pending writes, but otherwise active.
 *     When written to inactive array, starts without resync
 *     If a write request arrives then
 *       if metadata is known, mark 'dirty' and switch to 'active'.
 *       if not known, block and switch to write-pending
 *     If written to an active array that has pending writes, then fails.
 * active
 *     fully active: IO and resync can be happening.
 *     When written to inactive array, starts with resync
 *
 * write-pending
 *     clean, but writes are blocked waiting for 'active' to be written.
 *
 * active-idle
 *     like active, but no writes have been seen for a while (100msec).
 *
 */
enum array_state { clear, inactive, suspended, readonly, read_auto, clean, active,
		   write_pending, active_idle, bad_word};
static char *array_states[] = {
	"clear", "inactive", "suspended", "readonly", "read-auto", "clean", "active",
	"write-pending", "active-idle", NULL };

static int match_word(const char *word, char **list)
{
	int n;
	for (n=0; list[n]; n++)
		if (cmd_match(word, list[n]))
			break;
	return n;
}

static ssize_t
array_state_show(mddev_t *mddev, char *page)
{
	enum array_state st = inactive;

	if (mddev->pers)
		switch(mddev->ro) {
		case 1:
			st = readonly;
			break;
		case 2:
			st = read_auto;
			break;
		case 0:
			if (mddev->in_sync)
				st = clean;
			else if (test_bit(MD_CHANGE_CLEAN, &mddev->flags))
				st = write_pending;
			else if (mddev->safemode)
				st = active_idle;
			else
				st = active;
		}
	else {
		if (list_empty(&mddev->disks) &&
		    mddev->raid_disks == 0 &&
		    mddev->dev_sectors == 0)
			st = clear;
		else
			st = inactive;
	}
	return sprintf(page, "%s\n", array_states[st]);
}

static int do_md_stop(mddev_t * mddev, int ro, int is_open);
static int do_md_run(mddev_t * mddev);
static int restart_array(mddev_t *mddev);

static ssize_t
array_state_store(mddev_t *mddev, const char *buf, size_t len)
{
	int err = -EINVAL;
	enum array_state st = match_word(buf, array_states);
	switch(st) {
	case bad_word:
		break;
	case clear:
		/* stopping an active array */
		if (atomic_read(&mddev->openers) > 0)
			return -EBUSY;
		err = do_md_stop(mddev, 0, 0);
		break;
	case inactive:
		/* stopping an active array */
		if (mddev->pers) {
			if (atomic_read(&mddev->openers) > 0)
				return -EBUSY;
			err = do_md_stop(mddev, 2, 0);
		} else
			err = 0; /* already inactive */
		break;
	case suspended:
		break; /* not supported yet */
	case readonly:
		if (mddev->pers)
			err = do_md_stop(mddev, 1, 0);
		else {
			mddev->ro = 1;
			set_disk_ro(mddev->gendisk, 1);
			err = do_md_run(mddev);
		}
		break;
	case read_auto:
		if (mddev->pers) {
			if (mddev->ro == 0)
				err = do_md_stop(mddev, 1, 0);
			else if (mddev->ro == 1)
				err = restart_array(mddev);
			if (err == 0) {
				mddev->ro = 2;
				set_disk_ro(mddev->gendisk, 0);
			}
		} else {
			mddev->ro = 2;
			err = do_md_run(mddev);
		}
		break;
	case clean:
		if (mddev->pers) {
			restart_array(mddev);
			spin_lock_irq(&mddev->write_lock);
			if (atomic_read(&mddev->writes_pending) == 0) {
				if (mddev->in_sync == 0) {
					mddev->in_sync = 1;
					if (mddev->safemode == 1)
						mddev->safemode = 0;
					if (mddev->persistent)
						set_bit(MD_CHANGE_CLEAN,
							&mddev->flags);
				}
				err = 0;
			} else
				err = -EBUSY;
			spin_unlock_irq(&mddev->write_lock);
		} else
			err = -EINVAL;
		break;
	case active:
		if (mddev->pers) {
			restart_array(mddev);
			if (mddev->external)
				clear_bit(MD_CHANGE_CLEAN, &mddev->flags);
			wake_up(&mddev->sb_wait);
			err = 0;
		} else {
			mddev->ro = 0;
			set_disk_ro(mddev->gendisk, 0);
			err = do_md_run(mddev);
		}
		break;
	case write_pending:
	case active_idle:
		/* these cannot be set */
		break;
	}
	if (err)
		return err;
	else {
		sysfs_notify_dirent(mddev->sysfs_state);
		return len;
	}
}
static struct md_sysfs_entry md_array_state =
__ATTR(array_state, S_IRUGO|S_IWUSR, array_state_show, array_state_store);

static ssize_t
max_corrected_read_errors_show(mddev_t *mddev, char *page) {
	return sprintf(page, "%d\n",
		       atomic_read(&mddev->max_corr_read_errors));
}

static ssize_t
max_corrected_read_errors_store(mddev_t *mddev, const char *buf, size_t len)
{
	char *e;
	unsigned long n = simple_strtoul(buf, &e, 10);

	if (*buf && (*e == 0 || *e == '\n')) {
		atomic_set(&mddev->max_corr_read_errors, n);
		return len;
	}
	return -EINVAL;
}

static struct md_sysfs_entry max_corr_read_errors =
__ATTR(max_read_errors, S_IRUGO|S_IWUSR, max_corrected_read_errors_show,
	max_corrected_read_errors_store);

static ssize_t
null_show(mddev_t *mddev, char *page)
{
	return -EINVAL;
}

static ssize_t
new_dev_store(mddev_t *mddev, const char *buf, size_t len)
{
	/* buf must be %d:%d\n? giving major and minor numbers */
	/* The new device is added to the array.
	 * If the array has a persistent superblock, we read the
	 * superblock to initialise info and check validity.
	 * Otherwise, only checking done is that in bind_rdev_to_array,
	 * which mainly checks size.
	 */
	char *e;
	int major = simple_strtoul(buf, &e, 10);
	int minor;
	dev_t dev;
	mdk_rdev_t *rdev;
	int err;

	if (!*buf || *e != ':' || !e[1] || e[1] == '\n')
		return -EINVAL;
	minor = simple_strtoul(e+1, &e, 10);
	if (*e && *e != '\n')
		return -EINVAL;
	dev = MKDEV(major, minor);
	if (major != MAJOR(dev) ||
	    minor != MINOR(dev))
		return -EOVERFLOW;


	if (mddev->persistent) {
		rdev = md_import_device(dev, mddev->major_version,
					mddev->minor_version);
		if (!IS_ERR(rdev) && !list_empty(&mddev->disks)) {
			mdk_rdev_t *rdev0 = list_entry(mddev->disks.next,
						       mdk_rdev_t, same_set);
			err = super_types[mddev->major_version]
				.load_super(rdev, rdev0, mddev->minor_version);
			if (err < 0)
				goto out;
		}
	} else if (mddev->external)
		rdev = md_import_device(dev, -2, -1);
	else
		rdev = md_import_device(dev, -1, -1);

	if (IS_ERR(rdev))
		return PTR_ERR(rdev);
	err = bind_rdev_to_array(rdev, mddev);
 out:
	if (err)
		export_rdev(rdev);
	return err ? err : len;
}

static struct md_sysfs_entry md_new_device =
__ATTR(new_dev, S_IWUSR, null_show, new_dev_store);

static ssize_t
bitmap_store(mddev_t *mddev, const char *buf, size_t len)
{
	char *end;
	unsigned long chunk, end_chunk;

	if (!mddev->bitmap)
		goto out;
	/* buf should be <chunk> <chunk> ... or <chunk>-<chunk> ... (range) */
	while (*buf) {
		chunk = end_chunk = simple_strtoul(buf, &end, 0);
		if (buf == end) break;
		if (*end == '-') { /* range */
			buf = end + 1;
			end_chunk = simple_strtoul(buf, &end, 0);
			if (buf == end) break;
		}
		if (*end && !isspace(*end)) break;
		bitmap_dirty_bits(mddev->bitmap, chunk, end_chunk);
		buf = skip_spaces(end);
	}
	bitmap_unplug(mddev->bitmap); /* flush the bits to disk */
out:
	return len;
}

static struct md_sysfs_entry md_bitmap =
__ATTR(bitmap_set_bits, S_IWUSR, null_show, bitmap_store);

static ssize_t
size_show(mddev_t *mddev, char *page)
{
	return sprintf(page, "%llu\n",
		(unsigned long long)mddev->dev_sectors / 2);
}

static int update_size(mddev_t *mddev, sector_t num_sectors);

static ssize_t
size_store(mddev_t *mddev, const char *buf, size_t len)
{
	/* If array is inactive, we can reduce the component size, but
	 * not increase it (except from 0).
	 * If array is active, we can try an on-line resize
	 */
	sector_t sectors;
	int err = strict_blocks_to_sectors(buf, &sectors);

	if (err < 0)
		return err;
	if (mddev->pers) {
		err = update_size(mddev, sectors);
		md_update_sb(mddev, 1);
	} else {
		if (mddev->dev_sectors == 0 ||
		    mddev->dev_sectors > sectors)
			mddev->dev_sectors = sectors;
		else
			err = -ENOSPC;
	}
	return err ? err : len;
}

static struct md_sysfs_entry md_size =
__ATTR(component_size, S_IRUGO|S_IWUSR, size_show, size_store);


/* Metdata version.
 * This is one of
 *   'none' for arrays with no metadata (good luck...)
 *   'external' for arrays with externally managed metadata,
 * or N.M for internally known formats
 */
static ssize_t
metadata_show(mddev_t *mddev, char *page)
{
	if (mddev->persistent)
		return sprintf(page, "%d.%d\n",
			       mddev->major_version, mddev->minor_version);
	else if (mddev->external)
		return sprintf(page, "external:%s\n", mddev->metadata_type);
	else
		return sprintf(page, "none\n");
}

static ssize_t
metadata_store(mddev_t *mddev, const char *buf, size_t len)
{
	int major, minor;
	char *e;
	/* Changing the details of 'external' metadata is
	 * always permitted.  Otherwise there must be
	 * no devices attached to the array.
	 */
	if (mddev->external && strncmp(buf, "external:", 9) == 0)
		;
	else if (!list_empty(&mddev->disks))
		return -EBUSY;

	if (cmd_match(buf, "none")) {
		mddev->persistent = 0;
		mddev->external = 0;
		mddev->major_version = 0;
		mddev->minor_version = 90;
		return len;
	}
	if (strncmp(buf, "external:", 9) == 0) {
		size_t namelen = len-9;
		if (namelen >= sizeof(mddev->metadata_type))
			namelen = sizeof(mddev->metadata_type)-1;
		strncpy(mddev->metadata_type, buf+9, namelen);
		mddev->metadata_type[namelen] = 0;
		if (namelen && mddev->metadata_type[namelen-1] == '\n')
			mddev->metadata_type[--namelen] = 0;
		mddev->persistent = 0;
		mddev->external = 1;
		mddev->major_version = 0;
		mddev->minor_version = 90;
		return len;
	}
	major = simple_strtoul(buf, &e, 10);
	if (e==buf || *e != '.')
		return -EINVAL;
	buf = e+1;
	minor = simple_strtoul(buf, &e, 10);
	if (e==buf || (*e && *e != '\n') )
		return -EINVAL;
	if (major >= ARRAY_SIZE(super_types) || super_types[major].name == NULL)
		return -ENOENT;
	mddev->major_version = major;
	mddev->minor_version = minor;
	mddev->persistent = 1;
	mddev->external = 0;
	return len;
}

static struct md_sysfs_entry md_metadata =
__ATTR(metadata_version, S_IRUGO|S_IWUSR, metadata_show, metadata_store);

static ssize_t
action_show(mddev_t *mddev, char *page)
{
	char *type = "idle";
	if (test_bit(MD_RECOVERY_FROZEN, &mddev->recovery))
		type = "frozen";
	else if (test_bit(MD_RECOVERY_RUNNING, &mddev->recovery) ||
	    (!mddev->ro && test_bit(MD_RECOVERY_NEEDED, &mddev->recovery))) {
		if (test_bit(MD_RECOVERY_RESHAPE, &mddev->recovery))
			type = "reshape";
		else if (test_bit(MD_RECOVERY_SYNC, &mddev->recovery)) {
			if (!test_bit(MD_RECOVERY_REQUESTED, &mddev->recovery))
				type = "resync";
			else if (test_bit(MD_RECOVERY_CHECK, &mddev->recovery))
				type = "check";
			else
				type = "repair";
		} else if (test_bit(MD_RECOVERY_RECOVER, &mddev->recovery))
			type = "recover";
	}
	return sprintf(page, "%s\n", type);
}

static ssize_t
action_store(mddev_t *mddev, const char *page, size_t len)
{
	if (!mddev->pers || !mddev->pers->sync_request)
		return -EINVAL;

	if (cmd_match(page, "frozen"))
		set_bit(MD_RECOVERY_FROZEN, &mddev->recovery);
	else
		clear_bit(MD_RECOVERY_FROZEN, &mddev->recovery);

	if (cmd_match(page, "idle") || cmd_match(page, "frozen")) {
		if (mddev->sync_thread) {
			set_bit(MD_RECOVERY_INTR, &mddev->recovery);
			md_unregister_thread(mddev->sync_thread);
			mddev->sync_thread = NULL;
			mddev->recovery = 0;
		}
	} else if (test_bit(MD_RECOVERY_RUNNING, &mddev->recovery) ||
		   test_bit(MD_RECOVERY_NEEDED, &mddev->recovery))
		return -EBUSY;
	else if (cmd_match(page, "resync"))
		set_bit(MD_RECOVERY_NEEDED, &mddev->recovery);
	else if (cmd_match(page, "recover")) {
		set_bit(MD_RECOVERY_RECOVER, &mddev->recovery);
		set_bit(MD_RECOVERY_NEEDED, &mddev->recovery);
	} else if (cmd_match(page, "reshape")) {
		int err;
		if (mddev->pers->start_reshape == NULL)
			return -EINVAL;
		err = mddev->pers->start_reshape(mddev);
		if (err)
			return err;
		sysfs_notify(&mddev->kobj, NULL, "degraded");
	} else {
		if (cmd_match(page, "check"))
			set_bit(MD_RECOVERY_CHECK, &mddev->recovery);
		else if (!cmd_match(page, "repair"))
			return -EINVAL;
		set_bit(MD_RECOVERY_REQUESTED, &mddev->recovery);
		set_bit(MD_RECOVERY_SYNC, &mddev->recovery);
	}
	set_bit(MD_RECOVERY_NEEDED, &mddev->recovery);
	md_wakeup_thread(mddev->thread);
	sysfs_notify_dirent(mddev->sysfs_action);
	return len;
}

static ssize_t
mismatch_cnt_show(mddev_t *mddev, char *page)
{
	return sprintf(page, "%llu\n",
		       (unsigned long long) mddev->resync_mismatches);
}

static struct md_sysfs_entry md_scan_mode =
__ATTR(sync_action, S_IRUGO|S_IWUSR, action_show, action_store);


static struct md_sysfs_entry md_mismatches = __ATTR_RO(mismatch_cnt);

static ssize_t
sync_min_show(mddev_t *mddev, char *page)
{
	return sprintf(page, "%d (%s)\n", speed_min(mddev),
		       mddev->sync_speed_min ? "local": "system");
}

static ssize_t
sync_min_store(mddev_t *mddev, const char *buf, size_t len)
{
	int min;
	char *e;
	if (strncmp(buf, "system", 6)==0) {
		mddev->sync_speed_min = 0;
		return len;
	}
	min = simple_strtoul(buf, &e, 10);
	if (buf == e || (*e && *e != '\n') || min <= 0)
		return -EINVAL;
	mddev->sync_speed_min = min;
	return len;
}

static struct md_sysfs_entry md_sync_min =
__ATTR(sync_speed_min, S_IRUGO|S_IWUSR, sync_min_show, sync_min_store);

static ssize_t
sync_max_show(mddev_t *mddev, char *page)
{
	return sprintf(page, "%d (%s)\n", speed_max(mddev),
		       mddev->sync_speed_max ? "local": "system");
}

static ssize_t
sync_max_store(mddev_t *mddev, const char *buf, size_t len)
{
	int max;
	char *e;
	if (strncmp(buf, "system", 6)==0) {
		mddev->sync_speed_max = 0;
		return len;
	}
	max = simple_strtoul(buf, &e, 10);
	if (buf == e || (*e && *e != '\n') || max <= 0)
		return -EINVAL;
	mddev->sync_speed_max = max;
	return len;
}

static struct md_sysfs_entry md_sync_max =
__ATTR(sync_speed_max, S_IRUGO|S_IWUSR, sync_max_show, sync_max_store);

static ssize_t
degraded_show(mddev_t *mddev, char *page)
{
	return sprintf(page, "%d\n", mddev->degraded);
}
static struct md_sysfs_entry md_degraded = __ATTR_RO(degraded);

static ssize_t
sync_force_parallel_show(mddev_t *mddev, char *page)
{
	return sprintf(page, "%d\n", mddev->parallel_resync);
}

static ssize_t
sync_force_parallel_store(mddev_t *mddev, const char *buf, size_t len)
{
	long n;

	if (strict_strtol(buf, 10, &n))
		return -EINVAL;

	if (n != 0 && n != 1)
		return -EINVAL;

	mddev->parallel_resync = n;

	if (mddev->sync_thread)
		wake_up(&resync_wait);

	return len;
}

/* force parallel resync, even with shared block devices */
static struct md_sysfs_entry md_sync_force_parallel =
__ATTR(sync_force_parallel, S_IRUGO|S_IWUSR,
       sync_force_parallel_show, sync_force_parallel_store);

static ssize_t
sync_speed_show(mddev_t *mddev, char *page)
{
	unsigned long resync, dt, db;
	if (mddev->curr_resync == 0)
		return sprintf(page, "none\n");
	resync = mddev->curr_mark_cnt - atomic_read(&mddev->recovery_active);
	dt = (jiffies - mddev->resync_mark) / HZ;
	if (!dt) dt++;
	db = resync - mddev->resync_mark_cnt;
	return sprintf(page, "%lu\n", db/dt/2); /* K/sec */
}

static struct md_sysfs_entry md_sync_speed = __ATTR_RO(sync_speed);

static ssize_t
sync_completed_show(mddev_t *mddev, char *page)
{
	unsigned long max_sectors, resync;

	if (!test_bit(MD_RECOVERY_RUNNING, &mddev->recovery))
		return sprintf(page, "none\n");

	if (test_bit(MD_RECOVERY_SYNC, &mddev->recovery))
		max_sectors = mddev->resync_max_sectors;
	else
		max_sectors = mddev->dev_sectors;

	resync = mddev->curr_resync_completed;
	return sprintf(page, "%lu / %lu\n", resync, max_sectors);
}

static struct md_sysfs_entry md_sync_completed = __ATTR_RO(sync_completed);

static ssize_t
min_sync_show(mddev_t *mddev, char *page)
{
	return sprintf(page, "%llu\n",
		       (unsigned long long)mddev->resync_min);
}
static ssize_t
min_sync_store(mddev_t *mddev, const char *buf, size_t len)
{
	unsigned long long min;
	if (strict_strtoull(buf, 10, &min))
		return -EINVAL;
	if (min > mddev->resync_max)
		return -EINVAL;
	if (test_bit(MD_RECOVERY_RUNNING, &mddev->recovery))
		return -EBUSY;

	/* Must be a multiple of chunk_size */
	if (mddev->chunk_sectors) {
		sector_t temp = min;
		if (sector_div(temp, mddev->chunk_sectors))
			return -EINVAL;
	}
	mddev->resync_min = min;

	return len;
}

static struct md_sysfs_entry md_min_sync =
__ATTR(sync_min, S_IRUGO|S_IWUSR, min_sync_show, min_sync_store);

static ssize_t
max_sync_show(mddev_t *mddev, char *page)
{
	if (mddev->resync_max == MaxSector)
		return sprintf(page, "max\n");
	else
		return sprintf(page, "%llu\n",
			       (unsigned long long)mddev->resync_max);
}
static ssize_t
max_sync_store(mddev_t *mddev, const char *buf, size_t len)
{
	if (strncmp(buf, "max", 3) == 0)
		mddev->resync_max = MaxSector;
	else {
		unsigned long long max;
		if (strict_strtoull(buf, 10, &max))
			return -EINVAL;
		if (max < mddev->resync_min)
			return -EINVAL;
		if (max < mddev->resync_max &&
		    mddev->ro == 0 &&
		    test_bit(MD_RECOVERY_RUNNING, &mddev->recovery))
			return -EBUSY;

		/* Must be a multiple of chunk_size */
		if (mddev->chunk_sectors) {
			sector_t temp = max;
			if (sector_div(temp, mddev->chunk_sectors))
				return -EINVAL;
		}
		mddev->resync_max = max;
	}
	wake_up(&mddev->recovery_wait);
	return len;
}

static struct md_sysfs_entry md_max_sync =
__ATTR(sync_max, S_IRUGO|S_IWUSR, max_sync_show, max_sync_store);

static ssize_t
suspend_lo_show(mddev_t *mddev, char *page)
{
	return sprintf(page, "%llu\n", (unsigned long long)mddev->suspend_lo);
}

static ssize_t
suspend_lo_store(mddev_t *mddev, const char *buf, size_t len)
{
	char *e;
	unsigned long long new = simple_strtoull(buf, &e, 10);

	if (mddev->pers == NULL || 
	    mddev->pers->quiesce == NULL)
		return -EINVAL;
	if (buf == e || (*e && *e != '\n'))
		return -EINVAL;
	if (new >= mddev->suspend_hi ||
	    (new > mddev->suspend_lo && new < mddev->suspend_hi)) {
		mddev->suspend_lo = new;
		mddev->pers->quiesce(mddev, 2);
		return len;
	} else
		return -EINVAL;
}
static struct md_sysfs_entry md_suspend_lo =
__ATTR(suspend_lo, S_IRUGO|S_IWUSR, suspend_lo_show, suspend_lo_store);


static ssize_t
suspend_hi_show(mddev_t *mddev, char *page)
{
	return sprintf(page, "%llu\n", (unsigned long long)mddev->suspend_hi);
}

static ssize_t
suspend_hi_store(mddev_t *mddev, const char *buf, size_t len)
{
	char *e;
	unsigned long long new = simple_strtoull(buf, &e, 10);

	if (mddev->pers == NULL ||
	    mddev->pers->quiesce == NULL)
		return -EINVAL;
	if (buf == e || (*e && *e != '\n'))
		return -EINVAL;
	if ((new <= mddev->suspend_lo && mddev->suspend_lo >= mddev->suspend_hi) ||
	    (new > mddev->suspend_lo && new > mddev->suspend_hi)) {
		mddev->suspend_hi = new;
		mddev->pers->quiesce(mddev, 1);
		mddev->pers->quiesce(mddev, 0);
		return len;
	} else
		return -EINVAL;
}
static struct md_sysfs_entry md_suspend_hi =
__ATTR(suspend_hi, S_IRUGO|S_IWUSR, suspend_hi_show, suspend_hi_store);

static ssize_t
reshape_position_show(mddev_t *mddev, char *page)
{
	if (mddev->reshape_position != MaxSector)
		return sprintf(page, "%llu\n",
			       (unsigned long long)mddev->reshape_position);
	strcpy(page, "none\n");
	return 5;
}

static ssize_t
reshape_position_store(mddev_t *mddev, const char *buf, size_t len)
{
	char *e;
	unsigned long long new = simple_strtoull(buf, &e, 10);
	if (mddev->pers)
		return -EBUSY;
	if (buf == e || (*e && *e != '\n'))
		return -EINVAL;
	mddev->reshape_position = new;
	mddev->delta_disks = 0;
	mddev->new_level = mddev->level;
	mddev->new_layout = mddev->layout;
	mddev->new_chunk_sectors = mddev->chunk_sectors;
	return len;
}

static struct md_sysfs_entry md_reshape_position =
__ATTR(reshape_position, S_IRUGO|S_IWUSR, reshape_position_show,
       reshape_position_store);

static ssize_t
array_size_show(mddev_t *mddev, char *page)
{
	if (mddev->external_size)
		return sprintf(page, "%llu\n",
			       (unsigned long long)mddev->array_sectors/2);
	else
		return sprintf(page, "default\n");
}

static ssize_t
array_size_store(mddev_t *mddev, const char *buf, size_t len)
{
	sector_t sectors;

	if (strncmp(buf, "default", 7) == 0) {
		if (mddev->pers)
			sectors = mddev->pers->size(mddev, 0, 0);
		else
			sectors = mddev->array_sectors;

		mddev->external_size = 0;
	} else {
		if (strict_blocks_to_sectors(buf, &sectors) < 0)
			return -EINVAL;
		if (mddev->pers && mddev->pers->size(mddev, 0, 0) < sectors)
			return -E2BIG;

		mddev->external_size = 1;
	}

	mddev->array_sectors = sectors;
	set_capacity(mddev->gendisk, mddev->array_sectors);
	if (mddev->pers)
		revalidate_disk(mddev->gendisk);

	return len;
}

static struct md_sysfs_entry md_array_size =
__ATTR(array_size, S_IRUGO|S_IWUSR, array_size_show,
       array_size_store);

static struct attribute *md_default_attrs[] = {
	&md_level.attr,
	&md_layout.attr,
	&md_raid_disks.attr,
	&md_chunk_size.attr,
	&md_size.attr,
	&md_resync_start.attr,
	&md_metadata.attr,
	&md_new_device.attr,
	&md_safe_delay.attr,
	&md_array_state.attr,
	&md_reshape_position.attr,
	&md_array_size.attr,
	&max_corr_read_errors.attr,
	NULL,
};

static struct attribute *md_redundancy_attrs[] = {
	&md_scan_mode.attr,
	&md_mismatches.attr,
	&md_sync_min.attr,
	&md_sync_max.attr,
	&md_sync_speed.attr,
	&md_sync_force_parallel.attr,
	&md_sync_completed.attr,
	&md_min_sync.attr,
	&md_max_sync.attr,
	&md_suspend_lo.attr,
	&md_suspend_hi.attr,
	&md_bitmap.attr,
	&md_degraded.attr,
	NULL,
};
static struct attribute_group md_redundancy_group = {
	.name = NULL,
	.attrs = md_redundancy_attrs,
};


static ssize_t
md_attr_show(struct kobject *kobj, struct attribute *attr, char *page)
{
	struct md_sysfs_entry *entry = container_of(attr, struct md_sysfs_entry, attr);
	mddev_t *mddev = container_of(kobj, struct mddev_s, kobj);
	ssize_t rv;

	if (!entry->show)
		return -EIO;
	rv = mddev_lock(mddev);
	if (!rv) {
		rv = entry->show(mddev, page);
		mddev_unlock(mddev);
	}
	return rv;
}

static ssize_t
md_attr_store(struct kobject *kobj, struct attribute *attr,
	      const char *page, size_t length)
{
	struct md_sysfs_entry *entry = container_of(attr, struct md_sysfs_entry, attr);
	mddev_t *mddev = container_of(kobj, struct mddev_s, kobj);
	ssize_t rv;

	if (!entry->store)
		return -EIO;
	if (!capable(CAP_SYS_ADMIN))
		return -EACCES;
	rv = mddev_lock(mddev);
	if (mddev->hold_active == UNTIL_IOCTL)
		mddev->hold_active = 0;
	if (!rv) {
		rv = entry->store(mddev, page, length);
		mddev_unlock(mddev);
	}
	return rv;
}

static void md_free(struct kobject *ko)
{
	mddev_t *mddev = container_of(ko, mddev_t, kobj);

	if (mddev->sysfs_state)
		sysfs_put(mddev->sysfs_state);

	if (mddev->gendisk) {
		del_gendisk(mddev->gendisk);
		put_disk(mddev->gendisk);
	}
	if (mddev->queue)
		blk_cleanup_queue(mddev->queue);

	kfree(mddev);
}

static struct sysfs_ops md_sysfs_ops = {
	.show	= md_attr_show,
	.store	= md_attr_store,
};
static struct kobj_type md_ktype = {
	.release	= md_free,
	.sysfs_ops	= &md_sysfs_ops,
	.default_attrs	= md_default_attrs,
};

int mdp_major = 0;

static void mddev_delayed_delete(struct work_struct *ws)
{
	mddev_t *mddev = container_of(ws, mddev_t, del_work);

	if (mddev->private == &md_redundancy_group) {
		sysfs_remove_group(&mddev->kobj, &md_redundancy_group);
		if (mddev->sysfs_action)
			sysfs_put(mddev->sysfs_action);
		mddev->sysfs_action = NULL;
		mddev->private = NULL;
	}
	sysfs_remove_group(&mddev->kobj, &md_bitmap_group);
	kobject_del(&mddev->kobj);
	kobject_put(&mddev->kobj);
}

static int md_alloc(dev_t dev, char *name)
{
	static DEFINE_MUTEX(disks_mutex);
	mddev_t *mddev = mddev_find(dev);
	struct gendisk *disk;
	int partitioned;
	int shift;
	int unit;
	int error;

	if (!mddev)
		return -ENODEV;

	partitioned = (MAJOR(mddev->unit) != MD_MAJOR);
	shift = partitioned ? MdpMinorShift : 0;
	unit = MINOR(mddev->unit) >> shift;

	/* wait for any previous instance if this device
	 * to be completed removed (mddev_delayed_delete).
	 */
	flush_scheduled_work();

	mutex_lock(&disks_mutex);
	error = -EEXIST;
	if (mddev->gendisk)
		goto abort;

	if (name) {
		/* Need to ensure that 'name' is not a duplicate.
		 */
		mddev_t *mddev2;
		spin_lock(&all_mddevs_lock);

		list_for_each_entry(mddev2, &all_mddevs, all_mddevs)
			if (mddev2->gendisk &&
			    strcmp(mddev2->gendisk->disk_name, name) == 0) {
				spin_unlock(&all_mddevs_lock);
				goto abort;
			}
		spin_unlock(&all_mddevs_lock);
	}

	error = -ENOMEM;
	mddev->queue = blk_alloc_queue(GFP_KERNEL);
	if (!mddev->queue)
		goto abort;
	mddev->queue->queuedata = mddev;

	/* Can be unlocked because the queue is new: no concurrency */
	queue_flag_set_unlocked(QUEUE_FLAG_CLUSTER, mddev->queue);

	blk_queue_make_request(mddev->queue, md_make_request);

	disk = alloc_disk(1 << shift);
	if (!disk) {
		blk_cleanup_queue(mddev->queue);
		mddev->queue = NULL;
		goto abort;
	}
	disk->major = MAJOR(mddev->unit);
	disk->first_minor = unit << shift;
	if (name)
		strcpy(disk->disk_name, name);
	else if (partitioned)
		sprintf(disk->disk_name, "md_d%d", unit);
	else
		sprintf(disk->disk_name, "md%d", unit);
	disk->fops = &md_fops;
	disk->private_data = mddev;
	disk->queue = mddev->queue;
	/* Allow extended partitions.  This makes the
	 * 'mdp' device redundant, but we can't really
	 * remove it now.
	 */
	disk->flags |= GENHD_FL_EXT_DEVT;
	add_disk(disk);
	mddev->gendisk = disk;
	error = kobject_init_and_add(&mddev->kobj, &md_ktype,
				     &disk_to_dev(disk)->kobj, "%s", "md");
	if (error) {
		/* This isn't possible, but as kobject_init_and_add is marked
		 * __must_check, we must do something with the result
		 */
		printk(KERN_WARNING "md: cannot register %s/md - name in use\n",
		       disk->disk_name);
		error = 0;
	}
	if (sysfs_create_group(&mddev->kobj, &md_bitmap_group))
		printk(KERN_DEBUG "pointless warning\n");
 abort:
	mutex_unlock(&disks_mutex);
	if (!error) {
		kobject_uevent(&mddev->kobj, KOBJ_ADD);
		mddev->sysfs_state = sysfs_get_dirent(mddev->kobj.sd, "array_state");
	}
	mddev_put(mddev);
	return error;
}

static struct kobject *md_probe(dev_t dev, int *part, void *data)
{
	md_alloc(dev, NULL);
	return NULL;
}

static int add_named_array(const char *val, struct kernel_param *kp)
{
	/* val must be "md_*" where * is not all digits.
	 * We allocate an array with a large free minor number, and
	 * set the name to val.  val must not already be an active name.
	 */
	int len = strlen(val);
	char buf[DISK_NAME_LEN];

	while (len && val[len-1] == '\n')
		len--;
	if (len >= DISK_NAME_LEN)
		return -E2BIG;
	strlcpy(buf, val, len+1);
	if (strncmp(buf, "md_", 3) != 0)
		return -EINVAL;
	return md_alloc(0, buf);
}

static void md_safemode_timeout(unsigned long data)
{
	mddev_t *mddev = (mddev_t *) data;

	if (!atomic_read(&mddev->writes_pending)) {
		mddev->safemode = 1;
		if (mddev->external)
			sysfs_notify_dirent(mddev->sysfs_state);
	}
	md_wakeup_thread(mddev->thread);
}

static int start_dirty_degraded;

static int do_md_run(mddev_t * mddev)
{
	int err;
	mdk_rdev_t *rdev;
	struct gendisk *disk;
	struct mdk_personality *pers;

	if (list_empty(&mddev->disks))
		/* cannot run an array with no devices.. */
		return -EINVAL;

	if (mddev->pers)
		return -EBUSY;

	/*
	 * Analyze all RAID superblock(s)
	 */
	if (!mddev->raid_disks) {
		if (!mddev->persistent)
			return -EINVAL;
		analyze_sbs(mddev);
	}

	if (mddev->level != LEVEL_NONE)
		request_module("md-level-%d", mddev->level);
	else if (mddev->clevel[0])
		request_module("md-%s", mddev->clevel);

	/*
	 * Drop all container device buffers, from now on
	 * the only valid external interface is through the md
	 * device.
	 */
	list_for_each_entry(rdev, &mddev->disks, same_set) {
		if (test_bit(Faulty, &rdev->flags))
			continue;
		sync_blockdev(rdev->bdev);
		invalidate_bdev(rdev->bdev);

		/* perform some consistency tests on the device.
		 * We don't want the data to overlap the metadata,
		 * Internal Bitmap issues have been handled elsewhere.
		 */
		if (rdev->data_offset < rdev->sb_start) {
			if (mddev->dev_sectors &&
			    rdev->data_offset + mddev->dev_sectors
			    > rdev->sb_start) {
				printk("md: %s: data overlaps metadata\n",
				       mdname(mddev));
				return -EINVAL;
			}
		} else {
			if (rdev->sb_start + rdev->sb_size/512
			    > rdev->data_offset) {
				printk("md: %s: metadata overlaps data\n",
				       mdname(mddev));
				return -EINVAL;
			}
		}
		sysfs_notify_dirent(rdev->sysfs_state);
	}

	md_probe(mddev->unit, NULL, NULL);
	disk = mddev->gendisk;
	if (!disk)
		return -ENOMEM;

	spin_lock(&pers_lock);
	pers = find_pers(mddev->level, mddev->clevel);
	if (!pers || !try_module_get(pers->owner)) {
		spin_unlock(&pers_lock);
		if (mddev->level != LEVEL_NONE)
			printk(KERN_WARNING "md: personality for level %d is not loaded!\n",
			       mddev->level);
		else
			printk(KERN_WARNING "md: personality for level %s is not loaded!\n",
			       mddev->clevel);
		return -EINVAL;
	}
	mddev->pers = pers;
	spin_unlock(&pers_lock);
	if (mddev->level != pers->level) {
		mddev->level = pers->level;
		mddev->new_level = pers->level;
	}
	strlcpy(mddev->clevel, pers->name, sizeof(mddev->clevel));

	if (mddev->reshape_position != MaxSector &&
	    pers->start_reshape == NULL) {
		/* This personality cannot handle reshaping... */
		mddev->pers = NULL;
		module_put(pers->owner);
		return -EINVAL;
	}

	if (pers->sync_request) {
		/* Warn if this is a potentially silly
		 * configuration.
		 */
		char b[BDEVNAME_SIZE], b2[BDEVNAME_SIZE];
		mdk_rdev_t *rdev2;
		int warned = 0;

		list_for_each_entry(rdev, &mddev->disks, same_set)
			list_for_each_entry(rdev2, &mddev->disks, same_set) {
				if (rdev < rdev2 &&
				    rdev->bdev->bd_contains ==
				    rdev2->bdev->bd_contains) {
					printk(KERN_WARNING
					       "%s: WARNING: %s appears to be"
					       " on the same physical disk as"
					       " %s.\n",
					       mdname(mddev),
					       bdevname(rdev->bdev,b),
					       bdevname(rdev2->bdev,b2));
					warned = 1;
				}
			}

		if (warned)
			printk(KERN_WARNING
			       "True protection against single-disk"
			       " failure might be compromised.\n");
	}

	mddev->recovery = 0;
	/* may be over-ridden by personality */
	mddev->resync_max_sectors = mddev->dev_sectors;

	mddev->barriers_work = 1;
	mddev->ok_start_degraded = start_dirty_degraded;

	if (start_readonly && mddev->ro == 0)
		mddev->ro = 2; /* read-only, but switch on first write */

	err = mddev->pers->run(mddev);
	if (err)
		printk(KERN_ERR "md: pers->run() failed ...\n");
	else if (mddev->pers->size(mddev, 0, 0) < mddev->array_sectors) {
		WARN_ONCE(!mddev->external_size, "%s: default size too small,"
			  " but 'external_size' not in effect?\n", __func__);
		printk(KERN_ERR
		       "md: invalid array_size %llu > default size %llu\n",
		       (unsigned long long)mddev->array_sectors / 2,
		       (unsigned long long)mddev->pers->size(mddev, 0, 0) / 2);
		err = -EINVAL;
		mddev->pers->stop(mddev);
	}
	if (err == 0 && mddev->pers->sync_request) {
		err = bitmap_create(mddev);
		if (err) {
			printk(KERN_ERR "%s: failed to create bitmap (%d)\n",
			       mdname(mddev), err);
			mddev->pers->stop(mddev);
		}
	}
	if (err) {
		module_put(mddev->pers->owner);
		mddev->pers = NULL;
		bitmap_destroy(mddev);
		return err;
	}
	if (mddev->pers->sync_request) {
		if (sysfs_create_group(&mddev->kobj, &md_redundancy_group))
			printk(KERN_WARNING
			       "md: cannot register extra attributes for %s\n",
			       mdname(mddev));
		mddev->sysfs_action = sysfs_get_dirent(mddev->kobj.sd, "sync_action");
	} else if (mddev->ro == 2) /* auto-readonly not meaningful */
		mddev->ro = 0;

 	atomic_set(&mddev->writes_pending,0);
	atomic_set(&mddev->max_corr_read_errors,
		   MD_DEFAULT_MAX_CORRECTED_READ_ERRORS);
	mddev->safemode = 0;
	mddev->safemode_timer.function = md_safemode_timeout;
	mddev->safemode_timer.data = (unsigned long) mddev;
	mddev->safemode_delay = (200 * HZ)/1000 +1; /* 200 msec delay */
	mddev->in_sync = 1;

	list_for_each_entry(rdev, &mddev->disks, same_set)
		if (rdev->raid_disk >= 0) {
			char nm[20];
			sprintf(nm, "rd%d", rdev->raid_disk);
			if (sysfs_create_link(&mddev->kobj, &rdev->kobj, nm))
				printk("md: cannot register %s for %s\n",
				       nm, mdname(mddev));
		}
	
	set_bit(MD_RECOVERY_NEEDED, &mddev->recovery);
	
	if (mddev->flags)
		md_update_sb(mddev, 0);

	set_capacity(disk, mddev->array_sectors);

	md_wakeup_thread(mddev->thread);
	md_wakeup_thread(mddev->sync_thread); /* possibly kick off a reshape */

	revalidate_disk(mddev->gendisk);
	mddev->changed = 1;
	md_new_event(mddev);
	sysfs_notify_dirent(mddev->sysfs_state);
	if (mddev->sysfs_action)
		sysfs_notify_dirent(mddev->sysfs_action);
	sysfs_notify(&mddev->kobj, NULL, "degraded");
	kobject_uevent(&disk_to_dev(mddev->gendisk)->kobj, KOBJ_CHANGE);
	return 0;
}

static int restart_array(mddev_t *mddev)
{
	struct gendisk *disk = mddev->gendisk;

	/* Complain if it has no devices */
	if (list_empty(&mddev->disks))
		return -ENXIO;
	if (!mddev->pers)
		return -EINVAL;
	if (!mddev->ro)
		return -EBUSY;
	mddev->safemode = 0;
	mddev->ro = 0;
	set_disk_ro(disk, 0);
	printk(KERN_INFO "md: %s switched to read-write mode.\n",
		mdname(mddev));
	/* Kick recovery or resync if necessary */
	set_bit(MD_RECOVERY_NEEDED, &mddev->recovery);
	md_wakeup_thread(mddev->thread);
	md_wakeup_thread(mddev->sync_thread);
	sysfs_notify_dirent(mddev->sysfs_state);
	return 0;
}

/* similar to deny_write_access, but accounts for our holding a reference
 * to the file ourselves */
static int deny_bitmap_write_access(struct file * file)
{
	struct inode *inode = file->f_mapping->host;

	spin_lock(&inode->i_lock);
	if (atomic_read(&inode->i_writecount) > 1) {
		spin_unlock(&inode->i_lock);
		return -ETXTBSY;
	}
	atomic_set(&inode->i_writecount, -1);
	spin_unlock(&inode->i_lock);

	return 0;
}

void restore_bitmap_write_access(struct file *file)
{
	struct inode *inode = file->f_mapping->host;

	spin_lock(&inode->i_lock);
	atomic_set(&inode->i_writecount, 1);
	spin_unlock(&inode->i_lock);
}

/* mode:
 *   0 - completely stop and dis-assemble array
 *   1 - switch to readonly
 *   2 - stop but do not disassemble array
 */
static int do_md_stop(mddev_t * mddev, int mode, int is_open)
{
	int err = 0;
	struct gendisk *disk = mddev->gendisk;
	mdk_rdev_t *rdev;

	mutex_lock(&mddev->open_mutex);
	if (atomic_read(&mddev->openers) > is_open) {
		printk("md: %s still in use.\n",mdname(mddev));
		err = -EBUSY;
	} else if (mddev->pers) {

		if (mddev->sync_thread) {
			set_bit(MD_RECOVERY_FROZEN, &mddev->recovery);
			set_bit(MD_RECOVERY_INTR, &mddev->recovery);
			md_unregister_thread(mddev->sync_thread);
			mddev->sync_thread = NULL;
		}

		del_timer_sync(&mddev->safemode_timer);

		switch(mode) {
		case 1: /* readonly */
			err  = -ENXIO;
			if (mddev->ro==1)
				goto out;
			mddev->ro = 1;
			break;
		case 0: /* disassemble */
		case 2: /* stop */
			bitmap_flush(mddev);
			md_super_wait(mddev);
			if (mddev->ro)
				set_disk_ro(disk, 0);

			mddev->pers->stop(mddev);
			mddev->queue->merge_bvec_fn = NULL;
			mddev->queue->unplug_fn = NULL;
			mddev->queue->backing_dev_info.congested_fn = NULL;
			module_put(mddev->pers->owner);
			if (mddev->pers->sync_request)
				mddev->private = &md_redundancy_group;
			mddev->pers = NULL;
			/* tell userspace to handle 'inactive' */
			sysfs_notify_dirent(mddev->sysfs_state);

			list_for_each_entry(rdev, &mddev->disks, same_set)
				if (rdev->raid_disk >= 0) {
					char nm[20];
					sprintf(nm, "rd%d", rdev->raid_disk);
					sysfs_remove_link(&mddev->kobj, nm);
				}

			set_capacity(disk, 0);
			mddev->changed = 1;

			if (mddev->ro)
				mddev->ro = 0;
		}
		if (!mddev->in_sync || mddev->flags) {
			/* mark array as shutdown cleanly */
			mddev->in_sync = 1;
			md_update_sb(mddev, 1);
		}
		if (mode == 1)
			set_disk_ro(disk, 1);
		clear_bit(MD_RECOVERY_FROZEN, &mddev->recovery);
		err = 0;
	}
out:
	mutex_unlock(&mddev->open_mutex);
	if (err)
		return err;
	/*
	 * Free resources if final stop
	 */
	if (mode == 0) {

		printk(KERN_INFO "md: %s stopped.\n", mdname(mddev));

		bitmap_destroy(mddev);
		if (mddev->bitmap_info.file) {
			restore_bitmap_write_access(mddev->bitmap_info.file);
			fput(mddev->bitmap_info.file);
			mddev->bitmap_info.file = NULL;
		}
		mddev->bitmap_info.offset = 0;

		/* make sure all md_delayed_delete calls have finished */
		flush_scheduled_work();

		export_array(mddev);

		mddev->array_sectors = 0;
		mddev->external_size = 0;
		mddev->dev_sectors = 0;
		mddev->raid_disks = 0;
		mddev->recovery_cp = 0;
		mddev->resync_min = 0;
		mddev->resync_max = MaxSector;
		mddev->reshape_position = MaxSector;
		mddev->external = 0;
		mddev->persistent = 0;
		mddev->level = LEVEL_NONE;
		mddev->clevel[0] = 0;
		mddev->flags = 0;
		mddev->ro = 0;
		mddev->metadata_type[0] = 0;
		mddev->chunk_sectors = 0;
		mddev->ctime = mddev->utime = 0;
		mddev->layout = 0;
		mddev->max_disks = 0;
		mddev->events = 0;
		mddev->delta_disks = 0;
		mddev->new_level = LEVEL_NONE;
		mddev->new_layout = 0;
		mddev->new_chunk_sectors = 0;
		mddev->curr_resync = 0;
		mddev->resync_mismatches = 0;
		mddev->suspend_lo = mddev->suspend_hi = 0;
		mddev->sync_speed_min = mddev->sync_speed_max = 0;
		mddev->recovery = 0;
		mddev->in_sync = 0;
		mddev->changed = 0;
		mddev->degraded = 0;
		mddev->barriers_work = 0;
		mddev->safemode = 0;
		mddev->bitmap_info.offset = 0;
		mddev->bitmap_info.default_offset = 0;
		mddev->bitmap_info.chunksize = 0;
		mddev->bitmap_info.daemon_sleep = 0;
		mddev->bitmap_info.max_write_behind = 0;
		kobject_uevent(&disk_to_dev(mddev->gendisk)->kobj, KOBJ_CHANGE);
		if (mddev->hold_active == UNTIL_STOP)
			mddev->hold_active = 0;

	} else if (mddev->pers)
		printk(KERN_INFO "md: %s switched to read-only mode.\n",
			mdname(mddev));
	err = 0;
	blk_integrity_unregister(disk);
	md_new_event(mddev);
	sysfs_notify_dirent(mddev->sysfs_state);
	return err;
}

#ifndef MODULE
static void autorun_array(mddev_t *mddev)
{
	mdk_rdev_t *rdev;
	int err;

	if (list_empty(&mddev->disks))
		return;

	printk(KERN_INFO "md: running: ");

	list_for_each_entry(rdev, &mddev->disks, same_set) {
		char b[BDEVNAME_SIZE];
		printk("<%s>", bdevname(rdev->bdev,b));
	}
	printk("\n");

	err = do_md_run(mddev);
	if (err) {
		printk(KERN_WARNING "md: do_md_run() returned %d\n", err);
		do_md_stop(mddev, 0, 0);
	}
}

/*
 * lets try to run arrays based on all disks that have arrived
 * until now. (those are in pending_raid_disks)
 *
 * the method: pick the first pending disk, collect all disks with
 * the same UUID, remove all from the pending list and put them into
 * the 'same_array' list. Then order this list based on superblock
 * update time (freshest comes first), kick out 'old' disks and
 * compare superblocks. If everything's fine then run it.
 *
 * If "unit" is allocated, then bump its reference count
 */
static void autorun_devices(int part)
{
	mdk_rdev_t *rdev0, *rdev, *tmp;
	mddev_t *mddev;
	char b[BDEVNAME_SIZE];

	printk(KERN_INFO "md: autorun ...\n");
	while (!list_empty(&pending_raid_disks)) {
		int unit;
		dev_t dev;
		LIST_HEAD(candidates);
		rdev0 = list_entry(pending_raid_disks.next,
					 mdk_rdev_t, same_set);

		printk(KERN_INFO "md: considering %s ...\n",
			bdevname(rdev0->bdev,b));
		INIT_LIST_HEAD(&candidates);
		rdev_for_each_list(rdev, tmp, &pending_raid_disks)
			if (super_90_load(rdev, rdev0, 0) >= 0) {
				printk(KERN_INFO "md:  adding %s ...\n",
					bdevname(rdev->bdev,b));
				list_move(&rdev->same_set, &candidates);
			}
		/*
		 * now we have a set of devices, with all of them having
		 * mostly sane superblocks. It's time to allocate the
		 * mddev.
		 */
		if (part) {
			dev = MKDEV(mdp_major,
				    rdev0->preferred_minor << MdpMinorShift);
			unit = MINOR(dev) >> MdpMinorShift;
		} else {
			dev = MKDEV(MD_MAJOR, rdev0->preferred_minor);
			unit = MINOR(dev);
		}
		if (rdev0->preferred_minor != unit) {
			printk(KERN_INFO "md: unit number in %s is bad: %d\n",
			       bdevname(rdev0->bdev, b), rdev0->preferred_minor);
			break;
		}

		md_probe(dev, NULL, NULL);
		mddev = mddev_find(dev);
		if (!mddev || !mddev->gendisk) {
			if (mddev)
				mddev_put(mddev);
			printk(KERN_ERR
				"md: cannot allocate memory for md drive.\n");
			break;
		}
		if (mddev_lock(mddev)) 
			printk(KERN_WARNING "md: %s locked, cannot run\n",
			       mdname(mddev));
		else if (mddev->raid_disks || mddev->major_version
			 || !list_empty(&mddev->disks)) {
			printk(KERN_WARNING 
				"md: %s already running, cannot run %s\n",
				mdname(mddev), bdevname(rdev0->bdev,b));
			mddev_unlock(mddev);
		} else {
			printk(KERN_INFO "md: created %s\n", mdname(mddev));
			mddev->persistent = 1;
			rdev_for_each_list(rdev, tmp, &candidates) {
				list_del_init(&rdev->same_set);
				if (bind_rdev_to_array(rdev, mddev))
					export_rdev(rdev);
			}
			autorun_array(mddev);
			mddev_unlock(mddev);
		}
		/* on success, candidates will be empty, on error
		 * it won't...
		 */
		rdev_for_each_list(rdev, tmp, &candidates) {
			list_del_init(&rdev->same_set);
			export_rdev(rdev);
		}
		mddev_put(mddev);
	}
	printk(KERN_INFO "md: ... autorun DONE.\n");
}
#endif /* !MODULE */

static int get_version(void __user * arg)
{
	mdu_version_t ver;

	ver.major = MD_MAJOR_VERSION;
	ver.minor = MD_MINOR_VERSION;
	ver.patchlevel = MD_PATCHLEVEL_VERSION;

	if (copy_to_user(arg, &ver, sizeof(ver)))
		return -EFAULT;

	return 0;
}

static int get_array_info(mddev_t * mddev, void __user * arg)
{
	mdu_array_info_t info;
	int nr,working,insync,failed,spare;
	mdk_rdev_t *rdev;

	nr=working=insync=failed=spare=0;
	list_for_each_entry(rdev, &mddev->disks, same_set) {
		nr++;
		if (test_bit(Faulty, &rdev->flags))
			failed++;
		else {
			working++;
			if (test_bit(In_sync, &rdev->flags))
				insync++;	
			else
				spare++;
		}
	}

	info.major_version = mddev->major_version;
	info.minor_version = mddev->minor_version;
	info.patch_version = MD_PATCHLEVEL_VERSION;
	info.ctime         = mddev->ctime;
	info.level         = mddev->level;
	info.size          = mddev->dev_sectors / 2;
	if (info.size != mddev->dev_sectors / 2) /* overflow */
		info.size = -1;
	info.nr_disks      = nr;
	info.raid_disks    = mddev->raid_disks;
	info.md_minor      = mddev->md_minor;
	info.not_persistent= !mddev->persistent;

	info.utime         = mddev->utime;
	info.state         = 0;
	if (mddev->in_sync)
		info.state = (1<<MD_SB_CLEAN);
	if (mddev->bitmap && mddev->bitmap_info.offset)
		info.state = (1<<MD_SB_BITMAP_PRESENT);
	info.active_disks  = insync;
	info.working_disks = working;
	info.failed_disks  = failed;
	info.spare_disks   = spare;

	info.layout        = mddev->layout;
	info.chunk_size    = mddev->chunk_sectors << 9;

	if (copy_to_user(arg, &info, sizeof(info)))
		return -EFAULT;

	return 0;
}

static int get_bitmap_file(mddev_t * mddev, void __user * arg)
{
	mdu_bitmap_file_t *file = NULL; /* too big for stack allocation */
	char *ptr, *buf = NULL;
	int err = -ENOMEM;

	if (md_allow_write(mddev))
		file = kmalloc(sizeof(*file), GFP_NOIO);
	else
		file = kmalloc(sizeof(*file), GFP_KERNEL);

	if (!file)
		goto out;

	/* bitmap disabled, zero the first byte and copy out */
	if (!mddev->bitmap || !mddev->bitmap->file) {
		file->pathname[0] = '\0';
		goto copy_out;
	}

	buf = kmalloc(sizeof(file->pathname), GFP_KERNEL);
	if (!buf)
		goto out;

	ptr = d_path(&mddev->bitmap->file->f_path, buf, sizeof(file->pathname));
	if (IS_ERR(ptr))
		goto out;

	strcpy(file->pathname, ptr);

copy_out:
	err = 0;
	if (copy_to_user(arg, file, sizeof(*file)))
		err = -EFAULT;
out:
	kfree(buf);
	kfree(file);
	return err;
}

static int get_disk_info(mddev_t * mddev, void __user * arg)
{
	mdu_disk_info_t info;
	mdk_rdev_t *rdev;

	if (copy_from_user(&info, arg, sizeof(info)))
		return -EFAULT;

	rdev = find_rdev_nr(mddev, info.number);
	if (rdev) {
		info.major = MAJOR(rdev->bdev->bd_dev);
		info.minor = MINOR(rdev->bdev->bd_dev);
		info.raid_disk = rdev->raid_disk;
		info.state = 0;
		if (test_bit(Faulty, &rdev->flags))
			info.state |= (1<<MD_DISK_FAULTY);
		else if (test_bit(In_sync, &rdev->flags)) {
			info.state |= (1<<MD_DISK_ACTIVE);
			info.state |= (1<<MD_DISK_SYNC);
		}
		if (test_bit(WriteMostly, &rdev->flags))
			info.state |= (1<<MD_DISK_WRITEMOSTLY);
	} else {
		info.major = info.minor = 0;
		info.raid_disk = -1;
		info.state = (1<<MD_DISK_REMOVED);
	}

	if (copy_to_user(arg, &info, sizeof(info)))
		return -EFAULT;

	return 0;
}

static int add_new_disk(mddev_t * mddev, mdu_disk_info_t *info)
{
	char b[BDEVNAME_SIZE], b2[BDEVNAME_SIZE];
	mdk_rdev_t *rdev;
	dev_t dev = MKDEV(info->major,info->minor);

	if (info->major != MAJOR(dev) || info->minor != MINOR(dev))
		return -EOVERFLOW;

	if (!mddev->raid_disks) {
		int err;
		/* expecting a device which has a superblock */
		rdev = md_import_device(dev, mddev->major_version, mddev->minor_version);
		if (IS_ERR(rdev)) {
			printk(KERN_WARNING 
				"md: md_import_device returned %ld\n",
				PTR_ERR(rdev));
			return PTR_ERR(rdev);
		}
		if (!list_empty(&mddev->disks)) {
			mdk_rdev_t *rdev0 = list_entry(mddev->disks.next,
							mdk_rdev_t, same_set);
			err = super_types[mddev->major_version]
				.load_super(rdev, rdev0, mddev->minor_version);
			if (err < 0) {
				printk(KERN_WARNING 
					"md: %s has different UUID to %s\n",
					bdevname(rdev->bdev,b), 
					bdevname(rdev0->bdev,b2));
				export_rdev(rdev);
				return -EINVAL;
			}
		}
		err = bind_rdev_to_array(rdev, mddev);
		if (err)
			export_rdev(rdev);
		return err;
	}

	/*
	 * add_new_disk can be used once the array is assembled
	 * to add "hot spares".  They must already have a superblock
	 * written
	 */
	if (mddev->pers) {
		int err;
		if (!mddev->pers->hot_add_disk) {
			printk(KERN_WARNING 
				"%s: personality does not support diskops!\n",
			       mdname(mddev));
			return -EINVAL;
		}
		if (mddev->persistent)
			rdev = md_import_device(dev, mddev->major_version,
						mddev->minor_version);
		else
			rdev = md_import_device(dev, -1, -1);
		if (IS_ERR(rdev)) {
			printk(KERN_WARNING 
				"md: md_import_device returned %ld\n",
				PTR_ERR(rdev));
			return PTR_ERR(rdev);
		}
		/* set save_raid_disk if appropriate */
		if (!mddev->persistent) {
			if (info->state & (1<<MD_DISK_SYNC)  &&
			    info->raid_disk < mddev->raid_disks)
				rdev->raid_disk = info->raid_disk;
			else
				rdev->raid_disk = -1;
		} else
			super_types[mddev->major_version].
				validate_super(mddev, rdev);
		rdev->saved_raid_disk = rdev->raid_disk;

		clear_bit(In_sync, &rdev->flags); /* just to be sure */
		if (info->state & (1<<MD_DISK_WRITEMOSTLY))
			set_bit(WriteMostly, &rdev->flags);
		else
			clear_bit(WriteMostly, &rdev->flags);

		rdev->raid_disk = -1;
		err = bind_rdev_to_array(rdev, mddev);
		if (!err && !mddev->pers->hot_remove_disk) {
			/* If there is hot_add_disk but no hot_remove_disk
			 * then added disks for geometry changes,
			 * and should be added immediately.
			 */
			super_types[mddev->major_version].
				validate_super(mddev, rdev);
			err = mddev->pers->hot_add_disk(mddev, rdev);
			if (err)
				unbind_rdev_from_array(rdev);
		}
		if (err)
			export_rdev(rdev);
		else
			sysfs_notify_dirent(rdev->sysfs_state);

		md_update_sb(mddev, 1);
		if (mddev->degraded)
			set_bit(MD_RECOVERY_RECOVER, &mddev->recovery);
		set_bit(MD_RECOVERY_NEEDED, &mddev->recovery);
		md_wakeup_thread(mddev->thread);
		return err;
	}

	/* otherwise, add_new_disk is only allowed
	 * for major_version==0 superblocks
	 */
	if (mddev->major_version != 0) {
		printk(KERN_WARNING "%s: ADD_NEW_DISK not supported\n",
		       mdname(mddev));
		return -EINVAL;
	}

	if (!(info->state & (1<<MD_DISK_FAULTY))) {
		int err;
		rdev = md_import_device(dev, -1, 0);
		if (IS_ERR(rdev)) {
			printk(KERN_WARNING 
				"md: error, md_import_device() returned %ld\n",
				PTR_ERR(rdev));
			return PTR_ERR(rdev);
		}
		rdev->desc_nr = info->number;
		if (info->raid_disk < mddev->raid_disks)
			rdev->raid_disk = info->raid_disk;
		else
			rdev->raid_disk = -1;

		if (rdev->raid_disk < mddev->raid_disks)
			if (info->state & (1<<MD_DISK_SYNC))
				set_bit(In_sync, &rdev->flags);

		if (info->state & (1<<MD_DISK_WRITEMOSTLY))
			set_bit(WriteMostly, &rdev->flags);

		if (!mddev->persistent) {
			printk(KERN_INFO "md: nonpersistent superblock ...\n");
			rdev->sb_start = rdev->bdev->bd_inode->i_size / 512;
		} else 
			rdev->sb_start = calc_dev_sboffset(rdev->bdev);
		rdev->sectors = rdev->sb_start;

		err = bind_rdev_to_array(rdev, mddev);
		if (err) {
			export_rdev(rdev);
			return err;
		}
	}

	return 0;
}

static int hot_remove_disk(mddev_t * mddev, dev_t dev)
{
	char b[BDEVNAME_SIZE];
	mdk_rdev_t *rdev;

	rdev = find_rdev(mddev, dev);
	if (!rdev)
		return -ENXIO;

	if (rdev->raid_disk >= 0)
		goto busy;

	kick_rdev_from_array(rdev);
	md_update_sb(mddev, 1);
	md_new_event(mddev);

	return 0;
busy:
	printk(KERN_WARNING "md: cannot remove active disk %s from %s ...\n",
		bdevname(rdev->bdev,b), mdname(mddev));
	return -EBUSY;
}

static int hot_add_disk(mddev_t * mddev, dev_t dev)
{
	char b[BDEVNAME_SIZE];
	int err;
	mdk_rdev_t *rdev;

	if (!mddev->pers)
		return -ENODEV;

	if (mddev->major_version != 0) {
		printk(KERN_WARNING "%s: HOT_ADD may only be used with"
			" version-0 superblocks.\n",
			mdname(mddev));
		return -EINVAL;
	}
	if (!mddev->pers->hot_add_disk) {
		printk(KERN_WARNING 
			"%s: personality does not support diskops!\n",
			mdname(mddev));
		return -EINVAL;
	}

	rdev = md_import_device(dev, -1, 0);
	if (IS_ERR(rdev)) {
		printk(KERN_WARNING 
			"md: error, md_import_device() returned %ld\n",
			PTR_ERR(rdev));
		return -EINVAL;
	}

	if (mddev->persistent)
		rdev->sb_start = calc_dev_sboffset(rdev->bdev);
	else
		rdev->sb_start = rdev->bdev->bd_inode->i_size / 512;

	rdev->sectors = rdev->sb_start;

	if (test_bit(Faulty, &rdev->flags)) {
		printk(KERN_WARNING 
			"md: can not hot-add faulty %s disk to %s!\n",
			bdevname(rdev->bdev,b), mdname(mddev));
		err = -EINVAL;
		goto abort_export;
	}
	clear_bit(In_sync, &rdev->flags);
	rdev->desc_nr = -1;
	rdev->saved_raid_disk = -1;
	err = bind_rdev_to_array(rdev, mddev);
	if (err)
		goto abort_export;

	/*
	 * The rest should better be atomic, we can have disk failures
	 * noticed in interrupt contexts ...
	 */

	rdev->raid_disk = -1;

	md_update_sb(mddev, 1);

	/*
	 * Kick recovery, maybe this spare has to be added to the
	 * array immediately.
	 */
	set_bit(MD_RECOVERY_NEEDED, &mddev->recovery);
	md_wakeup_thread(mddev->thread);
	md_new_event(mddev);
	return 0;

abort_export:
	export_rdev(rdev);
	return err;
}

static int set_bitmap_file(mddev_t *mddev, int fd)
{
	int err;

	if (mddev->pers) {
		if (!mddev->pers->quiesce)
			return -EBUSY;
		if (mddev->recovery || mddev->sync_thread)
			return -EBUSY;
		/* we should be able to change the bitmap.. */
	}


	if (fd >= 0) {
		if (mddev->bitmap)
			return -EEXIST; /* cannot add when bitmap is present */
		mddev->bitmap_info.file = fget(fd);

		if (mddev->bitmap_info.file == NULL) {
			printk(KERN_ERR "%s: error: failed to get bitmap file\n",
			       mdname(mddev));
			return -EBADF;
		}

		err = deny_bitmap_write_access(mddev->bitmap_info.file);
		if (err) {
			printk(KERN_ERR "%s: error: bitmap file is already in use\n",
			       mdname(mddev));
			fput(mddev->bitmap_info.file);
			mddev->bitmap_info.file = NULL;
			return err;
		}
		mddev->bitmap_info.offset = 0; /* file overrides offset */
	} else if (mddev->bitmap == NULL)
		return -ENOENT; /* cannot remove what isn't there */
	err = 0;
	if (mddev->pers) {
		mddev->pers->quiesce(mddev, 1);
		if (fd >= 0)
			err = bitmap_create(mddev);
		if (fd < 0 || err) {
			bitmap_destroy(mddev);
			fd = -1; /* make sure to put the file */
		}
		mddev->pers->quiesce(mddev, 0);
	}
	if (fd < 0) {
		if (mddev->bitmap_info.file) {
			restore_bitmap_write_access(mddev->bitmap_info.file);
			fput(mddev->bitmap_info.file);
		}
		mddev->bitmap_info.file = NULL;
	}

	return err;
}

/*
 * set_array_info is used two different ways
 * The original usage is when creating a new array.
 * In this usage, raid_disks is > 0 and it together with
 *  level, size, not_persistent,layout,chunksize determine the
 *  shape of the array.
 *  This will always create an array with a type-0.90.0 superblock.
 * The newer usage is when assembling an array.
 *  In this case raid_disks will be 0, and the major_version field is
 *  use to determine which style super-blocks are to be found on the devices.
 *  The minor and patch _version numbers are also kept incase the
 *  super_block handler wishes to interpret them.
 */
static int set_array_info(mddev_t * mddev, mdu_array_info_t *info)
{

	if (info->raid_disks == 0) {
		/* just setting version number for superblock loading */
		if (info->major_version < 0 ||
		    info->major_version >= ARRAY_SIZE(super_types) ||
		    super_types[info->major_version].name == NULL) {
			/* maybe try to auto-load a module? */
			printk(KERN_INFO 
				"md: superblock version %d not known\n",
				info->major_version);
			return -EINVAL;
		}
		mddev->major_version = info->major_version;
		mddev->minor_version = info->minor_version;
		mddev->patch_version = info->patch_version;
		mddev->persistent = !info->not_persistent;
		/* ensure mddev_put doesn't delete this now that there
		 * is some minimal configuration.
		 */
		mddev->ctime         = get_seconds();
		return 0;
	}
	mddev->major_version = MD_MAJOR_VERSION;
	mddev->minor_version = MD_MINOR_VERSION;
	mddev->patch_version = MD_PATCHLEVEL_VERSION;
	mddev->ctime         = get_seconds();

	mddev->level         = info->level;
	mddev->clevel[0]     = 0;
	mddev->dev_sectors   = 2 * (sector_t)info->size;
	mddev->raid_disks    = info->raid_disks;
	/* don't set md_minor, it is determined by which /dev/md* was
	 * openned
	 */
	if (info->state & (1<<MD_SB_CLEAN))
		mddev->recovery_cp = MaxSector;
	else
		mddev->recovery_cp = 0;
	mddev->persistent    = ! info->not_persistent;
	mddev->external	     = 0;

	mddev->layout        = info->layout;
	mddev->chunk_sectors = info->chunk_size >> 9;

	mddev->max_disks     = MD_SB_DISKS;

	if (mddev->persistent)
		mddev->flags         = 0;
	set_bit(MD_CHANGE_DEVS, &mddev->flags);

	mddev->bitmap_info.default_offset = MD_SB_BYTES >> 9;
	mddev->bitmap_info.offset = 0;

	mddev->reshape_position = MaxSector;

	/*
	 * Generate a 128 bit UUID
	 */
	get_random_bytes(mddev->uuid, 16);

	mddev->new_level = mddev->level;
	mddev->new_chunk_sectors = mddev->chunk_sectors;
	mddev->new_layout = mddev->layout;
	mddev->delta_disks = 0;

	return 0;
}

void md_set_array_sectors(mddev_t *mddev, sector_t array_sectors)
{
	WARN(!mddev_is_locked(mddev), "%s: unlocked mddev!\n", __func__);

	if (mddev->external_size)
		return;

	mddev->array_sectors = array_sectors;
}
EXPORT_SYMBOL(md_set_array_sectors);

static int update_size(mddev_t *mddev, sector_t num_sectors)
{
	mdk_rdev_t *rdev;
	int rv;
	int fit = (num_sectors == 0);

	if (mddev->pers->resize == NULL)
		return -EINVAL;
	/* The "num_sectors" is the number of sectors of each device that
	 * is used.  This can only make sense for arrays with redundancy.
	 * linear and raid0 always use whatever space is available. We can only
	 * consider changing this number if no resync or reconstruction is
	 * happening, and if the new size is acceptable. It must fit before the
	 * sb_start or, if that is <data_offset, it must fit before the size
	 * of each device.  If num_sectors is zero, we find the largest size
	 * that fits.

	 */
	if (mddev->sync_thread)
		return -EBUSY;
	if (mddev->bitmap)
		/* Sorry, cannot grow a bitmap yet, just remove it,
		 * grow, and re-add.
		 */
		return -EBUSY;
	list_for_each_entry(rdev, &mddev->disks, same_set) {
		sector_t avail = rdev->sectors;

		if (fit && (num_sectors == 0 || num_sectors > avail))
			num_sectors = avail;
		if (avail < num_sectors)
			return -ENOSPC;
	}
	rv = mddev->pers->resize(mddev, num_sectors);
	if (!rv)
		revalidate_disk(mddev->gendisk);
	return rv;
}

static int update_raid_disks(mddev_t *mddev, int raid_disks)
{
	int rv;
	/* change the number of raid disks */
	if (mddev->pers->check_reshape == NULL)
		return -EINVAL;
	if (raid_disks <= 0 ||
	    raid_disks >= mddev->max_disks)
		return -EINVAL;
	if (mddev->sync_thread || mddev->reshape_position != MaxSector)
		return -EBUSY;
	mddev->delta_disks = raid_disks - mddev->raid_disks;

	rv = mddev->pers->check_reshape(mddev);
	return rv;
}


/*
 * update_array_info is used to change the configuration of an
 * on-line array.
 * The version, ctime,level,size,raid_disks,not_persistent, layout,chunk_size
 * fields in the info are checked against the array.
 * Any differences that cannot be handled will cause an error.
 * Normally, only one change can be managed at a time.
 */
static int update_array_info(mddev_t *mddev, mdu_array_info_t *info)
{
	int rv = 0;
	int cnt = 0;
	int state = 0;

	/* calculate expected state,ignoring low bits */
	if (mddev->bitmap && mddev->bitmap_info.offset)
		state |= (1 << MD_SB_BITMAP_PRESENT);

	if (mddev->major_version != info->major_version ||
	    mddev->minor_version != info->minor_version ||
/*	    mddev->patch_version != info->patch_version || */
	    mddev->ctime         != info->ctime         ||
	    mddev->level         != info->level         ||
/*	    mddev->layout        != info->layout        || */
	    !mddev->persistent	 != info->not_persistent||
	    mddev->chunk_sectors != info->chunk_size >> 9 ||
	    /* ignore bottom 8 bits of state, and allow SB_BITMAP_PRESENT to change */
	    ((state^info->state) & 0xfffffe00)
		)
		return -EINVAL;
	/* Check there is only one change */
	if (info->size >= 0 && mddev->dev_sectors / 2 != info->size)
		cnt++;
	if (mddev->raid_disks != info->raid_disks)
		cnt++;
	if (mddev->layout != info->layout)
		cnt++;
	if ((state ^ info->state) & (1<<MD_SB_BITMAP_PRESENT))
		cnt++;
	if (cnt == 0)
		return 0;
	if (cnt > 1)
		return -EINVAL;

	if (mddev->layout != info->layout) {
		/* Change layout
		 * we don't need to do anything at the md level, the
		 * personality will take care of it all.
		 */
		if (mddev->pers->check_reshape == NULL)
			return -EINVAL;
		else {
			mddev->new_layout = info->layout;
			rv = mddev->pers->check_reshape(mddev);
			if (rv)
				mddev->new_layout = mddev->layout;
			return rv;
		}
	}
	if (info->size >= 0 && mddev->dev_sectors / 2 != info->size)
		rv = update_size(mddev, (sector_t)info->size * 2);

	if (mddev->raid_disks    != info->raid_disks)
		rv = update_raid_disks(mddev, info->raid_disks);

	if ((state ^ info->state) & (1<<MD_SB_BITMAP_PRESENT)) {
		if (mddev->pers->quiesce == NULL)
			return -EINVAL;
		if (mddev->recovery || mddev->sync_thread)
			return -EBUSY;
		if (info->state & (1<<MD_SB_BITMAP_PRESENT)) {
			/* add the bitmap */
			if (mddev->bitmap)
				return -EEXIST;
			if (mddev->bitmap_info.default_offset == 0)
				return -EINVAL;
			mddev->bitmap_info.offset =
				mddev->bitmap_info.default_offset;
			mddev->pers->quiesce(mddev, 1);
			rv = bitmap_create(mddev);
			if (rv)
				bitmap_destroy(mddev);
			mddev->pers->quiesce(mddev, 0);
		} else {
			/* remove the bitmap */
			if (!mddev->bitmap)
				return -ENOENT;
			if (mddev->bitmap->file)
				return -EINVAL;
			mddev->pers->quiesce(mddev, 1);
			bitmap_destroy(mddev);
			mddev->pers->quiesce(mddev, 0);
			mddev->bitmap_info.offset = 0;
		}
	}
	md_update_sb(mddev, 1);
	return rv;
}

static int set_disk_faulty(mddev_t *mddev, dev_t dev)
{
	mdk_rdev_t *rdev;

	if (mddev->pers == NULL)
		return -ENODEV;

	rdev = find_rdev(mddev, dev);
	if (!rdev)
		return -ENODEV;

	md_error(mddev, rdev);
	return 0;
}

/*
 * We have a problem here : there is no easy way to give a CHS
 * virtual geometry. We currently pretend that we have a 2 heads
 * 4 sectors (with a BIG number of cylinders...). This drives
 * dosfs just mad... ;-)
 */
static int md_getgeo(struct block_device *bdev, struct hd_geometry *geo)
{
	mddev_t *mddev = bdev->bd_disk->private_data;

	geo->heads = 2;
	geo->sectors = 4;
	geo->cylinders = get_capacity(mddev->gendisk) / 8;
	return 0;
}

static int md_ioctl(struct block_device *bdev, fmode_t mode,
			unsigned int cmd, unsigned long arg)
{
	int err = 0;
	void __user *argp = (void __user *)arg;
	mddev_t *mddev = NULL;

	if (!capable(CAP_SYS_ADMIN))
		return -EACCES;

	/*
	 * Commands dealing with the RAID driver but not any
	 * particular array:
	 */
	switch (cmd)
	{
		case RAID_VERSION:
			err = get_version(argp);
			goto done;

		case PRINT_RAID_DEBUG:
			err = 0;
			md_print_devices();
			goto done;

#ifndef MODULE
		case RAID_AUTORUN:
			err = 0;
			autostart_arrays(arg);
			goto done;
#endif
		default:;
	}

	/*
	 * Commands creating/starting a new array:
	 */

	mddev = bdev->bd_disk->private_data;

	if (!mddev) {
		BUG();
		goto abort;
	}

	err = mddev_lock(mddev);
	if (err) {
		printk(KERN_INFO 
			"md: ioctl lock interrupted, reason %d, cmd %d\n",
			err, cmd);
		goto abort;
	}

	switch (cmd)
	{
		case SET_ARRAY_INFO:
			{
				mdu_array_info_t info;
				if (!arg)
					memset(&info, 0, sizeof(info));
				else if (copy_from_user(&info, argp, sizeof(info))) {
					err = -EFAULT;
					goto abort_unlock;
				}
				if (mddev->pers) {
					err = update_array_info(mddev, &info);
					if (err) {
						printk(KERN_WARNING "md: couldn't update"
						       " array info. %d\n", err);
						goto abort_unlock;
					}
					goto done_unlock;
				}
				if (!list_empty(&mddev->disks)) {
					printk(KERN_WARNING
					       "md: array %s already has disks!\n",
					       mdname(mddev));
					err = -EBUSY;
					goto abort_unlock;
				}
				if (mddev->raid_disks) {
					printk(KERN_WARNING
					       "md: array %s already initialised!\n",
					       mdname(mddev));
					err = -EBUSY;
					goto abort_unlock;
				}
				err = set_array_info(mddev, &info);
				if (err) {
					printk(KERN_WARNING "md: couldn't set"
					       " array info. %d\n", err);
					goto abort_unlock;
				}
			}
			goto done_unlock;

		default:;
	}

	/*
	 * Commands querying/configuring an existing array:
	 */
	/* if we are not initialised yet, only ADD_NEW_DISK, STOP_ARRAY,
	 * RUN_ARRAY, and GET_ and SET_BITMAP_FILE are allowed */
	if ((!mddev->raid_disks && !mddev->external)
	    && cmd != ADD_NEW_DISK && cmd != STOP_ARRAY
	    && cmd != RUN_ARRAY && cmd != SET_BITMAP_FILE
	    && cmd != GET_BITMAP_FILE) {
		err = -ENODEV;
		goto abort_unlock;
	}

	/*
	 * Commands even a read-only array can execute:
	 */
	switch (cmd)
	{
		case GET_ARRAY_INFO:
			err = get_array_info(mddev, argp);
			goto done_unlock;

		case GET_BITMAP_FILE:
			err = get_bitmap_file(mddev, argp);
			goto done_unlock;

		case GET_DISK_INFO:
			err = get_disk_info(mddev, argp);
			goto done_unlock;

		case RESTART_ARRAY_RW:
			err = restart_array(mddev);
			goto done_unlock;

		case STOP_ARRAY:
			err = do_md_stop(mddev, 0, 1);
			goto done_unlock;

		case STOP_ARRAY_RO:
			err = do_md_stop(mddev, 1, 1);
			goto done_unlock;

	}

	/*
	 * The remaining ioctls are changing the state of the
	 * superblock, so we do not allow them on read-only arrays.
	 * However non-MD ioctls (e.g. get-size) will still come through
	 * here and hit the 'default' below, so only disallow
	 * 'md' ioctls, and switch to rw mode if started auto-readonly.
	 */
	if (_IOC_TYPE(cmd) == MD_MAJOR && mddev->ro && mddev->pers) {
		if (mddev->ro == 2) {
			mddev->ro = 0;
			sysfs_notify_dirent(mddev->sysfs_state);
			set_bit(MD_RECOVERY_NEEDED, &mddev->recovery);
			md_wakeup_thread(mddev->thread);
		} else {
			err = -EROFS;
			goto abort_unlock;
		}
	}

	switch (cmd)
	{
		case ADD_NEW_DISK:
		{
			mdu_disk_info_t info;
			if (copy_from_user(&info, argp, sizeof(info)))
				err = -EFAULT;
			else
				err = add_new_disk(mddev, &info);
			goto done_unlock;
		}

		case HOT_REMOVE_DISK:
			err = hot_remove_disk(mddev, new_decode_dev(arg));
			goto done_unlock;

		case HOT_ADD_DISK:
			err = hot_add_disk(mddev, new_decode_dev(arg));
			goto done_unlock;

		case SET_DISK_FAULTY:
			err = set_disk_faulty(mddev, new_decode_dev(arg));
			goto done_unlock;

		case RUN_ARRAY:
			err = do_md_run(mddev);
			goto done_unlock;

		case SET_BITMAP_FILE:
			err = set_bitmap_file(mddev, (int)arg);
			goto done_unlock;

		default:
			err = -EINVAL;
			goto abort_unlock;
	}

done_unlock:
abort_unlock:
	if (mddev->hold_active == UNTIL_IOCTL &&
	    err != -EINVAL)
		mddev->hold_active = 0;
	mddev_unlock(mddev);

	return err;
done:
	if (err)
		MD_BUG();
abort:
	return err;
}
#ifdef CONFIG_COMPAT
static int md_compat_ioctl(struct block_device *bdev, fmode_t mode,
		    unsigned int cmd, unsigned long arg)
{
	switch (cmd) {
	case HOT_REMOVE_DISK:
	case HOT_ADD_DISK:
	case SET_DISK_FAULTY:
	case SET_BITMAP_FILE:
		/* These take in integer arg, do not convert */
		break;
	default:
		arg = (unsigned long)compat_ptr(arg);
		break;
	}

	return md_ioctl(bdev, mode, cmd, arg);
}
#endif /* CONFIG_COMPAT */

static int md_open(struct block_device *bdev, fmode_t mode)
{
	/*
	 * Succeed if we can lock the mddev, which confirms that
	 * it isn't being stopped right now.
	 */
	mddev_t *mddev = mddev_find(bdev->bd_dev);
	int err;

	if (mddev->gendisk != bdev->bd_disk) {
		/* we are racing with mddev_put which is discarding this
		 * bd_disk.
		 */
		mddev_put(mddev);
		/* Wait until bdev->bd_disk is definitely gone */
		flush_scheduled_work();
		/* Then retry the open from the top */
		return -ERESTARTSYS;
	}
	BUG_ON(mddev != bdev->bd_disk->private_data);

	if ((err = mutex_lock_interruptible(&mddev->open_mutex)))
		goto out;

	err = 0;
	atomic_inc(&mddev->openers);
	mutex_unlock(&mddev->open_mutex);

	check_disk_change(bdev);
 out:
	return err;
}

static int md_release(struct gendisk *disk, fmode_t mode)
{
 	mddev_t *mddev = disk->private_data;

	BUG_ON(!mddev);
	atomic_dec(&mddev->openers);
	mddev_put(mddev);

	return 0;
}

static int md_media_changed(struct gendisk *disk)
{
	mddev_t *mddev = disk->private_data;

	return mddev->changed;
}

static int md_revalidate(struct gendisk *disk)
{
	mddev_t *mddev = disk->private_data;

	mddev->changed = 0;
	return 0;
}
static const struct block_device_operations md_fops =
{
	.owner		= THIS_MODULE,
	.open		= md_open,
	.release	= md_release,
	.ioctl		= md_ioctl,
#ifdef CONFIG_COMPAT
	.compat_ioctl	= md_compat_ioctl,
#endif
	.getgeo		= md_getgeo,
	.media_changed	= md_media_changed,
	.revalidate_disk= md_revalidate,
};

static int md_thread(void * arg)
{
	mdk_thread_t *thread = arg;

	/*
	 * md_thread is a 'system-thread', it's priority should be very
	 * high. We avoid resource deadlocks individually in each
	 * raid personality. (RAID5 does preallocation) We also use RR and
	 * the very same RT priority as kswapd, thus we will never get
	 * into a priority inversion deadlock.
	 *
	 * we definitely have to have equal or higher priority than
	 * bdflush, otherwise bdflush will deadlock if there are too
	 * many dirty RAID5 blocks.
	 */

	allow_signal(SIGKILL);
	while (!kthread_should_stop()) {

		/* We need to wait INTERRUPTIBLE so that
		 * we don't add to the load-average.
		 * That means we need to be sure no signals are
		 * pending
		 */
		if (signal_pending(current))
			flush_signals(current);

		wait_event_interruptible_timeout
			(thread->wqueue,
			 test_bit(THREAD_WAKEUP, &thread->flags)
			 || kthread_should_stop(),
			 thread->timeout);

		clear_bit(THREAD_WAKEUP, &thread->flags);

		thread->run(thread->mddev);
	}

	return 0;
}

void md_wakeup_thread(mdk_thread_t *thread)
{
	if (thread) {
		dprintk("md: waking up MD thread %s.\n", thread->tsk->comm);
		set_bit(THREAD_WAKEUP, &thread->flags);
		wake_up(&thread->wqueue);
	}
}

mdk_thread_t *md_register_thread(void (*run) (mddev_t *), mddev_t *mddev,
				 const char *name)
{
	mdk_thread_t *thread;

	thread = kzalloc(sizeof(mdk_thread_t), GFP_KERNEL);
	if (!thread)
		return NULL;

	init_waitqueue_head(&thread->wqueue);

	thread->run = run;
	thread->mddev = mddev;
	thread->timeout = MAX_SCHEDULE_TIMEOUT;
	thread->tsk = kthread_run(md_thread, thread,
				  "%s_%s",
				  mdname(thread->mddev),
				  name ?: mddev->pers->name);
	if (IS_ERR(thread->tsk)) {
		kfree(thread);
		return NULL;
	}
	return thread;
}

void md_unregister_thread(mdk_thread_t *thread)
{
	if (!thread)
		return;
	dprintk("interrupting MD-thread pid %d\n", task_pid_nr(thread->tsk));

	kthread_stop(thread->tsk);
	kfree(thread);
}

void md_error(mddev_t *mddev, mdk_rdev_t *rdev)
{
	if (!mddev) {
		MD_BUG();
		return;
	}

	if (!rdev || test_bit(Faulty, &rdev->flags))
		return;

	if (mddev->external)
		set_bit(Blocked, &rdev->flags);
/*
	dprintk("md_error dev:%s, rdev:(%d:%d), (caller: %p,%p,%p,%p).\n",
		mdname(mddev),
		MAJOR(rdev->bdev->bd_dev), MINOR(rdev->bdev->bd_dev),
		__builtin_return_address(0),__builtin_return_address(1),
		__builtin_return_address(2),__builtin_return_address(3));
*/
	if (!mddev->pers)
		return;
	if (!mddev->pers->error_handler)
		return;
	mddev->pers->error_handler(mddev,rdev);
	if (mddev->degraded)
		set_bit(MD_RECOVERY_RECOVER, &mddev->recovery);
	set_bit(StateChanged, &rdev->flags);
	set_bit(MD_RECOVERY_INTR, &mddev->recovery);
	set_bit(MD_RECOVERY_NEEDED, &mddev->recovery);
	md_wakeup_thread(mddev->thread);
	md_new_event_inintr(mddev);
}

/* seq_file implementation /proc/mdstat */

static void status_unused(struct seq_file *seq)
{
	int i = 0;
	mdk_rdev_t *rdev;

	seq_printf(seq, "unused devices: ");

	list_for_each_entry(rdev, &pending_raid_disks, same_set) {
		char b[BDEVNAME_SIZE];
		i++;
		seq_printf(seq, "%s ",
			      bdevname(rdev->bdev,b));
	}
	if (!i)
		seq_printf(seq, "<none>");

	seq_printf(seq, "\n");
}


static void status_resync(struct seq_file *seq, mddev_t * mddev)
{
	sector_t max_sectors, resync, res;
	unsigned long dt, db;
	sector_t rt;
	int scale;
	unsigned int per_milli;

	resync = mddev->curr_resync - atomic_read(&mddev->recovery_active);

	if (test_bit(MD_RECOVERY_SYNC, &mddev->recovery))
		max_sectors = mddev->resync_max_sectors;
	else
		max_sectors = mddev->dev_sectors;

	/*
	 * Should not happen.
	 */
	if (!max_sectors) {
		MD_BUG();
		return;
	}
	/* Pick 'scale' such that (resync>>scale)*1000 will fit
	 * in a sector_t, and (max_sectors>>scale) will fit in a
	 * u32, as those are the requirements for sector_div.
	 * Thus 'scale' must be at least 10
	 */
	scale = 10;
	if (sizeof(sector_t) > sizeof(unsigned long)) {
		while ( max_sectors/2 > (1ULL<<(scale+32)))
			scale++;
	}
	res = (resync>>scale)*1000;
	sector_div(res, (u32)((max_sectors>>scale)+1));

	per_milli = res;
	{
		int i, x = per_milli/50, y = 20-x;
		seq_printf(seq, "[");
		for (i = 0; i < x; i++)
			seq_printf(seq, "=");
		seq_printf(seq, ">");
		for (i = 0; i < y; i++)
			seq_printf(seq, ".");
		seq_printf(seq, "] ");
	}
	seq_printf(seq, " %s =%3u.%u%% (%llu/%llu)",
		   (test_bit(MD_RECOVERY_RESHAPE, &mddev->recovery)?
		    "reshape" :
		    (test_bit(MD_RECOVERY_CHECK, &mddev->recovery)?
		     "check" :
		     (test_bit(MD_RECOVERY_SYNC, &mddev->recovery) ?
		      "resync" : "recovery"))),
		   per_milli/10, per_milli % 10,
		   (unsigned long long) resync/2,
		   (unsigned long long) max_sectors/2);

	/*
	 * dt: time from mark until now
	 * db: blocks written from mark until now
	 * rt: remaining time
	 *
	 * rt is a sector_t, so could be 32bit or 64bit.
	 * So we divide before multiply in case it is 32bit and close
	 * to the limit.
	 * We scale the divisor (db) by 32 to avoid loosing precision
	 * near the end of resync when the number of remaining sectors
	 * is close to 'db'.
	 * We then divide rt by 32 after multiplying by db to compensate.
	 * The '+1' avoids division by zero if db is very small.
	 */
	dt = ((jiffies - mddev->resync_mark) / HZ);
	if (!dt) dt++;
	db = (mddev->curr_mark_cnt - atomic_read(&mddev->recovery_active))
		- mddev->resync_mark_cnt;

	rt = max_sectors - resync;    /* number of remaining sectors */
	sector_div(rt, db/32+1);
	rt *= dt;
	rt >>= 5;

	seq_printf(seq, " finish=%lu.%lumin", (unsigned long)rt / 60,
		   ((unsigned long)rt % 60)/6);

	seq_printf(seq, " speed=%ldK/sec", db/2/dt);
}

static void *md_seq_start(struct seq_file *seq, loff_t *pos)
{
	struct list_head *tmp;
	loff_t l = *pos;
	mddev_t *mddev;

	if (l >= 0x10000)
		return NULL;
	if (!l--)
		/* header */
		return (void*)1;

	spin_lock(&all_mddevs_lock);
	list_for_each(tmp,&all_mddevs)
		if (!l--) {
			mddev = list_entry(tmp, mddev_t, all_mddevs);
			mddev_get(mddev);
			spin_unlock(&all_mddevs_lock);
			return mddev;
		}
	spin_unlock(&all_mddevs_lock);
	if (!l--)
		return (void*)2;/* tail */
	return NULL;
}

static void *md_seq_next(struct seq_file *seq, void *v, loff_t *pos)
{
	struct list_head *tmp;
	mddev_t *next_mddev, *mddev = v;
	
	++*pos;
	if (v == (void*)2)
		return NULL;

	spin_lock(&all_mddevs_lock);
	if (v == (void*)1)
		tmp = all_mddevs.next;
	else
		tmp = mddev->all_mddevs.next;
	if (tmp != &all_mddevs)
		next_mddev = mddev_get(list_entry(tmp,mddev_t,all_mddevs));
	else {
		next_mddev = (void*)2;
		*pos = 0x10000;
	}		
	spin_unlock(&all_mddevs_lock);

	if (v != (void*)1)
		mddev_put(mddev);
	return next_mddev;

}

static void md_seq_stop(struct seq_file *seq, void *v)
{
	mddev_t *mddev = v;

	if (mddev && v != (void*)1 && v != (void*)2)
		mddev_put(mddev);
}

struct mdstat_info {
	int event;
};

static int md_seq_show(struct seq_file *seq, void *v)
{
	mddev_t *mddev = v;
	sector_t sectors;
	mdk_rdev_t *rdev;
	struct mdstat_info *mi = seq->private;
	struct bitmap *bitmap;

	if (v == (void*)1) {
		struct mdk_personality *pers;
		seq_printf(seq, "Personalities : ");
		spin_lock(&pers_lock);
		list_for_each_entry(pers, &pers_list, list)
			seq_printf(seq, "[%s] ", pers->name);

		spin_unlock(&pers_lock);
		seq_printf(seq, "\n");
		mi->event = atomic_read(&md_event_count);
		return 0;
	}
	if (v == (void*)2) {
		status_unused(seq);
		return 0;
	}

	if (mddev_lock(mddev) < 0)
		return -EINTR;

	if (mddev->pers || mddev->raid_disks || !list_empty(&mddev->disks)) {
		seq_printf(seq, "%s : %sactive", mdname(mddev),
						mddev->pers ? "" : "in");
		if (mddev->pers) {
			if (mddev->ro==1)
				seq_printf(seq, " (read-only)");
			if (mddev->ro==2)
				seq_printf(seq, " (auto-read-only)");
			seq_printf(seq, " %s", mddev->pers->name);
		}

		sectors = 0;
		list_for_each_entry(rdev, &mddev->disks, same_set) {
			char b[BDEVNAME_SIZE];
			seq_printf(seq, " %s[%d]",
				bdevname(rdev->bdev,b), rdev->desc_nr);
			if (test_bit(WriteMostly, &rdev->flags))
				seq_printf(seq, "(W)");
			if (test_bit(Faulty, &rdev->flags)) {
				seq_printf(seq, "(F)");
				continue;
			} else if (rdev->raid_disk < 0)
				seq_printf(seq, "(S)"); /* spare */
			sectors += rdev->sectors;
		}

		if (!list_empty(&mddev->disks)) {
			if (mddev->pers)
				seq_printf(seq, "\n      %llu blocks",
					   (unsigned long long)
					   mddev->array_sectors / 2);
			else
				seq_printf(seq, "\n      %llu blocks",
					   (unsigned long long)sectors / 2);
		}
		if (mddev->persistent) {
			if (mddev->major_version != 0 ||
			    mddev->minor_version != 90) {
				seq_printf(seq," super %d.%d",
					   mddev->major_version,
					   mddev->minor_version);
			}
		} else if (mddev->external)
			seq_printf(seq, " super external:%s",
				   mddev->metadata_type);
		else
			seq_printf(seq, " super non-persistent");

		if (mddev->pers) {
			mddev->pers->status(seq, mddev);
	 		seq_printf(seq, "\n      ");
			if (mddev->pers->sync_request) {
				if (mddev->curr_resync > 2) {
					status_resync(seq, mddev);
					seq_printf(seq, "\n      ");
				} else if (mddev->curr_resync == 1 || mddev->curr_resync == 2)
					seq_printf(seq, "\tresync=DELAYED\n      ");
				else if (mddev->recovery_cp < MaxSector)
					seq_printf(seq, "\tresync=PENDING\n      ");
			}
		} else
			seq_printf(seq, "\n       ");

		if ((bitmap = mddev->bitmap)) {
			unsigned long chunk_kb;
			unsigned long flags;
			spin_lock_irqsave(&bitmap->lock, flags);
			chunk_kb = mddev->bitmap_info.chunksize >> 10;
			seq_printf(seq, "bitmap: %lu/%lu pages [%luKB], "
				"%lu%s chunk",
				bitmap->pages - bitmap->missing_pages,
				bitmap->pages,
				(bitmap->pages - bitmap->missing_pages)
					<< (PAGE_SHIFT - 10),
				chunk_kb ? chunk_kb : mddev->bitmap_info.chunksize,
				chunk_kb ? "KB" : "B");
			if (bitmap->file) {
				seq_printf(seq, ", file: ");
				seq_path(seq, &bitmap->file->f_path, " \t\n");
			}

			seq_printf(seq, "\n");
			spin_unlock_irqrestore(&bitmap->lock, flags);
		}

		seq_printf(seq, "\n");
	}
	mddev_unlock(mddev);
	
	return 0;
}

static const struct seq_operations md_seq_ops = {
	.start  = md_seq_start,
	.next   = md_seq_next,
	.stop   = md_seq_stop,
	.show   = md_seq_show,
};

static int md_seq_open(struct inode *inode, struct file *file)
{
	int error;
	struct mdstat_info *mi = kmalloc(sizeof(*mi), GFP_KERNEL);
	if (mi == NULL)
		return -ENOMEM;

	error = seq_open(file, &md_seq_ops);
	if (error)
		kfree(mi);
	else {
		struct seq_file *p = file->private_data;
		p->private = mi;
		mi->event = atomic_read(&md_event_count);
	}
	return error;
}

static unsigned int mdstat_poll(struct file *filp, poll_table *wait)
{
	struct seq_file *m = filp->private_data;
	struct mdstat_info *mi = m->private;
	int mask;

	poll_wait(filp, &md_event_waiters, wait);

	/* always allow read */
	mask = POLLIN | POLLRDNORM;

	if (mi->event != atomic_read(&md_event_count))
		mask |= POLLERR | POLLPRI;
	return mask;
}

static const struct file_operations md_seq_fops = {
	.owner		= THIS_MODULE,
	.open           = md_seq_open,
	.read           = seq_read,
	.llseek         = seq_lseek,
	.release	= seq_release_private,
	.poll		= mdstat_poll,
};

int register_md_personality(struct mdk_personality *p)
{
	spin_lock(&pers_lock);
	list_add_tail(&p->list, &pers_list);
	printk(KERN_INFO "md: %s personality registered for level %d\n", p->name, p->level);
	spin_unlock(&pers_lock);
	return 0;
}

int unregister_md_personality(struct mdk_personality *p)
{
	printk(KERN_INFO "md: %s personality unregistered\n", p->name);
	spin_lock(&pers_lock);
	list_del_init(&p->list);
	spin_unlock(&pers_lock);
	return 0;
}

static int is_mddev_idle(mddev_t *mddev, int init)
{
	mdk_rdev_t * rdev;
	int idle;
	int curr_events;

	idle = 1;
	rcu_read_lock();
	rdev_for_each_rcu(rdev, mddev) {
		struct gendisk *disk = rdev->bdev->bd_contains->bd_disk;
		curr_events = (int)part_stat_read(&disk->part0, sectors[0]) +
			      (int)part_stat_read(&disk->part0, sectors[1]) -
			      atomic_read(&disk->sync_io);
		/* sync IO will cause sync_io to increase before the disk_stats
		 * as sync_io is counted when a request starts, and
		 * disk_stats is counted when it completes.
		 * So resync activity will cause curr_events to be smaller than
		 * when there was no such activity.
		 * non-sync IO will cause disk_stat to increase without
		 * increasing sync_io so curr_events will (eventually)
		 * be larger than it was before.  Once it becomes
		 * substantially larger, the test below will cause
		 * the array to appear non-idle, and resync will slow
		 * down.
		 * If there is a lot of outstanding resync activity when
		 * we set last_event to curr_events, then all that activity
		 * completing might cause the array to appear non-idle
		 * and resync will be slowed down even though there might
		 * not have been non-resync activity.  This will only
		 * happen once though.  'last_events' will soon reflect
		 * the state where there is little or no outstanding
		 * resync requests, and further resync activity will
		 * always make curr_events less than last_events.
		 *
		 */
		if (init || curr_events - rdev->last_events > 64) {
			rdev->last_events = curr_events;
			idle = 0;
		}
	}
	rcu_read_unlock();
	return idle;
}

void md_done_sync(mddev_t *mddev, int blocks, int ok)
{
	/* another "blocks" (512byte) blocks have been synced */
	atomic_sub(blocks, &mddev->recovery_active);
	wake_up(&mddev->recovery_wait);
	if (!ok) {
		set_bit(MD_RECOVERY_INTR, &mddev->recovery);
		md_wakeup_thread(mddev->thread);
		// stop recovery, signal do_sync ....
	}
}


/* md_write_start(mddev, bi)
 * If we need to update some array metadata (e.g. 'active' flag
 * in superblock) before writing, schedule a superblock update
 * and wait for it to complete.
 */
void md_write_start(mddev_t *mddev, struct bio *bi)
{
	int did_change = 0;
	if (bio_data_dir(bi) != WRITE)
		return;

	BUG_ON(mddev->ro == 1);
	if (mddev->ro == 2) {
		/* need to switch to read/write */
		mddev->ro = 0;
		set_bit(MD_RECOVERY_NEEDED, &mddev->recovery);
		md_wakeup_thread(mddev->thread);
		md_wakeup_thread(mddev->sync_thread);
		did_change = 1;
	}
	atomic_inc(&mddev->writes_pending);
	if (mddev->safemode == 1)
		mddev->safemode = 0;
	if (mddev->in_sync) {
		spin_lock_irq(&mddev->write_lock);
		if (mddev->in_sync) {
			mddev->in_sync = 0;
			set_bit(MD_CHANGE_CLEAN, &mddev->flags);
			md_wakeup_thread(mddev->thread);
			did_change = 1;
		}
		spin_unlock_irq(&mddev->write_lock);
	}
	if (did_change)
		sysfs_notify_dirent(mddev->sysfs_state);
	wait_event(mddev->sb_wait,
		   !test_bit(MD_CHANGE_CLEAN, &mddev->flags) &&
		   !test_bit(MD_CHANGE_PENDING, &mddev->flags));
}

void md_write_end(mddev_t *mddev)
{
	if (atomic_dec_and_test(&mddev->writes_pending)) {
		if (mddev->safemode == 2)
			md_wakeup_thread(mddev->thread);
		else if (mddev->safemode_delay)
			mod_timer(&mddev->safemode_timer, jiffies + mddev->safemode_delay);
	}
}

/* md_allow_write(mddev)
 * Calling this ensures that the array is marked 'active' so that writes
 * may proceed without blocking.  It is important to call this before
 * attempting a GFP_KERNEL allocation while holding the mddev lock.
 * Must be called with mddev_lock held.
 *
 * In the ->external case MD_CHANGE_CLEAN can not be cleared until mddev->lock
 * is dropped, so return -EAGAIN after notifying userspace.
 */
int md_allow_write(mddev_t *mddev)
{
	if (!mddev->pers)
		return 0;
	if (mddev->ro)
		return 0;
	if (!mddev->pers->sync_request)
		return 0;

	spin_lock_irq(&mddev->write_lock);
	if (mddev->in_sync) {
		mddev->in_sync = 0;
		set_bit(MD_CHANGE_CLEAN, &mddev->flags);
		if (mddev->safemode_delay &&
		    mddev->safemode == 0)
			mddev->safemode = 1;
		spin_unlock_irq(&mddev->write_lock);
		md_update_sb(mddev, 0);
		sysfs_notify_dirent(mddev->sysfs_state);
	} else
		spin_unlock_irq(&mddev->write_lock);

	if (test_bit(MD_CHANGE_CLEAN, &mddev->flags))
		return -EAGAIN;
	else
		return 0;
}
EXPORT_SYMBOL_GPL(md_allow_write);

#define SYNC_MARKS	10
#define	SYNC_MARK_STEP	(3*HZ)
void md_do_sync(mddev_t *mddev)
{
	mddev_t *mddev2;
	unsigned int currspeed = 0,
		 window;
	sector_t max_sectors,j, io_sectors;
	unsigned long mark[SYNC_MARKS];
	sector_t mark_cnt[SYNC_MARKS];
	int last_mark,m;
	struct list_head *tmp;
	sector_t last_check;
	int skipped = 0;
	mdk_rdev_t *rdev;
	char *desc;

	/* just incase thread restarts... */
	if (test_bit(MD_RECOVERY_DONE, &mddev->recovery))
		return;
	if (mddev->ro) /* never try to sync a read-only array */
		return;

	if (test_bit(MD_RECOVERY_SYNC, &mddev->recovery)) {
		if (test_bit(MD_RECOVERY_CHECK, &mddev->recovery))
			desc = "data-check";
		else if (test_bit(MD_RECOVERY_REQUESTED, &mddev->recovery))
			desc = "requested-resync";
		else
			desc = "resync";
	} else if (test_bit(MD_RECOVERY_RESHAPE, &mddev->recovery))
		desc = "reshape";
	else
		desc = "recovery";

	/* we overload curr_resync somewhat here.
	 * 0 == not engaged in resync at all
	 * 2 == checking that there is no conflict with another sync
	 * 1 == like 2, but have yielded to allow conflicting resync to
	 *		commense
	 * other == active in resync - this many blocks
	 *
	 * Before starting a resync we must have set curr_resync to
	 * 2, and then checked that every "conflicting" array has curr_resync
	 * less than ours.  When we find one that is the same or higher
	 * we wait on resync_wait.  To avoid deadlock, we reduce curr_resync
	 * to 1 if we choose to yield (based arbitrarily on address of mddev structure).
	 * This will mean we have to start checking from the beginning again.
	 *
	 */

	do {
		mddev->curr_resync = 2;

	try_again:
<<<<<<< HEAD
		while (freezer_is_on())
			yield();

		if (kthread_should_stop()) {
=======
		if (kthread_should_stop())
>>>>>>> 7284ce6c
			set_bit(MD_RECOVERY_INTR, &mddev->recovery);

		if (test_bit(MD_RECOVERY_INTR, &mddev->recovery))
			goto skip;
		for_each_mddev(mddev2, tmp) {
			if (mddev2 == mddev)
				continue;
			if (!mddev->parallel_resync
			&&  mddev2->curr_resync
			&&  match_mddev_units(mddev, mddev2)) {
				DEFINE_WAIT(wq);
				if (mddev < mddev2 && mddev->curr_resync == 2) {
					/* arbitrarily yield */
					mddev->curr_resync = 1;
					wake_up(&resync_wait);
				}
				if (mddev > mddev2 && mddev->curr_resync == 1)
					/* no need to wait here, we can wait the next
					 * time 'round when curr_resync == 2
					 */
					continue;

				while (freezer_is_on())
					yield();

				/* We need to wait 'interruptible' so as not to
				 * contribute to the load average, and not to
				 * be caught by 'softlockup'
				 */
				prepare_to_wait(&resync_wait, &wq, TASK_INTERRUPTIBLE);
				if (!kthread_should_stop() &&
				    mddev2->curr_resync >= mddev->curr_resync) {
					printk(KERN_INFO "md: delaying %s of %s"
					       " until %s has finished (they"
					       " share one or more physical units)\n",
					       desc, mdname(mddev), mdname(mddev2));
					mddev_put(mddev2);
					try_to_freeze();
					if (signal_pending(current))
						flush_signals(current);
					schedule();
					finish_wait(&resync_wait, &wq);
					goto try_again;
				}
				finish_wait(&resync_wait, &wq);
			}
		}
	} while (mddev->curr_resync < 2);

	j = 0;
	if (test_bit(MD_RECOVERY_SYNC, &mddev->recovery)) {
		/* resync follows the size requested by the personality,
		 * which defaults to physical size, but can be virtual size
		 */
		max_sectors = mddev->resync_max_sectors;
		mddev->resync_mismatches = 0;
		/* we don't use the checkpoint if there's a bitmap */
		if (test_bit(MD_RECOVERY_REQUESTED, &mddev->recovery))
			j = mddev->resync_min;
		else if (!mddev->bitmap)
			j = mddev->recovery_cp;

	} else if (test_bit(MD_RECOVERY_RESHAPE, &mddev->recovery))
		max_sectors = mddev->dev_sectors;
	else {
		/* recovery follows the physical size of devices */
		max_sectors = mddev->dev_sectors;
		j = MaxSector;
		rcu_read_lock();
		list_for_each_entry_rcu(rdev, &mddev->disks, same_set)
			if (rdev->raid_disk >= 0 &&
			    !test_bit(Faulty, &rdev->flags) &&
			    !test_bit(In_sync, &rdev->flags) &&
			    rdev->recovery_offset < j)
				j = rdev->recovery_offset;
		rcu_read_unlock();
	}

	printk(KERN_INFO "md: %s of RAID array %s\n", desc, mdname(mddev));
	printk(KERN_INFO "md: minimum _guaranteed_  speed:"
		" %d KB/sec/disk.\n", speed_min(mddev));
	printk(KERN_INFO "md: using maximum available idle IO bandwidth "
	       "(but not more than %d KB/sec) for %s.\n",
	       speed_max(mddev), desc);

	is_mddev_idle(mddev, 1); /* this initializes IO event counters */

	io_sectors = 0;
	for (m = 0; m < SYNC_MARKS; m++) {
		mark[m] = jiffies;
		mark_cnt[m] = io_sectors;
	}
	last_mark = 0;
	mddev->resync_mark = mark[last_mark];
	mddev->resync_mark_cnt = mark_cnt[last_mark];

	/*
	 * Tune reconstruction:
	 */
	window = 32*(PAGE_SIZE/512);
	printk(KERN_INFO "md: using %dk window, over a total of %llu blocks.\n",
		window/2,(unsigned long long) max_sectors/2);

	atomic_set(&mddev->recovery_active, 0);
	last_check = 0;

	if (j>2) {
		printk(KERN_INFO 
		       "md: resuming %s of %s from checkpoint.\n",
		       desc, mdname(mddev));
		mddev->curr_resync = j;
	}
	mddev->curr_resync_completed = mddev->curr_resync;

	while (j < max_sectors) {
		sector_t sectors;

		skipped = 0;

		if (!test_bit(MD_RECOVERY_RESHAPE, &mddev->recovery) &&
		    ((mddev->curr_resync > mddev->curr_resync_completed &&
		      (mddev->curr_resync - mddev->curr_resync_completed)
		      > (max_sectors >> 4)) ||
		     (j - mddev->curr_resync_completed)*2
		     >= mddev->resync_max - mddev->curr_resync_completed
			    )) {
			/* time to update curr_resync_completed */
			blk_unplug(mddev->queue);
			wait_event(mddev->recovery_wait,
				   atomic_read(&mddev->recovery_active) == 0);
			mddev->curr_resync_completed =
				mddev->curr_resync;
			set_bit(MD_CHANGE_CLEAN, &mddev->flags);
			sysfs_notify(&mddev->kobj, NULL, "sync_completed");
		}

		while (j >= mddev->resync_max && !kthread_should_stop()) {
			/* As this condition is controlled by user-space,
			 * we can block indefinitely, so use '_interruptible'
			 * to avoid triggering warnings.
			 */
			flush_signals(current); /* just in case */
			wait_event_interruptible(mddev->recovery_wait,
						 mddev->resync_max > j
						 || kthread_should_stop());
		}

		while (freezer_is_on())
			yield();

		if (kthread_should_stop())
			goto interrupted;

		sectors = mddev->pers->sync_request(mddev, j, &skipped,
						  currspeed < speed_min(mddev));
		if (sectors == 0) {
			set_bit(MD_RECOVERY_INTR, &mddev->recovery);
			goto out;
		}

		if (!skipped) { /* actual IO requested */
			io_sectors += sectors;
			atomic_add(sectors, &mddev->recovery_active);
		}

		j += sectors;
		if (j>1) mddev->curr_resync = j;
		mddev->curr_mark_cnt = io_sectors;
		if (last_check == 0)
			/* this is the earliers that rebuilt will be
			 * visible in /proc/mdstat
			 */
			md_new_event(mddev);

		if (last_check + window > io_sectors || j == max_sectors)
			continue;

		last_check = io_sectors;

		if (test_bit(MD_RECOVERY_INTR, &mddev->recovery))
			break;

	repeat:
		if (time_after_eq(jiffies, mark[last_mark] + SYNC_MARK_STEP )) {
			/* step marks */
			int next = (last_mark+1) % SYNC_MARKS;

			mddev->resync_mark = mark[next];
			mddev->resync_mark_cnt = mark_cnt[next];
			mark[next] = jiffies;
			mark_cnt[next] = io_sectors - atomic_read(&mddev->recovery_active);
			last_mark = next;
		}

		while (freezer_is_on())
			yield();


		if (kthread_should_stop())
			goto interrupted;


		/*
		 * this loop exits only if either when we are slower than
		 * the 'hard' speed limit, or the system was IO-idle for
		 * a jiffy.
		 * the system might be non-idle CPU-wise, but we only care
		 * about not overloading the IO subsystem. (things like an
		 * e2fsck being done on the RAID array should execute fast)
		 */
		blk_unplug(mddev->queue);
		cond_resched();

		currspeed = ((unsigned long)(io_sectors-mddev->resync_mark_cnt))/2
			/((jiffies-mddev->resync_mark)/HZ +1) +1;

		if (currspeed > speed_min(mddev)) {
			if ((currspeed > speed_max(mddev)) ||
					!is_mddev_idle(mddev, 0)) {
				msleep(500);
				goto repeat;
			}
		}
	}
	printk(KERN_INFO "md: %s: %s done.\n",mdname(mddev), desc);
	/*
	 * this also signals 'finished resyncing' to md_stop
	 */
 out:
	blk_unplug(mddev->queue);

	wait_event(mddev->recovery_wait, !atomic_read(&mddev->recovery_active));

	/* tell personality that we are finished */
	mddev->pers->sync_request(mddev, max_sectors, &skipped, 1);

	if (!test_bit(MD_RECOVERY_CHECK, &mddev->recovery) &&
	    mddev->curr_resync > 2) {
		if (test_bit(MD_RECOVERY_SYNC, &mddev->recovery)) {
			if (test_bit(MD_RECOVERY_INTR, &mddev->recovery)) {
				if (mddev->curr_resync >= mddev->recovery_cp) {
					printk(KERN_INFO
					       "md: checkpointing %s of %s.\n",
					       desc, mdname(mddev));
					mddev->recovery_cp = mddev->curr_resync;
				}
			} else
				mddev->recovery_cp = MaxSector;
		} else {
			if (!test_bit(MD_RECOVERY_INTR, &mddev->recovery))
				mddev->curr_resync = MaxSector;
			rcu_read_lock();
			list_for_each_entry_rcu(rdev, &mddev->disks, same_set)
				if (rdev->raid_disk >= 0 &&
				    !test_bit(Faulty, &rdev->flags) &&
				    !test_bit(In_sync, &rdev->flags) &&
				    rdev->recovery_offset < mddev->curr_resync)
					rdev->recovery_offset = mddev->curr_resync;
			rcu_read_unlock();
		}
	}
	set_bit(MD_CHANGE_DEVS, &mddev->flags);

 skip:
	if (!test_bit(MD_RECOVERY_INTR, &mddev->recovery)) {
		/* We completed so min/max setting can be forgotten if used. */
		if (test_bit(MD_RECOVERY_REQUESTED, &mddev->recovery))
			mddev->resync_min = 0;
		mddev->resync_max = MaxSector;
	} else if (test_bit(MD_RECOVERY_REQUESTED, &mddev->recovery))
		mddev->resync_min = mddev->curr_resync_completed;
	mddev->curr_resync = 0;
	if (!test_bit(MD_RECOVERY_INTR, &mddev->recovery))
		mddev->curr_resync_completed = 0;
	sysfs_notify(&mddev->kobj, NULL, "sync_completed");
	wake_up(&resync_wait);
	set_bit(MD_RECOVERY_DONE, &mddev->recovery);
	md_wakeup_thread(mddev->thread);
	return;

 interrupted:
	/*
	 * got a signal, exit.
	 */
	printk(KERN_INFO
	       "md: md_do_sync() got signal ... exiting\n");
	set_bit(MD_RECOVERY_INTR, &mddev->recovery);
	goto out;

}
EXPORT_SYMBOL_GPL(md_do_sync);


static int remove_and_add_spares(mddev_t *mddev)
{
	mdk_rdev_t *rdev;
	int spares = 0;

	mddev->curr_resync_completed = 0;

	list_for_each_entry(rdev, &mddev->disks, same_set)
		if (rdev->raid_disk >= 0 &&
		    !test_bit(Blocked, &rdev->flags) &&
		    (test_bit(Faulty, &rdev->flags) ||
		     ! test_bit(In_sync, &rdev->flags)) &&
		    atomic_read(&rdev->nr_pending)==0) {
			if (mddev->pers->hot_remove_disk(
				    mddev, rdev->raid_disk)==0) {
				char nm[20];
				sprintf(nm,"rd%d", rdev->raid_disk);
				sysfs_remove_link(&mddev->kobj, nm);
				rdev->raid_disk = -1;
			}
		}

	if (mddev->degraded && ! mddev->ro && !mddev->recovery_disabled) {
		list_for_each_entry(rdev, &mddev->disks, same_set) {
			if (rdev->raid_disk >= 0 &&
			    !test_bit(In_sync, &rdev->flags) &&
			    !test_bit(Blocked, &rdev->flags))
				spares++;
			if (rdev->raid_disk < 0
			    && !test_bit(Faulty, &rdev->flags)) {
				rdev->recovery_offset = 0;
				if (mddev->pers->
				    hot_add_disk(mddev, rdev) == 0) {
					char nm[20];
					sprintf(nm, "rd%d", rdev->raid_disk);
					if (sysfs_create_link(&mddev->kobj,
							      &rdev->kobj, nm))
						printk(KERN_WARNING
						       "md: cannot register "
						       "%s for %s\n",
						       nm, mdname(mddev));
					spares++;
					md_new_event(mddev);
					set_bit(MD_CHANGE_DEVS, &mddev->flags);
				} else
					break;
			}
		}
	}
	return spares;
}
/*
 * This routine is regularly called by all per-raid-array threads to
 * deal with generic issues like resync and super-block update.
 * Raid personalities that don't have a thread (linear/raid0) do not
 * need this as they never do any recovery or update the superblock.
 *
 * It does not do any resync itself, but rather "forks" off other threads
 * to do that as needed.
 * When it is determined that resync is needed, we set MD_RECOVERY_RUNNING in
 * "->recovery" and create a thread at ->sync_thread.
 * When the thread finishes it sets MD_RECOVERY_DONE
 * and wakeups up this thread which will reap the thread and finish up.
 * This thread also removes any faulty devices (with nr_pending == 0).
 *
 * The overall approach is:
 *  1/ if the superblock needs updating, update it.
 *  2/ If a recovery thread is running, don't do anything else.
 *  3/ If recovery has finished, clean up, possibly marking spares active.
 *  4/ If there are any faulty devices, remove them.
 *  5/ If array is degraded, try to add spares devices
 *  6/ If array has spares or is not in-sync, start a resync thread.
 */
void md_check_recovery(mddev_t *mddev)
{
	mdk_rdev_t *rdev;


	if (mddev->bitmap)
		bitmap_daemon_work(mddev);

	if (mddev->ro)
		return;

	if (signal_pending(current)) {
		if (mddev->pers->sync_request && !mddev->external) {
			printk(KERN_INFO "md: %s in immediate safe mode\n",
			       mdname(mddev));
			mddev->safemode = 2;
		}
		flush_signals(current);
	}

	if (mddev->ro && !test_bit(MD_RECOVERY_NEEDED, &mddev->recovery))
		return;
	if ( ! (
		(mddev->flags && !mddev->external) ||
		test_bit(MD_RECOVERY_NEEDED, &mddev->recovery) ||
		test_bit(MD_RECOVERY_DONE, &mddev->recovery) ||
		(mddev->external == 0 && mddev->safemode == 1) ||
		(mddev->safemode == 2 && ! atomic_read(&mddev->writes_pending)
		 && !mddev->in_sync && mddev->recovery_cp == MaxSector)
		))
		return;

	if (mddev_trylock(mddev)) {
		int spares = 0;

		if (mddev->ro) {
			/* Only thing we do on a ro array is remove
			 * failed devices.
			 */
			remove_and_add_spares(mddev);
			clear_bit(MD_RECOVERY_NEEDED, &mddev->recovery);
			goto unlock;
		}

		if (!mddev->external) {
			int did_change = 0;
			spin_lock_irq(&mddev->write_lock);
			if (mddev->safemode &&
			    !atomic_read(&mddev->writes_pending) &&
			    !mddev->in_sync &&
			    mddev->recovery_cp == MaxSector) {
				mddev->in_sync = 1;
				did_change = 1;
				if (mddev->persistent)
					set_bit(MD_CHANGE_CLEAN, &mddev->flags);
			}
			if (mddev->safemode == 1)
				mddev->safemode = 0;
			spin_unlock_irq(&mddev->write_lock);
			if (did_change)
				sysfs_notify_dirent(mddev->sysfs_state);
		}

		if (mddev->flags)
			md_update_sb(mddev, 0);

		list_for_each_entry(rdev, &mddev->disks, same_set)
			if (test_and_clear_bit(StateChanged, &rdev->flags))
				sysfs_notify_dirent(rdev->sysfs_state);


		if (test_bit(MD_RECOVERY_RUNNING, &mddev->recovery) &&
		    !test_bit(MD_RECOVERY_DONE, &mddev->recovery)) {
			/* resync/recovery still happening */
			clear_bit(MD_RECOVERY_NEEDED, &mddev->recovery);
			goto unlock;
		}
		if (mddev->sync_thread) {
			/* resync has finished, collect result */
			md_unregister_thread(mddev->sync_thread);
			mddev->sync_thread = NULL;
			if (!test_bit(MD_RECOVERY_INTR, &mddev->recovery) &&
			    !test_bit(MD_RECOVERY_REQUESTED, &mddev->recovery)) {
				/* success...*/
				/* activate any spares */
				if (mddev->pers->spare_active(mddev))
					sysfs_notify(&mddev->kobj, NULL,
						     "degraded");
			}
			if (test_bit(MD_RECOVERY_RESHAPE, &mddev->recovery) &&
			    mddev->pers->finish_reshape)
				mddev->pers->finish_reshape(mddev);
			md_update_sb(mddev, 1);

			/* if array is no-longer degraded, then any saved_raid_disk
			 * information must be scrapped
			 */
			if (!mddev->degraded)
				list_for_each_entry(rdev, &mddev->disks, same_set)
					rdev->saved_raid_disk = -1;

			mddev->recovery = 0;
			/* flag recovery needed just to double check */
			set_bit(MD_RECOVERY_NEEDED, &mddev->recovery);
			sysfs_notify_dirent(mddev->sysfs_action);
			md_new_event(mddev);
			goto unlock;
		}
		/* Set RUNNING before clearing NEEDED to avoid
		 * any transients in the value of "sync_action".
		 */
		set_bit(MD_RECOVERY_RUNNING, &mddev->recovery);
		clear_bit(MD_RECOVERY_NEEDED, &mddev->recovery);
		/* Clear some bits that don't mean anything, but
		 * might be left set
		 */
		clear_bit(MD_RECOVERY_INTR, &mddev->recovery);
		clear_bit(MD_RECOVERY_DONE, &mddev->recovery);

		if (test_bit(MD_RECOVERY_FROZEN, &mddev->recovery))
			goto unlock;
		/* no recovery is running.
		 * remove any failed drives, then
		 * add spares if possible.
		 * Spare are also removed and re-added, to allow
		 * the personality to fail the re-add.
		 */

		if (mddev->reshape_position != MaxSector) {
			if (mddev->pers->check_reshape == NULL ||
			    mddev->pers->check_reshape(mddev) != 0)
				/* Cannot proceed */
				goto unlock;
			set_bit(MD_RECOVERY_RESHAPE, &mddev->recovery);
			clear_bit(MD_RECOVERY_RECOVER, &mddev->recovery);
		} else if ((spares = remove_and_add_spares(mddev))) {
			clear_bit(MD_RECOVERY_SYNC, &mddev->recovery);
			clear_bit(MD_RECOVERY_CHECK, &mddev->recovery);
			clear_bit(MD_RECOVERY_REQUESTED, &mddev->recovery);
			set_bit(MD_RECOVERY_RECOVER, &mddev->recovery);
		} else if (mddev->recovery_cp < MaxSector) {
			set_bit(MD_RECOVERY_SYNC, &mddev->recovery);
			clear_bit(MD_RECOVERY_RECOVER, &mddev->recovery);
		} else if (!test_bit(MD_RECOVERY_SYNC, &mddev->recovery))
			/* nothing to be done ... */
			goto unlock;

		if (mddev->pers->sync_request) {
			if (spares && mddev->bitmap && ! mddev->bitmap->file) {
				/* We are adding a device or devices to an array
				 * which has the bitmap stored on all devices.
				 * So make sure all bitmap pages get written
				 */
				bitmap_write_all(mddev->bitmap);
			}
			mddev->sync_thread = md_register_thread(md_do_sync,
								mddev,
								"resync");
			if (!mddev->sync_thread) {
				printk(KERN_ERR "%s: could not start resync"
					" thread...\n", 
					mdname(mddev));
				/* leave the spares where they are, it shouldn't hurt */
				mddev->recovery = 0;
			} else
				md_wakeup_thread(mddev->sync_thread);
			sysfs_notify_dirent(mddev->sysfs_action);
			md_new_event(mddev);
		}
	unlock:
		if (!mddev->sync_thread) {
			clear_bit(MD_RECOVERY_RUNNING, &mddev->recovery);
			if (test_and_clear_bit(MD_RECOVERY_RECOVER,
					       &mddev->recovery))
				if (mddev->sysfs_action)
					sysfs_notify_dirent(mddev->sysfs_action);
		}
		mddev_unlock(mddev);
	}
}

void md_wait_for_blocked_rdev(mdk_rdev_t *rdev, mddev_t *mddev)
{
	sysfs_notify_dirent(rdev->sysfs_state);
	wait_event_timeout(rdev->blocked_wait,
			   !test_bit(Blocked, &rdev->flags),
			   msecs_to_jiffies(5000));
	rdev_dec_pending(rdev, mddev);
}
EXPORT_SYMBOL(md_wait_for_blocked_rdev);

static int md_notify_reboot(struct notifier_block *this,
			    unsigned long code, void *x)
{
	struct list_head *tmp;
	mddev_t *mddev;

	if ((code == SYS_DOWN) || (code == SYS_HALT) || (code == SYS_POWER_OFF)) {

		printk(KERN_INFO "md: stopping all md devices.\n");

		for_each_mddev(mddev, tmp)
			if (mddev_trylock(mddev)) {
				/* Force a switch to readonly even array
				 * appears to still be in use.  Hence
				 * the '100'.
				 */
				do_md_stop(mddev, 1, 100);
				mddev_unlock(mddev);
			}
		/*
		 * certain more exotic SCSI devices are known to be
		 * volatile wrt too early system reboots. While the
		 * right place to handle this issue is the given
		 * driver, we do want to have a safe RAID driver ...
		 */
		mdelay(1000*1);
	}
	return NOTIFY_DONE;
}

static struct notifier_block md_notifier = {
	.notifier_call	= md_notify_reboot,
	.next		= NULL,
	.priority	= INT_MAX, /* before any real devices */
};

static void md_geninit(void)
{
	dprintk("md: sizeof(mdp_super_t) = %d\n", (int)sizeof(mdp_super_t));

	proc_create("mdstat", S_IRUGO, NULL, &md_seq_fops);
}

static int __init md_init(void)
{
	if (register_blkdev(MD_MAJOR, "md"))
		return -1;
	if ((mdp_major=register_blkdev(0, "mdp"))<=0) {
		unregister_blkdev(MD_MAJOR, "md");
		return -1;
	}
	blk_register_region(MKDEV(MD_MAJOR, 0), 1UL<<MINORBITS, THIS_MODULE,
			    md_probe, NULL, NULL);
	blk_register_region(MKDEV(mdp_major, 0), 1UL<<MINORBITS, THIS_MODULE,
			    md_probe, NULL, NULL);

	register_reboot_notifier(&md_notifier);
	raid_table_header = register_sysctl_table(raid_root_table);

	md_geninit();
	return 0;
}


#ifndef MODULE

/*
 * Searches all registered partitions for autorun RAID arrays
 * at boot time.
 */

static LIST_HEAD(all_detected_devices);
struct detected_devices_node {
	struct list_head list;
	dev_t dev;
};

void md_autodetect_dev(dev_t dev)
{
	struct detected_devices_node *node_detected_dev;

	node_detected_dev = kzalloc(sizeof(*node_detected_dev), GFP_KERNEL);
	if (node_detected_dev) {
		node_detected_dev->dev = dev;
		list_add_tail(&node_detected_dev->list, &all_detected_devices);
	} else {
		printk(KERN_CRIT "md: md_autodetect_dev: kzalloc failed"
			", skipping dev(%d,%d)\n", MAJOR(dev), MINOR(dev));
	}
}


static void autostart_arrays(int part)
{
	mdk_rdev_t *rdev;
	struct detected_devices_node *node_detected_dev;
	dev_t dev;
	int i_scanned, i_passed;

	i_scanned = 0;
	i_passed = 0;

	printk(KERN_INFO "md: Autodetecting RAID arrays.\n");

	while (!list_empty(&all_detected_devices) && i_scanned < INT_MAX) {
		i_scanned++;
		node_detected_dev = list_entry(all_detected_devices.next,
					struct detected_devices_node, list);
		list_del(&node_detected_dev->list);
		dev = node_detected_dev->dev;
		kfree(node_detected_dev);
		rdev = md_import_device(dev,0, 90);
		if (IS_ERR(rdev))
			continue;

		if (test_bit(Faulty, &rdev->flags)) {
			MD_BUG();
			continue;
		}
		set_bit(AutoDetected, &rdev->flags);
		list_add(&rdev->same_set, &pending_raid_disks);
		i_passed++;
	}

	printk(KERN_INFO "md: Scanned %d and added %d devices.\n",
						i_scanned, i_passed);

	autorun_devices(part);
}

#endif /* !MODULE */

static __exit void md_exit(void)
{
	mddev_t *mddev;
	struct list_head *tmp;

	blk_unregister_region(MKDEV(MD_MAJOR,0), 1U << MINORBITS);
	blk_unregister_region(MKDEV(mdp_major,0), 1U << MINORBITS);

	unregister_blkdev(MD_MAJOR,"md");
	unregister_blkdev(mdp_major, "mdp");
	unregister_reboot_notifier(&md_notifier);
	unregister_sysctl_table(raid_table_header);
	remove_proc_entry("mdstat", NULL);
	for_each_mddev(mddev, tmp) {
		export_array(mddev);
		mddev->hold_active = 0;
	}
}

subsys_initcall(md_init);
module_exit(md_exit)

static int get_ro(char *buffer, struct kernel_param *kp)
{
	return sprintf(buffer, "%d", start_readonly);
}
static int set_ro(const char *val, struct kernel_param *kp)
{
	char *e;
	int num = simple_strtoul(val, &e, 10);
	if (*val && (*e == '\0' || *e == '\n')) {
		start_readonly = num;
		return 0;
	}
	return -EINVAL;
}

module_param_call(start_ro, set_ro, get_ro, NULL, S_IRUSR|S_IWUSR);
module_param(start_dirty_degraded, int, S_IRUGO|S_IWUSR);

module_param_call(new_array, add_named_array, NULL, NULL, S_IWUSR);

EXPORT_SYMBOL(register_md_personality);
EXPORT_SYMBOL(unregister_md_personality);
EXPORT_SYMBOL(md_error);
EXPORT_SYMBOL(md_done_sync);
EXPORT_SYMBOL(md_write_start);
EXPORT_SYMBOL(md_write_end);
EXPORT_SYMBOL(md_register_thread);
EXPORT_SYMBOL(md_unregister_thread);
EXPORT_SYMBOL(md_wakeup_thread);
EXPORT_SYMBOL(md_check_recovery);
MODULE_LICENSE("GPL");
MODULE_DESCRIPTION("MD RAID framework");
MODULE_ALIAS("md");
MODULE_ALIAS_BLOCKDEV_MAJOR(MD_MAJOR);<|MERGE_RESOLUTION|>--- conflicted
+++ resolved
@@ -6473,14 +6473,10 @@
 		mddev->curr_resync = 2;
 
 	try_again:
-<<<<<<< HEAD
 		while (freezer_is_on())
 			yield();
 
-		if (kthread_should_stop()) {
-=======
 		if (kthread_should_stop())
->>>>>>> 7284ce6c
 			set_bit(MD_RECOVERY_INTR, &mddev->recovery);
 
 		if (test_bit(MD_RECOVERY_INTR, &mddev->recovery))
