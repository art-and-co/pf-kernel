--- conflicted
+++ resolved
@@ -7187,11 +7187,7 @@
  */
 void md_check_recovery(mddev_t *mddev)
 {
-<<<<<<< HEAD
-	if (unlikely(freezer_is_on()))
-=======
-	if (mddev->suspended)
->>>>>>> a6c0a392
+	if (mddev->suspended || unlikely(freezer_is_on()))
 		return;
 
 	if (mddev->bitmap)
