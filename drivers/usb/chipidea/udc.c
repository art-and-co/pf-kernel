/*
 * udc.c - ChipIdea UDC driver
 *
 * Copyright (C) 2008 Chipidea - MIPS Technologies, Inc. All rights reserved.
 *
 * Author: David Lopo
 *
 * This program is free software; you can redistribute it and/or modify
 * it under the terms of the GNU General Public License version 2 as
 * published by the Free Software Foundation.
 */

#include <linux/delay.h>
#include <linux/device.h>
#include <linux/dmapool.h>
#include <linux/err.h>
#include <linux/irqreturn.h>
#include <linux/kernel.h>
#include <linux/slab.h>
#include <linux/pm_runtime.h>
#include <linux/usb/ch9.h>
#include <linux/usb/gadget.h>
#include <linux/usb/chipidea.h>

#include "ci.h"
#include "udc.h"
#include "bits.h"
#include "debug.h"
#include "otg.h"

/* control endpoint description */
static const struct usb_endpoint_descriptor
ctrl_endpt_out_desc = {
	.bLength         = USB_DT_ENDPOINT_SIZE,
	.bDescriptorType = USB_DT_ENDPOINT,

	.bEndpointAddress = USB_DIR_OUT,
	.bmAttributes    = USB_ENDPOINT_XFER_CONTROL,
	.wMaxPacketSize  = cpu_to_le16(CTRL_PAYLOAD_MAX),
};

static const struct usb_endpoint_descriptor
ctrl_endpt_in_desc = {
	.bLength         = USB_DT_ENDPOINT_SIZE,
	.bDescriptorType = USB_DT_ENDPOINT,

	.bEndpointAddress = USB_DIR_IN,
	.bmAttributes    = USB_ENDPOINT_XFER_CONTROL,
	.wMaxPacketSize  = cpu_to_le16(CTRL_PAYLOAD_MAX),
};

/**
 * hw_ep_bit: calculates the bit number
 * @num: endpoint number
 * @dir: endpoint direction
 *
 * This function returns bit number
 */
static inline int hw_ep_bit(int num, int dir)
{
	return num + (dir ? 16 : 0);
}

static inline int ep_to_bit(struct ci_hdrc *ci, int n)
{
	int fill = 16 - ci->hw_ep_max / 2;

	if (n >= ci->hw_ep_max / 2)
		n += fill;

	return n;
}

/**
 * hw_device_state: enables/disables interrupts (execute without interruption)
 * @dma: 0 => disable, !0 => enable and set dma engine
 *
 * This function returns an error code
 */
static int hw_device_state(struct ci_hdrc *ci, u32 dma)
{
	if (dma) {
		hw_write(ci, OP_ENDPTLISTADDR, ~0, dma);
		/* interrupt, error, port change, reset, sleep/suspend */
		hw_write(ci, OP_USBINTR, ~0,
			     USBi_UI|USBi_UEI|USBi_PCI|USBi_URI|USBi_SLI);
		hw_write(ci, OP_USBCMD, USBCMD_RS, USBCMD_RS);
	} else {
		hw_write(ci, OP_USBINTR, ~0, 0);
		hw_write(ci, OP_USBCMD, USBCMD_RS, 0);
	}
	return 0;
}

/**
 * hw_ep_flush: flush endpoint fifo (execute without interruption)
 * @num: endpoint number
 * @dir: endpoint direction
 *
 * This function returns an error code
 */
static int hw_ep_flush(struct ci_hdrc *ci, int num, int dir)
{
	int n = hw_ep_bit(num, dir);

	do {
		/* flush any pending transfer */
		hw_write(ci, OP_ENDPTFLUSH, BIT(n), BIT(n));
		while (hw_read(ci, OP_ENDPTFLUSH, BIT(n)))
			cpu_relax();
	} while (hw_read(ci, OP_ENDPTSTAT, BIT(n)));

	return 0;
}

/**
 * hw_ep_disable: disables endpoint (execute without interruption)
 * @num: endpoint number
 * @dir: endpoint direction
 *
 * This function returns an error code
 */
static int hw_ep_disable(struct ci_hdrc *ci, int num, int dir)
{
	hw_ep_flush(ci, num, dir);
	hw_write(ci, OP_ENDPTCTRL + num,
		 dir ? ENDPTCTRL_TXE : ENDPTCTRL_RXE, 0);
	return 0;
}

/**
 * hw_ep_enable: enables endpoint (execute without interruption)
 * @num:  endpoint number
 * @dir:  endpoint direction
 * @type: endpoint type
 *
 * This function returns an error code
 */
static int hw_ep_enable(struct ci_hdrc *ci, int num, int dir, int type)
{
	u32 mask, data;

	if (dir) {
		mask  = ENDPTCTRL_TXT;  /* type    */
		data  = type << __ffs(mask);

		mask |= ENDPTCTRL_TXS;  /* unstall */
		mask |= ENDPTCTRL_TXR;  /* reset data toggle */
		data |= ENDPTCTRL_TXR;
		mask |= ENDPTCTRL_TXE;  /* enable  */
		data |= ENDPTCTRL_TXE;
	} else {
		mask  = ENDPTCTRL_RXT;  /* type    */
		data  = type << __ffs(mask);

		mask |= ENDPTCTRL_RXS;  /* unstall */
		mask |= ENDPTCTRL_RXR;  /* reset data toggle */
		data |= ENDPTCTRL_RXR;
		mask |= ENDPTCTRL_RXE;  /* enable  */
		data |= ENDPTCTRL_RXE;
	}
	hw_write(ci, OP_ENDPTCTRL + num, mask, data);
	return 0;
}

/**
 * hw_ep_get_halt: return endpoint halt status
 * @num: endpoint number
 * @dir: endpoint direction
 *
 * This function returns 1 if endpoint halted
 */
static int hw_ep_get_halt(struct ci_hdrc *ci, int num, int dir)
{
	u32 mask = dir ? ENDPTCTRL_TXS : ENDPTCTRL_RXS;

	return hw_read(ci, OP_ENDPTCTRL + num, mask) ? 1 : 0;
}

/**
 * hw_test_and_clear_setup_status: test & clear setup status (execute without
 *                                 interruption)
 * @n: endpoint number
 *
 * This function returns setup status
 */
static int hw_test_and_clear_setup_status(struct ci_hdrc *ci, int n)
{
	n = ep_to_bit(ci, n);
	return hw_test_and_clear(ci, OP_ENDPTSETUPSTAT, BIT(n));
}

/**
 * hw_ep_prime: primes endpoint (execute without interruption)
 * @num:     endpoint number
 * @dir:     endpoint direction
 * @is_ctrl: true if control endpoint
 *
 * This function returns an error code
 */
static int hw_ep_prime(struct ci_hdrc *ci, int num, int dir, int is_ctrl)
{
	int n = hw_ep_bit(num, dir);

	if (is_ctrl && dir == RX && hw_read(ci, OP_ENDPTSETUPSTAT, BIT(num)))
		return -EAGAIN;

	hw_write(ci, OP_ENDPTPRIME, BIT(n), BIT(n));

	while (hw_read(ci, OP_ENDPTPRIME, BIT(n)))
		cpu_relax();
	if (is_ctrl && dir == RX && hw_read(ci, OP_ENDPTSETUPSTAT, BIT(num)))
		return -EAGAIN;

	/* status shoult be tested according with manual but it doesn't work */
	return 0;
}

/**
 * hw_ep_set_halt: configures ep halt & resets data toggle after clear (execute
 *                 without interruption)
 * @num:   endpoint number
 * @dir:   endpoint direction
 * @value: true => stall, false => unstall
 *
 * This function returns an error code
 */
static int hw_ep_set_halt(struct ci_hdrc *ci, int num, int dir, int value)
{
	if (value != 0 && value != 1)
		return -EINVAL;

	do {
		enum ci_hw_regs reg = OP_ENDPTCTRL + num;
		u32 mask_xs = dir ? ENDPTCTRL_TXS : ENDPTCTRL_RXS;
		u32 mask_xr = dir ? ENDPTCTRL_TXR : ENDPTCTRL_RXR;

		/* data toggle - reserved for EP0 but it's in ESS */
		hw_write(ci, reg, mask_xs|mask_xr,
			  value ? mask_xs : mask_xr);
	} while (value != hw_ep_get_halt(ci, num, dir));

	return 0;
}

/**
 * hw_is_port_high_speed: test if port is high speed
 *
 * This function returns true if high speed port
 */
static int hw_port_is_high_speed(struct ci_hdrc *ci)
{
	return ci->hw_bank.lpm ? hw_read(ci, OP_DEVLC, DEVLC_PSPD) :
		hw_read(ci, OP_PORTSC, PORTSC_HSP);
}

/**
 * hw_read_intr_enable: returns interrupt enable register
 *
 * This function returns register data
 */
static u32 hw_read_intr_enable(struct ci_hdrc *ci)
{
	return hw_read(ci, OP_USBINTR, ~0);
}

/**
 * hw_read_intr_status: returns interrupt status register
 *
 * This function returns register data
 */
static u32 hw_read_intr_status(struct ci_hdrc *ci)
{
	return hw_read(ci, OP_USBSTS, ~0);
}

/**
 * hw_test_and_clear_complete: test & clear complete status (execute without
 *                             interruption)
 * @n: endpoint number
 *
 * This function returns complete status
 */
static int hw_test_and_clear_complete(struct ci_hdrc *ci, int n)
{
	n = ep_to_bit(ci, n);
	return hw_test_and_clear(ci, OP_ENDPTCOMPLETE, BIT(n));
}

/**
 * hw_test_and_clear_intr_active: test & clear active interrupts (execute
 *                                without interruption)
 *
 * This function returns active interrutps
 */
static u32 hw_test_and_clear_intr_active(struct ci_hdrc *ci)
{
	u32 reg = hw_read_intr_status(ci) & hw_read_intr_enable(ci);

	hw_write(ci, OP_USBSTS, ~0, reg);
	return reg;
}

/**
 * hw_test_and_clear_setup_guard: test & clear setup guard (execute without
 *                                interruption)
 *
 * This function returns guard value
 */
static int hw_test_and_clear_setup_guard(struct ci_hdrc *ci)
{
	return hw_test_and_write(ci, OP_USBCMD, USBCMD_SUTW, 0);
}

/**
 * hw_test_and_set_setup_guard: test & set setup guard (execute without
 *                              interruption)
 *
 * This function returns guard value
 */
static int hw_test_and_set_setup_guard(struct ci_hdrc *ci)
{
	return hw_test_and_write(ci, OP_USBCMD, USBCMD_SUTW, USBCMD_SUTW);
}

/**
 * hw_usb_set_address: configures USB address (execute without interruption)
 * @value: new USB address
 *
 * This function explicitly sets the address, without the "USBADRA" (advance)
 * feature, which is not supported by older versions of the controller.
 */
static void hw_usb_set_address(struct ci_hdrc *ci, u8 value)
{
	hw_write(ci, OP_DEVICEADDR, DEVICEADDR_USBADR,
		 value << __ffs(DEVICEADDR_USBADR));
}

/**
 * hw_usb_reset: restart device after a bus reset (execute without
 *               interruption)
 *
 * This function returns an error code
 */
static int hw_usb_reset(struct ci_hdrc *ci)
{
	hw_usb_set_address(ci, 0);

	/* ESS flushes only at end?!? */
	hw_write(ci, OP_ENDPTFLUSH,    ~0, ~0);

	/* clear setup token semaphores */
	hw_write(ci, OP_ENDPTSETUPSTAT, 0,  0);

	/* clear complete status */
	hw_write(ci, OP_ENDPTCOMPLETE,  0,  0);

	/* wait until all bits cleared */
	while (hw_read(ci, OP_ENDPTPRIME, ~0))
		udelay(10);             /* not RTOS friendly */

	/* reset all endpoints ? */

	/* reset internal status and wait for further instructions
	   no need to verify the port reset status (ESS does it) */

	return 0;
}

/******************************************************************************
 * UTIL block
 *****************************************************************************/

static int add_td_to_list(struct ci_hw_ep *hwep, struct ci_hw_req *hwreq,
			  unsigned length)
{
	int i;
	u32 temp;
	struct td_node *lastnode, *node = kzalloc(sizeof(struct td_node),
						  GFP_ATOMIC);

	if (node == NULL)
		return -ENOMEM;

	node->ptr = dma_pool_alloc(hwep->td_pool, GFP_ATOMIC,
				   &node->dma);
	if (node->ptr == NULL) {
		kfree(node);
		return -ENOMEM;
	}

	memset(node->ptr, 0, sizeof(struct ci_hw_td));
	node->ptr->token = cpu_to_le32(length << __ffs(TD_TOTAL_BYTES));
	node->ptr->token &= cpu_to_le32(TD_TOTAL_BYTES);
	node->ptr->token |= cpu_to_le32(TD_STATUS_ACTIVE);

	temp = (u32) (hwreq->req.dma + hwreq->req.actual);
	if (length) {
		node->ptr->page[0] = cpu_to_le32(temp);
		for (i = 1; i < TD_PAGE_COUNT; i++) {
			u32 page = temp + i * CI_HDRC_PAGE_SIZE;
			page &= ~TD_RESERVED_MASK;
			node->ptr->page[i] = cpu_to_le32(page);
		}
	}

	hwreq->req.actual += length;

	if (!list_empty(&hwreq->tds)) {
		/* get the last entry */
		lastnode = list_entry(hwreq->tds.prev,
				struct td_node, td);
		lastnode->ptr->next = cpu_to_le32(node->dma);
	}

	INIT_LIST_HEAD(&node->td);
	list_add_tail(&node->td, &hwreq->tds);

	return 0;
}

/**
 * _usb_addr: calculates endpoint address from direction & number
 * @ep:  endpoint
 */
static inline u8 _usb_addr(struct ci_hw_ep *ep)
{
	return ((ep->dir == TX) ? USB_ENDPOINT_DIR_MASK : 0) | ep->num;
}

/**
 * _hardware_queue: configures a request at hardware level
 * @gadget: gadget
 * @hwep:   endpoint
 *
 * This function returns an error code
 */
static int _hardware_enqueue(struct ci_hw_ep *hwep, struct ci_hw_req *hwreq)
{
	struct ci_hdrc *ci = hwep->ci;
	int ret = 0;
	unsigned rest = hwreq->req.length;
	int pages = TD_PAGE_COUNT;
	struct td_node *firstnode, *lastnode;

	/* don't queue twice */
	if (hwreq->req.status == -EALREADY)
		return -EALREADY;

	hwreq->req.status = -EALREADY;

	ret = usb_gadget_map_request(&ci->gadget, &hwreq->req, hwep->dir);
	if (ret)
		return ret;

	/*
	 * The first buffer could be not page aligned.
	 * In that case we have to span into one extra td.
	 */
	if (hwreq->req.dma % PAGE_SIZE)
		pages--;

	if (rest == 0)
		add_td_to_list(hwep, hwreq, 0);

	while (rest > 0) {
		unsigned count = min(hwreq->req.length - hwreq->req.actual,
					(unsigned)(pages * CI_HDRC_PAGE_SIZE));
		add_td_to_list(hwep, hwreq, count);
		rest -= count;
	}

	if (hwreq->req.zero && hwreq->req.length
	    && (hwreq->req.length % hwep->ep.maxpacket == 0))
		add_td_to_list(hwep, hwreq, 0);

	firstnode = list_first_entry(&hwreq->tds, struct td_node, td);

	lastnode = list_entry(hwreq->tds.prev,
		struct td_node, td);

	lastnode->ptr->next = cpu_to_le32(TD_TERMINATE);
	if (!hwreq->req.no_interrupt)
		lastnode->ptr->token |= cpu_to_le32(TD_IOC);
	wmb();

	hwreq->req.actual = 0;
	if (!list_empty(&hwep->qh.queue)) {
		struct ci_hw_req *hwreqprev;
		int n = hw_ep_bit(hwep->num, hwep->dir);
		int tmp_stat;
		struct td_node *prevlastnode;
		u32 next = firstnode->dma & TD_ADDR_MASK;

		hwreqprev = list_entry(hwep->qh.queue.prev,
				struct ci_hw_req, queue);
		prevlastnode = list_entry(hwreqprev->tds.prev,
				struct td_node, td);

		prevlastnode->ptr->next = cpu_to_le32(next);
		wmb();
		if (hw_read(ci, OP_ENDPTPRIME, BIT(n)))
			goto done;
		do {
			hw_write(ci, OP_USBCMD, USBCMD_ATDTW, USBCMD_ATDTW);
			tmp_stat = hw_read(ci, OP_ENDPTSTAT, BIT(n));
		} while (!hw_read(ci, OP_USBCMD, USBCMD_ATDTW));
		hw_write(ci, OP_USBCMD, USBCMD_ATDTW, 0);
		if (tmp_stat)
			goto done;
	}

	/*  QH configuration */
	hwep->qh.ptr->td.next = cpu_to_le32(firstnode->dma);
	hwep->qh.ptr->td.token &=
		cpu_to_le32(~(TD_STATUS_HALTED|TD_STATUS_ACTIVE));

	if (hwep->type == USB_ENDPOINT_XFER_ISOC) {
		u32 mul = hwreq->req.length / hwep->ep.maxpacket;

		if (hwreq->req.length % hwep->ep.maxpacket)
			mul++;
		hwep->qh.ptr->cap |= mul << __ffs(QH_MULT);
	}

	wmb();   /* synchronize before ep prime */

	ret = hw_ep_prime(ci, hwep->num, hwep->dir,
			   hwep->type == USB_ENDPOINT_XFER_CONTROL);
done:
	return ret;
}

/*
 * free_pending_td: remove a pending request for the endpoint
 * @hwep: endpoint
 */
static void free_pending_td(struct ci_hw_ep *hwep)
{
	struct td_node *pending = hwep->pending_td;

	dma_pool_free(hwep->td_pool, pending->ptr, pending->dma);
	hwep->pending_td = NULL;
	kfree(pending);
}

/**
 * _hardware_dequeue: handles a request at hardware level
 * @gadget: gadget
 * @hwep:   endpoint
 *
 * This function returns an error code
 */
static int _hardware_dequeue(struct ci_hw_ep *hwep, struct ci_hw_req *hwreq)
{
	u32 tmptoken;
	struct td_node *node, *tmpnode;
	unsigned remaining_length;
	unsigned actual = hwreq->req.length;

	if (hwreq->req.status != -EALREADY)
		return -EINVAL;

	hwreq->req.status = 0;

	list_for_each_entry_safe(node, tmpnode, &hwreq->tds, td) {
		tmptoken = le32_to_cpu(node->ptr->token);
		if ((TD_STATUS_ACTIVE & tmptoken) != 0) {
			hwreq->req.status = -EALREADY;
			return -EBUSY;
		}

		remaining_length = (tmptoken & TD_TOTAL_BYTES);
		remaining_length >>= __ffs(TD_TOTAL_BYTES);
		actual -= remaining_length;

		hwreq->req.status = tmptoken & TD_STATUS;
		if ((TD_STATUS_HALTED & hwreq->req.status)) {
			hwreq->req.status = -EPIPE;
			break;
		} else if ((TD_STATUS_DT_ERR & hwreq->req.status)) {
			hwreq->req.status = -EPROTO;
			break;
		} else if ((TD_STATUS_TR_ERR & hwreq->req.status)) {
			hwreq->req.status = -EILSEQ;
			break;
		}

		if (remaining_length) {
			if (hwep->dir) {
				hwreq->req.status = -EPROTO;
				break;
			}
		}
		/*
		 * As the hardware could still address the freed td
		 * which will run the udc unusable, the cleanup of the
		 * td has to be delayed by one.
		 */
		if (hwep->pending_td)
			free_pending_td(hwep);

		hwep->pending_td = node;
		list_del_init(&node->td);
	}

	usb_gadget_unmap_request(&hwep->ci->gadget, &hwreq->req, hwep->dir);

	hwreq->req.actual += actual;

	if (hwreq->req.status)
		return hwreq->req.status;

	return hwreq->req.actual;
}

/**
 * _ep_nuke: dequeues all endpoint requests
 * @hwep: endpoint
 *
 * This function returns an error code
 * Caller must hold lock
 */
static int _ep_nuke(struct ci_hw_ep *hwep)
__releases(hwep->lock)
__acquires(hwep->lock)
{
	struct td_node *node, *tmpnode;
	if (hwep == NULL)
		return -EINVAL;

	hw_ep_flush(hwep->ci, hwep->num, hwep->dir);

	while (!list_empty(&hwep->qh.queue)) {

		/* pop oldest request */
		struct ci_hw_req *hwreq = list_entry(hwep->qh.queue.next,
						     struct ci_hw_req, queue);

		list_for_each_entry_safe(node, tmpnode, &hwreq->tds, td) {
			dma_pool_free(hwep->td_pool, node->ptr, node->dma);
			list_del_init(&node->td);
			node->ptr = NULL;
			kfree(node);
		}

		list_del_init(&hwreq->queue);
		hwreq->req.status = -ESHUTDOWN;

		if (hwreq->req.complete != NULL) {
			spin_unlock(hwep->lock);
			hwreq->req.complete(&hwep->ep, &hwreq->req);
			spin_lock(hwep->lock);
		}
	}

	if (hwep->pending_td)
		free_pending_td(hwep);

	return 0;
}

/**
 * _gadget_stop_activity: stops all USB activity, flushes & disables all endpts
 * @gadget: gadget
 *
 * This function returns an error code
 */
static int _gadget_stop_activity(struct usb_gadget *gadget)
{
	struct usb_ep *ep;
	struct ci_hdrc    *ci = container_of(gadget, struct ci_hdrc, gadget);
	unsigned long flags;

	spin_lock_irqsave(&ci->lock, flags);
	ci->gadget.speed = USB_SPEED_UNKNOWN;
	ci->remote_wakeup = 0;
	ci->suspended = 0;
	spin_unlock_irqrestore(&ci->lock, flags);

	/* flush all endpoints */
	gadget_for_each_ep(ep, gadget) {
		usb_ep_fifo_flush(ep);
	}
	usb_ep_fifo_flush(&ci->ep0out->ep);
	usb_ep_fifo_flush(&ci->ep0in->ep);

	/* make sure to disable all endpoints */
	gadget_for_each_ep(ep, gadget) {
		usb_ep_disable(ep);
	}

	if (ci->status != NULL) {
		usb_ep_free_request(&ci->ep0in->ep, ci->status);
		ci->status = NULL;
	}

	return 0;
}

/******************************************************************************
 * ISR block
 *****************************************************************************/
/**
 * isr_reset_handler: USB reset interrupt handler
 * @ci: UDC device
 *
 * This function resets USB engine after a bus reset occurred
 */
static void isr_reset_handler(struct ci_hdrc *ci)
__releases(ci->lock)
__acquires(ci->lock)
{
	int retval;

	spin_unlock(&ci->lock);
	if (ci->gadget.speed != USB_SPEED_UNKNOWN) {
		if (ci->driver)
			ci->driver->disconnect(&ci->gadget);
	}

	retval = _gadget_stop_activity(&ci->gadget);
	if (retval)
		goto done;

	retval = hw_usb_reset(ci);
	if (retval)
		goto done;

	ci->status = usb_ep_alloc_request(&ci->ep0in->ep, GFP_ATOMIC);
	if (ci->status == NULL)
		retval = -ENOMEM;

done:
	spin_lock(&ci->lock);

	if (retval)
		dev_err(ci->dev, "error: %i\n", retval);
}

/**
 * isr_get_status_complete: get_status request complete function
 * @ep:  endpoint
 * @req: request handled
 *
 * Caller must release lock
 */
static void isr_get_status_complete(struct usb_ep *ep, struct usb_request *req)
{
	if (ep == NULL || req == NULL)
		return;

	kfree(req->buf);
	usb_ep_free_request(ep, req);
}

/**
 * _ep_queue: queues (submits) an I/O request to an endpoint
 *
 * Caller must hold lock
 */
static int _ep_queue(struct usb_ep *ep, struct usb_request *req,
		    gfp_t __maybe_unused gfp_flags)
{
	struct ci_hw_ep  *hwep  = container_of(ep,  struct ci_hw_ep, ep);
	struct ci_hw_req *hwreq = container_of(req, struct ci_hw_req, req);
	struct ci_hdrc *ci = hwep->ci;
	int retval = 0;

	if (ep == NULL || req == NULL || hwep->ep.desc == NULL)
		return -EINVAL;

	if (hwep->type == USB_ENDPOINT_XFER_CONTROL) {
		if (req->length)
			hwep = (ci->ep0_dir == RX) ?
			       ci->ep0out : ci->ep0in;
		if (!list_empty(&hwep->qh.queue)) {
			_ep_nuke(hwep);
			retval = -EOVERFLOW;
			dev_warn(hwep->ci->dev, "endpoint ctrl %X nuked\n",
				 _usb_addr(hwep));
		}
	}

	if (usb_endpoint_xfer_isoc(hwep->ep.desc) &&
	    hwreq->req.length > (1 + hwep->ep.mult) * hwep->ep.maxpacket) {
		dev_err(hwep->ci->dev, "request length too big for isochronous\n");
		return -EMSGSIZE;
	}

	/* first nuke then test link, e.g. previous status has not sent */
	if (!list_empty(&hwreq->queue)) {
		dev_err(hwep->ci->dev, "request already in queue\n");
		return -EBUSY;
	}

	/* push request */
	hwreq->req.status = -EINPROGRESS;
	hwreq->req.actual = 0;

	retval = _hardware_enqueue(hwep, hwreq);

	if (retval == -EALREADY)
		retval = 0;
	if (!retval)
		list_add_tail(&hwreq->queue, &hwep->qh.queue);

	return retval;
}

/**
 * isr_get_status_response: get_status request response
 * @ci: ci struct
 * @setup: setup request packet
 *
 * This function returns an error code
 */
static int isr_get_status_response(struct ci_hdrc *ci,
				   struct usb_ctrlrequest *setup)
__releases(hwep->lock)
__acquires(hwep->lock)
{
	struct ci_hw_ep *hwep = ci->ep0in;
	struct usb_request *req = NULL;
	gfp_t gfp_flags = GFP_ATOMIC;
	int dir, num, retval;

	if (hwep == NULL || setup == NULL)
		return -EINVAL;

	spin_unlock(hwep->lock);
	req = usb_ep_alloc_request(&hwep->ep, gfp_flags);
	spin_lock(hwep->lock);
	if (req == NULL)
		return -ENOMEM;

	req->complete = isr_get_status_complete;
	req->length   = 2;
	req->buf      = kzalloc(req->length, gfp_flags);
	if (req->buf == NULL) {
		retval = -ENOMEM;
		goto err_free_req;
	}

	if ((setup->bRequestType & USB_RECIP_MASK) == USB_RECIP_DEVICE) {
		/* Assume that device is bus powered for now. */
		*(u16 *)req->buf = ci->remote_wakeup << 1;
		retval = 0;
	} else if ((setup->bRequestType & USB_RECIP_MASK) \
		   == USB_RECIP_ENDPOINT) {
		dir = (le16_to_cpu(setup->wIndex) & USB_ENDPOINT_DIR_MASK) ?
			TX : RX;
		num =  le16_to_cpu(setup->wIndex) & USB_ENDPOINT_NUMBER_MASK;
		*(u16 *)req->buf = hw_ep_get_halt(ci, num, dir);
	}
	/* else do nothing; reserved for future use */

	retval = _ep_queue(&hwep->ep, req, gfp_flags);
	if (retval)
		goto err_free_buf;

	return 0;

 err_free_buf:
	kfree(req->buf);
 err_free_req:
	spin_unlock(hwep->lock);
	usb_ep_free_request(&hwep->ep, req);
	spin_lock(hwep->lock);
	return retval;
}

/**
 * isr_setup_status_complete: setup_status request complete function
 * @ep:  endpoint
 * @req: request handled
 *
 * Caller must release lock. Put the port in test mode if test mode
 * feature is selected.
 */
static void
isr_setup_status_complete(struct usb_ep *ep, struct usb_request *req)
{
	struct ci_hdrc *ci = req->context;
	unsigned long flags;

	if (ci->setaddr) {
		hw_usb_set_address(ci, ci->address);
		ci->setaddr = false;
	}

	spin_lock_irqsave(&ci->lock, flags);
	if (ci->test_mode)
		hw_port_test_set(ci, ci->test_mode);
	spin_unlock_irqrestore(&ci->lock, flags);
}

/**
 * isr_setup_status_phase: queues the status phase of a setup transation
 * @ci: ci struct
 *
 * This function returns an error code
 */
static int isr_setup_status_phase(struct ci_hdrc *ci)
{
	int retval;
	struct ci_hw_ep *hwep;

	hwep = (ci->ep0_dir == TX) ? ci->ep0out : ci->ep0in;
	ci->status->context = ci;
	ci->status->complete = isr_setup_status_complete;

	retval = _ep_queue(&hwep->ep, ci->status, GFP_ATOMIC);

	return retval;
}

/**
 * isr_tr_complete_low: transaction complete low level handler
 * @hwep: endpoint
 *
 * This function returns an error code
 * Caller must hold lock
 */
static int isr_tr_complete_low(struct ci_hw_ep *hwep)
__releases(hwep->lock)
__acquires(hwep->lock)
{
	struct ci_hw_req *hwreq, *hwreqtemp;
	struct ci_hw_ep *hweptemp = hwep;
	int retval = 0;

	list_for_each_entry_safe(hwreq, hwreqtemp, &hwep->qh.queue,
			queue) {
		retval = _hardware_dequeue(hwep, hwreq);
		if (retval < 0)
			break;
		list_del_init(&hwreq->queue);
		if (hwreq->req.complete != NULL) {
			spin_unlock(hwep->lock);
			if ((hwep->type == USB_ENDPOINT_XFER_CONTROL) &&
					hwreq->req.length)
				hweptemp = hwep->ci->ep0in;
			hwreq->req.complete(&hweptemp->ep, &hwreq->req);
			spin_lock(hwep->lock);
		}
	}

	if (retval == -EBUSY)
		retval = 0;

	return retval;
}

/**
 * isr_tr_complete_handler: transaction complete interrupt handler
 * @ci: UDC descriptor
 *
 * This function handles traffic events
 */
static void isr_tr_complete_handler(struct ci_hdrc *ci)
__releases(ci->lock)
__acquires(ci->lock)
{
	unsigned i;
	u8 tmode = 0;

	for (i = 0; i < ci->hw_ep_max; i++) {
		struct ci_hw_ep *hwep  = &ci->ci_hw_ep[i];
		int type, num, dir, err = -EINVAL;
		struct usb_ctrlrequest req;

		if (hwep->ep.desc == NULL)
			continue;   /* not configured */

		if (hw_test_and_clear_complete(ci, i)) {
			err = isr_tr_complete_low(hwep);
			if (hwep->type == USB_ENDPOINT_XFER_CONTROL) {
				if (err > 0)   /* needs status phase */
					err = isr_setup_status_phase(ci);
				if (err < 0) {
					spin_unlock(&ci->lock);
					if (usb_ep_set_halt(&hwep->ep))
						dev_err(ci->dev,
							"error: ep_set_halt\n");
					spin_lock(&ci->lock);
				}
			}
		}

		if (hwep->type != USB_ENDPOINT_XFER_CONTROL ||
		    !hw_test_and_clear_setup_status(ci, i))
			continue;

		if (i != 0) {
			dev_warn(ci->dev, "ctrl traffic at endpoint %d\n", i);
			continue;
		}

		/*
		 * Flush data and handshake transactions of previous
		 * setup packet.
		 */
		_ep_nuke(ci->ep0out);
		_ep_nuke(ci->ep0in);

		/* read_setup_packet */
		do {
			hw_test_and_set_setup_guard(ci);
			memcpy(&req, &hwep->qh.ptr->setup, sizeof(req));
		} while (!hw_test_and_clear_setup_guard(ci));

		type = req.bRequestType;

		ci->ep0_dir = (type & USB_DIR_IN) ? TX : RX;

		switch (req.bRequest) {
		case USB_REQ_CLEAR_FEATURE:
			if (type == (USB_DIR_OUT|USB_RECIP_ENDPOINT) &&
					le16_to_cpu(req.wValue) ==
					USB_ENDPOINT_HALT) {
				if (req.wLength != 0)
					break;
				num  = le16_to_cpu(req.wIndex);
				dir = num & USB_ENDPOINT_DIR_MASK;
				num &= USB_ENDPOINT_NUMBER_MASK;
				if (dir) /* TX */
					num += ci->hw_ep_max/2;
				if (!ci->ci_hw_ep[num].wedge) {
					spin_unlock(&ci->lock);
					err = usb_ep_clear_halt(
						&ci->ci_hw_ep[num].ep);
					spin_lock(&ci->lock);
					if (err)
						break;
				}
				err = isr_setup_status_phase(ci);
			} else if (type == (USB_DIR_OUT|USB_RECIP_DEVICE) &&
					le16_to_cpu(req.wValue) ==
					USB_DEVICE_REMOTE_WAKEUP) {
				if (req.wLength != 0)
					break;
				ci->remote_wakeup = 0;
				err = isr_setup_status_phase(ci);
			} else {
				goto delegate;
			}
			break;
		case USB_REQ_GET_STATUS:
			if (type != (USB_DIR_IN|USB_RECIP_DEVICE)   &&
			    type != (USB_DIR_IN|USB_RECIP_ENDPOINT) &&
			    type != (USB_DIR_IN|USB_RECIP_INTERFACE))
				goto delegate;
			if (le16_to_cpu(req.wLength) != 2 ||
			    le16_to_cpu(req.wValue)  != 0)
				break;
			err = isr_get_status_response(ci, &req);
			break;
		case USB_REQ_SET_ADDRESS:
			if (type != (USB_DIR_OUT|USB_RECIP_DEVICE))
				goto delegate;
			if (le16_to_cpu(req.wLength) != 0 ||
			    le16_to_cpu(req.wIndex)  != 0)
				break;
			ci->address = (u8)le16_to_cpu(req.wValue);
			ci->setaddr = true;
			err = isr_setup_status_phase(ci);
			break;
		case USB_REQ_SET_FEATURE:
			if (type == (USB_DIR_OUT|USB_RECIP_ENDPOINT) &&
					le16_to_cpu(req.wValue) ==
					USB_ENDPOINT_HALT) {
				if (req.wLength != 0)
					break;
				num  = le16_to_cpu(req.wIndex);
				dir = num & USB_ENDPOINT_DIR_MASK;
				num &= USB_ENDPOINT_NUMBER_MASK;
				if (dir) /* TX */
					num += ci->hw_ep_max/2;

				spin_unlock(&ci->lock);
				err = usb_ep_set_halt(&ci->ci_hw_ep[num].ep);
				spin_lock(&ci->lock);
				if (!err)
					isr_setup_status_phase(ci);
			} else if (type == (USB_DIR_OUT|USB_RECIP_DEVICE)) {
				if (req.wLength != 0)
					break;
				switch (le16_to_cpu(req.wValue)) {
				case USB_DEVICE_REMOTE_WAKEUP:
					ci->remote_wakeup = 1;
					err = isr_setup_status_phase(ci);
					break;
				case USB_DEVICE_TEST_MODE:
					tmode = le16_to_cpu(req.wIndex) >> 8;
					switch (tmode) {
					case TEST_J:
					case TEST_K:
					case TEST_SE0_NAK:
					case TEST_PACKET:
					case TEST_FORCE_EN:
						ci->test_mode = tmode;
						err = isr_setup_status_phase(
								ci);
						break;
					default:
						break;
					}
				default:
					goto delegate;
				}
			} else {
				goto delegate;
			}
			break;
		default:
delegate:
			if (req.wLength == 0)   /* no data phase */
				ci->ep0_dir = TX;

			spin_unlock(&ci->lock);
			err = ci->driver->setup(&ci->gadget, &req);
			spin_lock(&ci->lock);
			break;
		}

		if (err < 0) {
			spin_unlock(&ci->lock);
			if (usb_ep_set_halt(&hwep->ep))
				dev_err(ci->dev, "error: ep_set_halt\n");
			spin_lock(&ci->lock);
		}
	}
}

/******************************************************************************
 * ENDPT block
 *****************************************************************************/
/**
 * ep_enable: configure endpoint, making it usable
 *
 * Check usb_ep_enable() at "usb_gadget.h" for details
 */
static int ep_enable(struct usb_ep *ep,
		     const struct usb_endpoint_descriptor *desc)
{
	struct ci_hw_ep *hwep = container_of(ep, struct ci_hw_ep, ep);
	int retval = 0;
	unsigned long flags;
	u32 cap = 0;

	if (ep == NULL || desc == NULL)
		return -EINVAL;

	spin_lock_irqsave(hwep->lock, flags);

	/* only internal SW should enable ctrl endpts */

	hwep->ep.desc = desc;

	if (!list_empty(&hwep->qh.queue))
		dev_warn(hwep->ci->dev, "enabling a non-empty endpoint!\n");

	hwep->dir  = usb_endpoint_dir_in(desc) ? TX : RX;
	hwep->num  = usb_endpoint_num(desc);
	hwep->type = usb_endpoint_type(desc);

	hwep->ep.maxpacket = usb_endpoint_maxp(desc) & 0x07ff;
	hwep->ep.mult = QH_ISO_MULT(usb_endpoint_maxp(desc));

	if (hwep->type == USB_ENDPOINT_XFER_CONTROL)
		cap |= QH_IOS;
	if (hwep->num)
		cap |= QH_ZLT;
	cap |= (hwep->ep.maxpacket << __ffs(QH_MAX_PKT)) & QH_MAX_PKT;

	hwep->qh.ptr->cap = cpu_to_le32(cap);

	hwep->qh.ptr->td.next |= cpu_to_le32(TD_TERMINATE);   /* needed? */

	/*
	 * Enable endpoints in the HW other than ep0 as ep0
	 * is always enabled
	 */
	if (hwep->num)
		retval |= hw_ep_enable(hwep->ci, hwep->num, hwep->dir,
				       hwep->type);

	spin_unlock_irqrestore(hwep->lock, flags);
	return retval;
}

/**
 * ep_disable: endpoint is no longer usable
 *
 * Check usb_ep_disable() at "usb_gadget.h" for details
 */
static int ep_disable(struct usb_ep *ep)
{
	struct ci_hw_ep *hwep = container_of(ep, struct ci_hw_ep, ep);
	int direction, retval = 0;
	unsigned long flags;

	if (ep == NULL)
		return -EINVAL;
	else if (hwep->ep.desc == NULL)
		return -EBUSY;

	spin_lock_irqsave(hwep->lock, flags);

	/* only internal SW should disable ctrl endpts */

	direction = hwep->dir;
	do {
		retval |= _ep_nuke(hwep);
		retval |= hw_ep_disable(hwep->ci, hwep->num, hwep->dir);

		if (hwep->type == USB_ENDPOINT_XFER_CONTROL)
			hwep->dir = (hwep->dir == TX) ? RX : TX;

	} while (hwep->dir != direction);

	hwep->ep.desc = NULL;

	spin_unlock_irqrestore(hwep->lock, flags);
	return retval;
}

/**
 * ep_alloc_request: allocate a request object to use with this endpoint
 *
 * Check usb_ep_alloc_request() at "usb_gadget.h" for details
 */
static struct usb_request *ep_alloc_request(struct usb_ep *ep, gfp_t gfp_flags)
{
	struct ci_hw_req *hwreq = NULL;

	if (ep == NULL)
		return NULL;

	hwreq = kzalloc(sizeof(struct ci_hw_req), gfp_flags);
	if (hwreq != NULL) {
		INIT_LIST_HEAD(&hwreq->queue);
		INIT_LIST_HEAD(&hwreq->tds);
	}

	return (hwreq == NULL) ? NULL : &hwreq->req;
}

/**
 * ep_free_request: frees a request object
 *
 * Check usb_ep_free_request() at "usb_gadget.h" for details
 */
static void ep_free_request(struct usb_ep *ep, struct usb_request *req)
{
	struct ci_hw_ep  *hwep  = container_of(ep,  struct ci_hw_ep, ep);
	struct ci_hw_req *hwreq = container_of(req, struct ci_hw_req, req);
	struct td_node *node, *tmpnode;
	unsigned long flags;

	if (ep == NULL || req == NULL) {
		return;
	} else if (!list_empty(&hwreq->queue)) {
		dev_err(hwep->ci->dev, "freeing queued request\n");
		return;
	}

	spin_lock_irqsave(hwep->lock, flags);

	list_for_each_entry_safe(node, tmpnode, &hwreq->tds, td) {
		dma_pool_free(hwep->td_pool, node->ptr, node->dma);
		list_del_init(&node->td);
		node->ptr = NULL;
		kfree(node);
	}

	kfree(hwreq);

	spin_unlock_irqrestore(hwep->lock, flags);
}

/**
 * ep_queue: queues (submits) an I/O request to an endpoint
 *
 * Check usb_ep_queue()* at usb_gadget.h" for details
 */
static int ep_queue(struct usb_ep *ep, struct usb_request *req,
		    gfp_t __maybe_unused gfp_flags)
{
	struct ci_hw_ep  *hwep  = container_of(ep,  struct ci_hw_ep, ep);
	int retval = 0;
	unsigned long flags;

	if (ep == NULL || req == NULL || hwep->ep.desc == NULL)
		return -EINVAL;

	spin_lock_irqsave(hwep->lock, flags);
	retval = _ep_queue(ep, req, gfp_flags);
	spin_unlock_irqrestore(hwep->lock, flags);
	return retval;
}

/**
 * ep_dequeue: dequeues (cancels, unlinks) an I/O request from an endpoint
 *
 * Check usb_ep_dequeue() at "usb_gadget.h" for details
 */
static int ep_dequeue(struct usb_ep *ep, struct usb_request *req)
{
	struct ci_hw_ep  *hwep  = container_of(ep,  struct ci_hw_ep, ep);
	struct ci_hw_req *hwreq = container_of(req, struct ci_hw_req, req);
	unsigned long flags;

	if (ep == NULL || req == NULL || hwreq->req.status != -EALREADY ||
		hwep->ep.desc == NULL || list_empty(&hwreq->queue) ||
		list_empty(&hwep->qh.queue))
		return -EINVAL;

	spin_lock_irqsave(hwep->lock, flags);

	hw_ep_flush(hwep->ci, hwep->num, hwep->dir);

	/* pop request */
	list_del_init(&hwreq->queue);

	usb_gadget_unmap_request(&hwep->ci->gadget, req, hwep->dir);

	req->status = -ECONNRESET;

	if (hwreq->req.complete != NULL) {
		spin_unlock(hwep->lock);
		hwreq->req.complete(&hwep->ep, &hwreq->req);
		spin_lock(hwep->lock);
	}

	spin_unlock_irqrestore(hwep->lock, flags);
	return 0;
}

/**
 * ep_set_halt: sets the endpoint halt feature
 *
 * Check usb_ep_set_halt() at "usb_gadget.h" for details
 */
static int ep_set_halt(struct usb_ep *ep, int value)
{
	struct ci_hw_ep *hwep = container_of(ep, struct ci_hw_ep, ep);
	int direction, retval = 0;
	unsigned long flags;

	if (ep == NULL || hwep->ep.desc == NULL)
		return -EINVAL;

	if (usb_endpoint_xfer_isoc(hwep->ep.desc))
		return -EOPNOTSUPP;

	spin_lock_irqsave(hwep->lock, flags);

#ifndef STALL_IN
	/* g_file_storage MS compliant but g_zero fails chapter 9 compliance */
	if (value && hwep->type == USB_ENDPOINT_XFER_BULK && hwep->dir == TX &&
	    !list_empty(&hwep->qh.queue)) {
		spin_unlock_irqrestore(hwep->lock, flags);
		return -EAGAIN;
	}
#endif

	direction = hwep->dir;
	do {
		retval |= hw_ep_set_halt(hwep->ci, hwep->num, hwep->dir, value);

		if (!value)
			hwep->wedge = 0;

		if (hwep->type == USB_ENDPOINT_XFER_CONTROL)
			hwep->dir = (hwep->dir == TX) ? RX : TX;

	} while (hwep->dir != direction);

	spin_unlock_irqrestore(hwep->lock, flags);
	return retval;
}

/**
 * ep_set_wedge: sets the halt feature and ignores clear requests
 *
 * Check usb_ep_set_wedge() at "usb_gadget.h" for details
 */
static int ep_set_wedge(struct usb_ep *ep)
{
	struct ci_hw_ep *hwep = container_of(ep, struct ci_hw_ep, ep);
	unsigned long flags;

	if (ep == NULL || hwep->ep.desc == NULL)
		return -EINVAL;

	spin_lock_irqsave(hwep->lock, flags);
	hwep->wedge = 1;
	spin_unlock_irqrestore(hwep->lock, flags);

	return usb_ep_set_halt(ep);
}

/**
 * ep_fifo_flush: flushes contents of a fifo
 *
 * Check usb_ep_fifo_flush() at "usb_gadget.h" for details
 */
static void ep_fifo_flush(struct usb_ep *ep)
{
	struct ci_hw_ep *hwep = container_of(ep, struct ci_hw_ep, ep);
	unsigned long flags;

	if (ep == NULL) {
		dev_err(hwep->ci->dev, "%02X: -EINVAL\n", _usb_addr(hwep));
		return;
	}

	spin_lock_irqsave(hwep->lock, flags);

	hw_ep_flush(hwep->ci, hwep->num, hwep->dir);

	spin_unlock_irqrestore(hwep->lock, flags);
}

/**
 * Endpoint-specific part of the API to the USB controller hardware
 * Check "usb_gadget.h" for details
 */
static const struct usb_ep_ops usb_ep_ops = {
	.enable	       = ep_enable,
	.disable       = ep_disable,
	.alloc_request = ep_alloc_request,
	.free_request  = ep_free_request,
	.queue	       = ep_queue,
	.dequeue       = ep_dequeue,
	.set_halt      = ep_set_halt,
	.set_wedge     = ep_set_wedge,
	.fifo_flush    = ep_fifo_flush,
};

/******************************************************************************
 * GADGET block
 *****************************************************************************/
static int ci_udc_vbus_session(struct usb_gadget *_gadget, int is_active)
{
	struct ci_hdrc *ci = container_of(_gadget, struct ci_hdrc, gadget);
	unsigned long flags;
	int gadget_ready = 0;

	spin_lock_irqsave(&ci->lock, flags);
	ci->vbus_active = is_active;
	if (ci->driver)
		gadget_ready = 1;
	spin_unlock_irqrestore(&ci->lock, flags);

	if (gadget_ready) {
		if (is_active) {
			pm_runtime_get_sync(&_gadget->dev);
			hw_device_reset(ci, USBMODE_CM_DC);
			hw_device_state(ci, ci->ep0out->qh.dma);
			dev_dbg(ci->dev, "Connected to host\n");
		} else {
			if (ci->driver)
				ci->driver->disconnect(&ci->gadget);
			hw_device_state(ci, 0);
			if (ci->platdata->notify_event)
				ci->platdata->notify_event(ci,
				CI_HDRC_CONTROLLER_STOPPED_EVENT);
			_gadget_stop_activity(&ci->gadget);
			pm_runtime_put_sync(&_gadget->dev);
			dev_dbg(ci->dev, "Disconnected from host\n");
		}
	}

	return 0;
}

static int ci_udc_wakeup(struct usb_gadget *_gadget)
{
	struct ci_hdrc *ci = container_of(_gadget, struct ci_hdrc, gadget);
	unsigned long flags;
	int ret = 0;

	spin_lock_irqsave(&ci->lock, flags);
	if (!ci->remote_wakeup) {
		ret = -EOPNOTSUPP;
		goto out;
	}
	if (!hw_read(ci, OP_PORTSC, PORTSC_SUSP)) {
		ret = -EINVAL;
		goto out;
	}
	hw_write(ci, OP_PORTSC, PORTSC_FPR, PORTSC_FPR);
out:
	spin_unlock_irqrestore(&ci->lock, flags);
	return ret;
}

static int ci_udc_vbus_draw(struct usb_gadget *_gadget, unsigned ma)
{
	struct ci_hdrc *ci = container_of(_gadget, struct ci_hdrc, gadget);

	if (ci->transceiver)
		return usb_phy_set_power(ci->transceiver, ma);
	return -ENOTSUPP;
}

/* Change Data+ pullup status
 * this func is used by usb_gadget_connect/disconnet
 */
static int ci_udc_pullup(struct usb_gadget *_gadget, int is_on)
{
	struct ci_hdrc *ci = container_of(_gadget, struct ci_hdrc, gadget);

	if (!ci->vbus_active)
		return -EOPNOTSUPP;

	if (is_on)
		hw_write(ci, OP_USBCMD, USBCMD_RS, USBCMD_RS);
	else
		hw_write(ci, OP_USBCMD, USBCMD_RS, 0);

	return 0;
}

static int ci_udc_start(struct usb_gadget *gadget,
			 struct usb_gadget_driver *driver);
static int ci_udc_stop(struct usb_gadget *gadget,
			struct usb_gadget_driver *driver);
/**
 * Device operations part of the API to the USB controller hardware,
 * which don't involve endpoints (or i/o)
 * Check  "usb_gadget.h" for details
 */
static const struct usb_gadget_ops usb_gadget_ops = {
	.vbus_session	= ci_udc_vbus_session,
	.wakeup		= ci_udc_wakeup,
	.pullup		= ci_udc_pullup,
	.vbus_draw	= ci_udc_vbus_draw,
	.udc_start	= ci_udc_start,
	.udc_stop	= ci_udc_stop,
};

static int init_eps(struct ci_hdrc *ci)
{
	int retval = 0, i, j;

	for (i = 0; i < ci->hw_ep_max/2; i++)
		for (j = RX; j <= TX; j++) {
			int k = i + j * ci->hw_ep_max/2;
			struct ci_hw_ep *hwep = &ci->ci_hw_ep[k];

			scnprintf(hwep->name, sizeof(hwep->name), "ep%i%s", i,
					(j == TX)  ? "in" : "out");

			hwep->ci          = ci;
			hwep->lock         = &ci->lock;
			hwep->td_pool      = ci->td_pool;

			hwep->ep.name      = hwep->name;
			hwep->ep.ops       = &usb_ep_ops;
			/*
			 * for ep0: maxP defined in desc, for other
			 * eps, maxP is set by epautoconfig() called
			 * by gadget layer
			 */
			hwep->ep.maxpacket = (unsigned short)~0;

			INIT_LIST_HEAD(&hwep->qh.queue);
			hwep->qh.ptr = dma_pool_alloc(ci->qh_pool, GFP_KERNEL,
						     &hwep->qh.dma);
			if (hwep->qh.ptr == NULL)
				retval = -ENOMEM;
			else
				memset(hwep->qh.ptr, 0, sizeof(*hwep->qh.ptr));

			/*
			 * set up shorthands for ep0 out and in endpoints,
			 * don't add to gadget's ep_list
			 */
			if (i == 0) {
				if (j == RX)
					ci->ep0out = hwep;
				else
					ci->ep0in = hwep;

				hwep->ep.maxpacket = CTRL_PAYLOAD_MAX;
				continue;
			}

			list_add_tail(&hwep->ep.ep_list, &ci->gadget.ep_list);
		}

	return retval;
}

static void destroy_eps(struct ci_hdrc *ci)
{
	int i;

	for (i = 0; i < ci->hw_ep_max; i++) {
		struct ci_hw_ep *hwep = &ci->ci_hw_ep[i];

		if (hwep->pending_td)
			free_pending_td(hwep);
		dma_pool_free(ci->qh_pool, hwep->qh.ptr, hwep->qh.dma);
	}
}

/**
 * ci_udc_start: register a gadget driver
 * @gadget: our gadget
 * @driver: the driver being registered
 *
 * Interrupts are enabled here.
 */
static int ci_udc_start(struct usb_gadget *gadget,
			 struct usb_gadget_driver *driver)
{
	struct ci_hdrc *ci = container_of(gadget, struct ci_hdrc, gadget);
	unsigned long flags;
	int retval = -ENOMEM;

	if (driver->disconnect == NULL)
		return -EINVAL;


	ci->ep0out->ep.desc = &ctrl_endpt_out_desc;
	retval = usb_ep_enable(&ci->ep0out->ep);
	if (retval)
		return retval;

	ci->ep0in->ep.desc = &ctrl_endpt_in_desc;
	retval = usb_ep_enable(&ci->ep0in->ep);
	if (retval)
		return retval;

	ci->driver = driver;
	pm_runtime_get_sync(&ci->gadget.dev);
	if (ci->vbus_active) {
<<<<<<< HEAD
		hw_device_reset(ci, USBMODE_CM_DC);
	} else {
		pm_runtime_put_sync(&ci->gadget.dev);
		goto done;
=======
		spin_lock_irqsave(&ci->lock, flags);
		hw_device_reset(ci, USBMODE_CM_DC);
	} else {
		pm_runtime_put_sync(&ci->gadget.dev);
		return retval;
>>>>>>> d8ec26d7
	}

	retval = hw_device_state(ci, ci->ep0out->qh.dma);
	spin_unlock_irqrestore(&ci->lock, flags);
	if (retval)
		pm_runtime_put_sync(&ci->gadget.dev);

	return retval;
}

/**
 * ci_udc_stop: unregister a gadget driver
 */
static int ci_udc_stop(struct usb_gadget *gadget,
			struct usb_gadget_driver *driver)
{
	struct ci_hdrc *ci = container_of(gadget, struct ci_hdrc, gadget);
	unsigned long flags;

	spin_lock_irqsave(&ci->lock, flags);

	if (ci->vbus_active) {
		hw_device_state(ci, 0);
		if (ci->platdata->notify_event)
			ci->platdata->notify_event(ci,
			CI_HDRC_CONTROLLER_STOPPED_EVENT);
		spin_unlock_irqrestore(&ci->lock, flags);
		_gadget_stop_activity(&ci->gadget);
		spin_lock_irqsave(&ci->lock, flags);
		pm_runtime_put(&ci->gadget.dev);
	}

	ci->driver = NULL;
	spin_unlock_irqrestore(&ci->lock, flags);

	return 0;
}

/******************************************************************************
 * BUS block
 *****************************************************************************/
/**
 * udc_irq: ci interrupt handler
 *
 * This function returns IRQ_HANDLED if the IRQ has been handled
 * It locks access to registers
 */
static irqreturn_t udc_irq(struct ci_hdrc *ci)
{
	irqreturn_t retval;
	u32 intr;

	if (ci == NULL)
		return IRQ_HANDLED;

	spin_lock(&ci->lock);

	if (ci->platdata->flags & CI_HDRC_REGS_SHARED) {
		if (hw_read(ci, OP_USBMODE, USBMODE_CM) !=
				USBMODE_CM_DC) {
			spin_unlock(&ci->lock);
			return IRQ_NONE;
		}
	}
	intr = hw_test_and_clear_intr_active(ci);

	if (intr) {
		/* order defines priority - do NOT change it */
		if (USBi_URI & intr)
			isr_reset_handler(ci);

		if (USBi_PCI & intr) {
			ci->gadget.speed = hw_port_is_high_speed(ci) ?
				USB_SPEED_HIGH : USB_SPEED_FULL;
			if (ci->suspended && ci->driver->resume) {
				spin_unlock(&ci->lock);
				ci->driver->resume(&ci->gadget);
				spin_lock(&ci->lock);
				ci->suspended = 0;
			}
		}

		if (USBi_UI  & intr)
			isr_tr_complete_handler(ci);

		if (USBi_SLI & intr) {
			if (ci->gadget.speed != USB_SPEED_UNKNOWN &&
			    ci->driver->suspend) {
				ci->suspended = 1;
				spin_unlock(&ci->lock);
				ci->driver->suspend(&ci->gadget);
				spin_lock(&ci->lock);
			}
		}
		retval = IRQ_HANDLED;
	} else {
		retval = IRQ_NONE;
	}
	spin_unlock(&ci->lock);

	return retval;
}

/**
 * udc_start: initialize gadget role
 * @ci: chipidea controller
 */
static int udc_start(struct ci_hdrc *ci)
{
	struct device *dev = ci->dev;
	int retval = 0;

	spin_lock_init(&ci->lock);

	ci->gadget.ops          = &usb_gadget_ops;
	ci->gadget.speed        = USB_SPEED_UNKNOWN;
	ci->gadget.max_speed    = USB_SPEED_HIGH;
	ci->gadget.is_otg       = 0;
	ci->gadget.name         = ci->platdata->name;

	INIT_LIST_HEAD(&ci->gadget.ep_list);

	/* alloc resources */
	ci->qh_pool = dma_pool_create("ci_hw_qh", dev,
				       sizeof(struct ci_hw_qh),
				       64, CI_HDRC_PAGE_SIZE);
	if (ci->qh_pool == NULL)
		return -ENOMEM;

	ci->td_pool = dma_pool_create("ci_hw_td", dev,
				       sizeof(struct ci_hw_td),
				       64, CI_HDRC_PAGE_SIZE);
	if (ci->td_pool == NULL) {
		retval = -ENOMEM;
		goto free_qh_pool;
	}

	retval = init_eps(ci);
	if (retval)
		goto free_pools;

	ci->gadget.ep0 = &ci->ep0in->ep;

<<<<<<< HEAD
	if (ci->global_phy) {
		ci->transceiver = usb_get_phy(USB_PHY_TYPE_USB2);
		if (IS_ERR(ci->transceiver))
			ci->transceiver = NULL;
	}

	if (ci->platdata->flags & CI_HDRC_REQUIRE_TRANSCEIVER) {
		if (ci->transceiver == NULL) {
			retval = -ENODEV;
			goto destroy_eps;
		}
	}

	if (ci->transceiver) {
		retval = otg_set_peripheral(ci->transceiver->otg,
						&ci->gadget);
		/*
		 * If we implement all USB functions using chipidea drivers,
		 * it doesn't need to call above API, meanwhile, if we only
		 * use gadget function, calling above API is useless.
		 */
		if (retval && retval != -ENOTSUPP)
			goto put_transceiver;
	}

=======
>>>>>>> d8ec26d7
	retval = usb_add_gadget_udc(dev, &ci->gadget);
	if (retval)
		goto destroy_eps;

	pm_runtime_no_callbacks(&ci->gadget.dev);
	pm_runtime_enable(&ci->gadget.dev);

	/* Update ci->vbus_active */
	ci_handle_vbus_change(ci);

	return retval;

destroy_eps:
	destroy_eps(ci);
free_pools:
	dma_pool_destroy(ci->td_pool);
free_qh_pool:
	dma_pool_destroy(ci->qh_pool);
	return retval;
}

/**
 * ci_hdrc_gadget_destroy: parent remove must call this to remove UDC
 *
 * No interrupts active, the IRQ has been released
 */
void ci_hdrc_gadget_destroy(struct ci_hdrc *ci)
{
	if (!ci->roles[CI_ROLE_GADGET])
		return;

	usb_del_gadget_udc(&ci->gadget);

	destroy_eps(ci);

	dma_pool_destroy(ci->td_pool);
	dma_pool_destroy(ci->qh_pool);

	if (ci->transceiver) {
		otg_set_peripheral(ci->transceiver->otg, NULL);
		if (ci->global_phy)
			usb_put_phy(ci->transceiver);
	}
}

static int udc_id_switch_for_device(struct ci_hdrc *ci)
{
	if (ci->is_otg) {
		ci_clear_otg_interrupt(ci, OTGSC_BSVIS);
		ci_enable_otg_interrupt(ci, OTGSC_BSVIE);
	}

	return 0;
}

static void udc_id_switch_for_host(struct ci_hdrc *ci)
{
	if (ci->is_otg) {
		/* host doesn't care B_SESSION_VALID event */
		ci_clear_otg_interrupt(ci, OTGSC_BSVIS);
		ci_disable_otg_interrupt(ci, OTGSC_BSVIE);
	}
}

/**
 * ci_hdrc_gadget_init - initialize device related bits
 * ci: the controller
 *
 * This function initializes the gadget, if the device is "device capable".
 */
int ci_hdrc_gadget_init(struct ci_hdrc *ci)
{
	struct ci_role_driver *rdrv;

	if (!hw_read(ci, CAP_DCCPARAMS, DCCPARAMS_DC))
		return -ENXIO;

	rdrv = devm_kzalloc(ci->dev, sizeof(struct ci_role_driver), GFP_KERNEL);
	if (!rdrv)
		return -ENOMEM;

	rdrv->start	= udc_id_switch_for_device;
	rdrv->stop	= udc_id_switch_for_host;
	rdrv->irq	= udc_irq;
	rdrv->name	= "gadget";
	ci->roles[CI_ROLE_GADGET] = rdrv;

	return udc_start(ci);
}<|MERGE_RESOLUTION|>--- conflicted
+++ resolved
@@ -1640,18 +1640,11 @@
 	ci->driver = driver;
 	pm_runtime_get_sync(&ci->gadget.dev);
 	if (ci->vbus_active) {
-<<<<<<< HEAD
-		hw_device_reset(ci, USBMODE_CM_DC);
-	} else {
-		pm_runtime_put_sync(&ci->gadget.dev);
-		goto done;
-=======
 		spin_lock_irqsave(&ci->lock, flags);
 		hw_device_reset(ci, USBMODE_CM_DC);
 	} else {
 		pm_runtime_put_sync(&ci->gadget.dev);
 		return retval;
->>>>>>> d8ec26d7
 	}
 
 	retval = hw_device_state(ci, ci->ep0out->qh.dma);
@@ -1795,43 +1788,12 @@
 
 	ci->gadget.ep0 = &ci->ep0in->ep;
 
-<<<<<<< HEAD
-	if (ci->global_phy) {
-		ci->transceiver = usb_get_phy(USB_PHY_TYPE_USB2);
-		if (IS_ERR(ci->transceiver))
-			ci->transceiver = NULL;
-	}
-
-	if (ci->platdata->flags & CI_HDRC_REQUIRE_TRANSCEIVER) {
-		if (ci->transceiver == NULL) {
-			retval = -ENODEV;
-			goto destroy_eps;
-		}
-	}
-
-	if (ci->transceiver) {
-		retval = otg_set_peripheral(ci->transceiver->otg,
-						&ci->gadget);
-		/*
-		 * If we implement all USB functions using chipidea drivers,
-		 * it doesn't need to call above API, meanwhile, if we only
-		 * use gadget function, calling above API is useless.
-		 */
-		if (retval && retval != -ENOTSUPP)
-			goto put_transceiver;
-	}
-
-=======
->>>>>>> d8ec26d7
 	retval = usb_add_gadget_udc(dev, &ci->gadget);
 	if (retval)
 		goto destroy_eps;
 
 	pm_runtime_no_callbacks(&ci->gadget.dev);
 	pm_runtime_enable(&ci->gadget.dev);
-
-	/* Update ci->vbus_active */
-	ci_handle_vbus_change(ci);
 
 	return retval;
 
