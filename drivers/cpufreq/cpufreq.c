--- conflicted
+++ resolved
@@ -1682,7 +1682,6 @@
 
 	if (cpufreq_driver->target)
 		retval = cpufreq_driver->target(policy, target_freq, relation);
-<<<<<<< HEAD
 	else if (cpufreq_driver->target_index) {
 		struct cpufreq_frequency_table *freq_table;
 		struct cpufreq_freqs freqs;
@@ -1717,14 +1716,6 @@
 			pr_debug("%s: cpu: %d, oldfreq: %u, new freq: %u\n",
 					__func__, policy->cpu, freqs.old,
 					freqs.new);
-=======
-	if (likely(retval != -EINVAL)) {
-		if (target_freq == policy->max)
-			cpu_nonscaling(policy->cpu);
-		else
-			cpu_scaling(policy->cpu);
-	}
->>>>>>> 2551957e
 
 			cpufreq_notify_transition(policy, &freqs,
 					CPUFREQ_PRECHANGE);
@@ -1747,6 +1738,14 @@
 					CPUFREQ_POSTCHANGE);
 		}
 	}
+
+	if (likely(retval != -EINVAL)) {
+		if (target_freq == policy->max)
+			cpu_nonscaling(policy->cpu);
+		else
+			cpu_scaling(policy->cpu);
+	}
+
 
 out:
 	return retval;
