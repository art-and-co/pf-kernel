--- conflicted
+++ resolved
@@ -1131,12 +1131,6 @@
 			break;
 	}
 
-<<<<<<< HEAD
-	/* Make sure ACS will be enabled */
-	pci_request_acs();
-
-=======
->>>>>>> 985b11fa
 	ret = amd_iommu_init_devices();
 
 	print_iommu_info();
@@ -1655,12 +1649,9 @@
 
 	early_acpi_os_unmap_memory((char __iomem *)ivrs_base, ivrs_size);
 
-<<<<<<< HEAD
-=======
 	/* Make sure ACS will be enabled during PCI probe */
 	pci_request_acs();
 
->>>>>>> 985b11fa
 	return true;
 }
 
