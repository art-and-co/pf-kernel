--- conflicted
+++ resolved
@@ -37,12 +37,7 @@
 obj-$(CONFIG_HMC6352)		+= hmc6352.o
 obj-y				+= eeprom/
 obj-y				+= cb710/
-<<<<<<< HEAD
 obj-$(CONFIG_VMWARE_BALLOON)	+= vmw_balloon.o
 obj-$(CONFIG_ARM_CHARLCD)	+= arm-charlcd.o
 obj-$(CONFIG_PCH_PHUB)		+= pch_phub.o
-=======
-obj-$(CONFIG_VMWARE_BALLOON)	+= vmware_balloon.o
-obj-$(CONFIG_ARM_CHARLCD)	+= arm-charlcd.o
-obj-y				+= ti-st/
->>>>>>> a4ac0d84
+obj-y				+= ti-st/