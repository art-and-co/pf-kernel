--- conflicted
+++ resolved
@@ -484,29 +484,6 @@
 	return buf;
 }
 
-<<<<<<< HEAD
-/*
- * vsnprintf_used
- *
- * Functionality    : Print a string with parameters to a buffer of a
- *                    limited size. Unlike vsnprintf, we return the number
- *                    of bytes actually put in the buffer, not the number
- *                    that would have been put in if it was big enough.
- */
-int snprintf_used(char *buffer, int buffer_size, const char *fmt, ...)
-{
-	int result;
-	va_list args;
-
-	if (!buffer_size)
-		return 0;
-
-	va_start(args, fmt);
-	result = vsnprintf(buffer, buffer_size, fmt, args);
-	va_end(args);
-
-	return result > buffer_size ? buffer_size : result;
-=======
 static char *string(char *buf, char *end, char *s, int field_width, int precision, int flags)
 {
 	int len, i;
@@ -588,7 +565,29 @@
 		flags |= ZEROPAD;
 	}
 	return number(buf, end, (unsigned long) ptr, 16, field_width, precision, flags);
->>>>>>> a26929fb
+}
+
+/*
+ * vsnprintf_used
+ *
+ * Functionality    : Print a string with parameters to a buffer of a
+ *                    limited size. Unlike vsnprintf, we return the number
+ *                    of bytes actually put in the buffer, not the number
+ *                    that would have been put in if it was big enough.
+ */
+int snprintf_used(char *buffer, int buffer_size, const char *fmt, ...)
+{
+	int result;
+	va_list args;
+
+	if (!buffer_size)
+		return 0;
+
+	va_start(args, fmt);
+	result = vsnprintf(buffer, buffer_size, fmt, args);
+	va_end(args);
+
+	return result > buffer_size ? buffer_size : result;
 }
 
 /**
