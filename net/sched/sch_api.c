/*
 * net/sched/sch_api.c	Packet scheduler API.
 *
 *		This program is free software; you can redistribute it and/or
 *		modify it under the terms of the GNU General Public License
 *		as published by the Free Software Foundation; either version
 *		2 of the License, or (at your option) any later version.
 *
 * Authors:	Alexey Kuznetsov, <kuznet@ms2.inr.ac.ru>
 *
 * Fixes:
 *
 * Rani Assaf <rani@magic.metawire.com> :980802: JIFFIES and CPU clock sources are repaired.
 * Eduardo J. Blanco <ejbs@netlabs.com.uy> :990222: kmod support
 * Jamal Hadi Salim <hadi@nortelnetworks.com>: 990601: ingress support
 */

#include <linux/module.h>
#include <linux/types.h>
#include <linux/kernel.h>
#include <linux/string.h>
#include <linux/errno.h>
#include <linux/skbuff.h>
#include <linux/init.h>
#include <linux/proc_fs.h>
#include <linux/seq_file.h>
#include <linux/kmod.h>
#include <linux/list.h>
#include <linux/hrtimer.h>
#include <linux/lockdep.h>
#include <linux/slab.h>

#include <net/net_namespace.h>
#include <net/sock.h>
#include <net/netlink.h>
#include <net/pkt_sched.h>

static int qdisc_notify(struct net *net, struct sk_buff *oskb,
			struct nlmsghdr *n, u32 clid,
			struct Qdisc *old, struct Qdisc *new);
static int tclass_notify(struct net *net, struct sk_buff *oskb,
			 struct nlmsghdr *n, struct Qdisc *q,
			 unsigned long cl, int event);

/*

   Short review.
   -------------

   This file consists of two interrelated parts:

   1. queueing disciplines manager frontend.
   2. traffic classes manager frontend.

   Generally, queueing discipline ("qdisc") is a black box,
   which is able to enqueue packets and to dequeue them (when
   device is ready to send something) in order and at times
   determined by algorithm hidden in it.

   qdisc's are divided to two categories:
   - "queues", which have no internal structure visible from outside.
   - "schedulers", which split all the packets to "traffic classes",
     using "packet classifiers" (look at cls_api.c)

   In turn, classes may have child qdiscs (as rule, queues)
   attached to them etc. etc. etc.

   The goal of the routines in this file is to translate
   information supplied by user in the form of handles
   to more intelligible for kernel form, to make some sanity
   checks and part of work, which is common to all qdiscs
   and to provide rtnetlink notifications.

   All real intelligent work is done inside qdisc modules.



   Every discipline has two major routines: enqueue and dequeue.

   ---dequeue

   dequeue usually returns a skb to send. It is allowed to return NULL,
   but it does not mean that queue is empty, it just means that
   discipline does not want to send anything this time.
   Queue is really empty if q->q.qlen == 0.
   For complicated disciplines with multiple queues q->q is not
   real packet queue, but however q->q.qlen must be valid.

   ---enqueue

   enqueue returns 0, if packet was enqueued successfully.
   If packet (this one or another one) was dropped, it returns
   not zero error code.
   NET_XMIT_DROP 	- this packet dropped
     Expected action: do not backoff, but wait until queue will clear.
   NET_XMIT_CN	 	- probably this packet enqueued, but another one dropped.
     Expected action: backoff or ignore
   NET_XMIT_POLICED	- dropped by police.
     Expected action: backoff or error to real-time apps.

   Auxiliary routines:

   ---peek

   like dequeue but without removing a packet from the queue

   ---reset

   returns qdisc to initial state: purge all buffers, clear all
   timers, counters (except for statistics) etc.

   ---init

   initializes newly created qdisc.

   ---destroy

   destroys resources allocated by init and during lifetime of qdisc.

   ---change

   changes qdisc parameters.
 */

/* Protects list of registered TC modules. It is pure SMP lock. */
static DEFINE_RWLOCK(qdisc_mod_lock);


/************************************************
 *	Queueing disciplines manipulation.	*
 ************************************************/


/* The list of all installed queueing disciplines. */

static struct Qdisc_ops *qdisc_base;

/* Register/unregister queueing discipline */

int register_qdisc(struct Qdisc_ops *qops)
{
	struct Qdisc_ops *q, **qp;
	int rc = -EEXIST;

	write_lock(&qdisc_mod_lock);
	for (qp = &qdisc_base; (q = *qp) != NULL; qp = &q->next)
		if (!strcmp(qops->id, q->id))
			goto out;

	if (qops->enqueue == NULL)
		qops->enqueue = noop_qdisc_ops.enqueue;
	if (qops->peek == NULL) {
		if (qops->dequeue == NULL)
			qops->peek = noop_qdisc_ops.peek;
		else
			goto out_einval;
	}
	if (qops->dequeue == NULL)
		qops->dequeue = noop_qdisc_ops.dequeue;

	if (qops->cl_ops) {
		const struct Qdisc_class_ops *cops = qops->cl_ops;

		if (!(cops->get && cops->put && cops->walk && cops->leaf))
			goto out_einval;

		if (cops->tcf_chain && !(cops->bind_tcf && cops->unbind_tcf))
			goto out_einval;
	}

	qops->next = NULL;
	*qp = qops;
	rc = 0;
out:
	write_unlock(&qdisc_mod_lock);
	return rc;

out_einval:
	rc = -EINVAL;
	goto out;
}
EXPORT_SYMBOL(register_qdisc);

int unregister_qdisc(struct Qdisc_ops *qops)
{
	struct Qdisc_ops *q, **qp;
	int err = -ENOENT;

	write_lock(&qdisc_mod_lock);
	for (qp = &qdisc_base; (q = *qp) != NULL; qp = &q->next)
		if (q == qops)
			break;
	if (q) {
		*qp = q->next;
		q->next = NULL;
		err = 0;
	}
	write_unlock(&qdisc_mod_lock);
	return err;
}
EXPORT_SYMBOL(unregister_qdisc);

/* Get default qdisc if not otherwise specified */
void qdisc_get_default(char *name, size_t len)
{
	read_lock(&qdisc_mod_lock);
	strlcpy(name, default_qdisc_ops->id, len);
	read_unlock(&qdisc_mod_lock);
}

static struct Qdisc_ops *qdisc_lookup_default(const char *name)
{
	struct Qdisc_ops *q = NULL;

	for (q = qdisc_base; q; q = q->next) {
		if (!strcmp(name, q->id)) {
			if (!try_module_get(q->owner))
				q = NULL;
			break;
		}
	}

	return q;
}

/* Set new default qdisc to use */
int qdisc_set_default(const char *name)
{
	const struct Qdisc_ops *ops;

	if (!capable(CAP_NET_ADMIN))
		return -EPERM;

	write_lock(&qdisc_mod_lock);
	ops = qdisc_lookup_default(name);
	if (!ops) {
		/* Not found, drop lock and try to load module */
		write_unlock(&qdisc_mod_lock);
		request_module("sch_%s", name);
		write_lock(&qdisc_mod_lock);

		ops = qdisc_lookup_default(name);
	}

	if (ops) {
		/* Set new default */
		module_put(default_qdisc_ops->owner);
		default_qdisc_ops = ops;
	}
	write_unlock(&qdisc_mod_lock);

	return ops ? 0 : -ENOENT;
}

/* We know handle. Find qdisc among all qdisc's attached to device
 * (root qdisc, all its children, children of children etc.)
 * Note: caller either uses rtnl or rcu_read_lock()
 */

static struct Qdisc *qdisc_match_from_root(struct Qdisc *root, u32 handle)
{
	struct Qdisc *q;

	if (!(root->flags & TCQ_F_BUILTIN) &&
	    root->handle == handle)
		return root;

	list_for_each_entry_rcu(q, &root->list, list) {
		if (q->handle == handle)
			return q;
	}
	return NULL;
}

void qdisc_list_add(struct Qdisc *q)
{
	if ((q->parent != TC_H_ROOT) && !(q->flags & TCQ_F_INGRESS)) {
		struct Qdisc *root = qdisc_dev(q)->qdisc;
<<<<<<< HEAD
		list_add_tail(&q->list, &root->list);
=======

		WARN_ON_ONCE(root == &noop_qdisc);
		ASSERT_RTNL();
		list_add_tail_rcu(&q->list, &root->list);
>>>>>>> 07192096
	}
}
EXPORT_SYMBOL(qdisc_list_add);

void qdisc_list_del(struct Qdisc *q)
{
	if ((q->parent != TC_H_ROOT) && !(q->flags & TCQ_F_INGRESS)) {
		ASSERT_RTNL();
		list_del_rcu(&q->list);
	}
}
EXPORT_SYMBOL(qdisc_list_del);

struct Qdisc *qdisc_lookup(struct net_device *dev, u32 handle)
{
	struct Qdisc *q;

	q = qdisc_match_from_root(dev->qdisc, handle);
	if (q)
		goto out;

	if (dev_ingress_queue(dev))
		q = qdisc_match_from_root(
			dev_ingress_queue(dev)->qdisc_sleeping,
			handle);
out:
	return q;
}

static struct Qdisc *qdisc_leaf(struct Qdisc *p, u32 classid)
{
	unsigned long cl;
	struct Qdisc *leaf;
	const struct Qdisc_class_ops *cops = p->ops->cl_ops;

	if (cops == NULL)
		return NULL;
	cl = cops->get(p, classid);

	if (cl == 0)
		return NULL;
	leaf = cops->leaf(p, cl);
	cops->put(p, cl);
	return leaf;
}

/* Find queueing discipline by name */

static struct Qdisc_ops *qdisc_lookup_ops(struct nlattr *kind)
{
	struct Qdisc_ops *q = NULL;

	if (kind) {
		read_lock(&qdisc_mod_lock);
		for (q = qdisc_base; q; q = q->next) {
			if (nla_strcmp(kind, q->id) == 0) {
				if (!try_module_get(q->owner))
					q = NULL;
				break;
			}
		}
		read_unlock(&qdisc_mod_lock);
	}
	return q;
}

/* The linklayer setting were not transferred from iproute2, in older
 * versions, and the rate tables lookup systems have been dropped in
 * the kernel. To keep backward compatible with older iproute2 tc
 * utils, we detect the linklayer setting by detecting if the rate
 * table were modified.
 *
 * For linklayer ATM table entries, the rate table will be aligned to
 * 48 bytes, thus some table entries will contain the same value.  The
 * mpu (min packet unit) is also encoded into the old rate table, thus
 * starting from the mpu, we find low and high table entries for
 * mapping this cell.  If these entries contain the same value, when
 * the rate tables have been modified for linklayer ATM.
 *
 * This is done by rounding mpu to the nearest 48 bytes cell/entry,
 * and then roundup to the next cell, calc the table entry one below,
 * and compare.
 */
static __u8 __detect_linklayer(struct tc_ratespec *r, __u32 *rtab)
{
	int low       = roundup(r->mpu, 48);
	int high      = roundup(low+1, 48);
	int cell_low  = low >> r->cell_log;
	int cell_high = (high >> r->cell_log) - 1;

	/* rtab is too inaccurate at rates > 100Mbit/s */
	if ((r->rate > (100000000/8)) || (rtab[0] == 0)) {
		pr_debug("TC linklayer: Giving up ATM detection\n");
		return TC_LINKLAYER_ETHERNET;
	}

	if ((cell_high > cell_low) && (cell_high < 256)
	    && (rtab[cell_low] == rtab[cell_high])) {
		pr_debug("TC linklayer: Detected ATM, low(%d)=high(%d)=%u\n",
			 cell_low, cell_high, rtab[cell_high]);
		return TC_LINKLAYER_ATM;
	}
	return TC_LINKLAYER_ETHERNET;
}

static struct qdisc_rate_table *qdisc_rtab_list;

struct qdisc_rate_table *qdisc_get_rtab(struct tc_ratespec *r, struct nlattr *tab)
{
	struct qdisc_rate_table *rtab;

	if (tab == NULL || r->rate == 0 || r->cell_log == 0 ||
	    nla_len(tab) != TC_RTAB_SIZE)
		return NULL;

	for (rtab = qdisc_rtab_list; rtab; rtab = rtab->next) {
		if (!memcmp(&rtab->rate, r, sizeof(struct tc_ratespec)) &&
		    !memcmp(&rtab->data, nla_data(tab), 1024)) {
			rtab->refcnt++;
			return rtab;
		}
	}

	rtab = kmalloc(sizeof(*rtab), GFP_KERNEL);
	if (rtab) {
		rtab->rate = *r;
		rtab->refcnt = 1;
		memcpy(rtab->data, nla_data(tab), 1024);
		if (r->linklayer == TC_LINKLAYER_UNAWARE)
			r->linklayer = __detect_linklayer(r, rtab->data);
		rtab->next = qdisc_rtab_list;
		qdisc_rtab_list = rtab;
	}
	return rtab;
}
EXPORT_SYMBOL(qdisc_get_rtab);

void qdisc_put_rtab(struct qdisc_rate_table *tab)
{
	struct qdisc_rate_table *rtab, **rtabp;

	if (!tab || --tab->refcnt)
		return;

	for (rtabp = &qdisc_rtab_list;
	     (rtab = *rtabp) != NULL;
	     rtabp = &rtab->next) {
		if (rtab == tab) {
			*rtabp = rtab->next;
			kfree(rtab);
			return;
		}
	}
}
EXPORT_SYMBOL(qdisc_put_rtab);

static LIST_HEAD(qdisc_stab_list);
static DEFINE_SPINLOCK(qdisc_stab_lock);

static const struct nla_policy stab_policy[TCA_STAB_MAX + 1] = {
	[TCA_STAB_BASE]	= { .len = sizeof(struct tc_sizespec) },
	[TCA_STAB_DATA] = { .type = NLA_BINARY },
};

static struct qdisc_size_table *qdisc_get_stab(struct nlattr *opt)
{
	struct nlattr *tb[TCA_STAB_MAX + 1];
	struct qdisc_size_table *stab;
	struct tc_sizespec *s;
	unsigned int tsize = 0;
	u16 *tab = NULL;
	int err;

	err = nla_parse_nested(tb, TCA_STAB_MAX, opt, stab_policy);
	if (err < 0)
		return ERR_PTR(err);
	if (!tb[TCA_STAB_BASE])
		return ERR_PTR(-EINVAL);

	s = nla_data(tb[TCA_STAB_BASE]);

	if (s->tsize > 0) {
		if (!tb[TCA_STAB_DATA])
			return ERR_PTR(-EINVAL);
		tab = nla_data(tb[TCA_STAB_DATA]);
		tsize = nla_len(tb[TCA_STAB_DATA]) / sizeof(u16);
	}

	if (tsize != s->tsize || (!tab && tsize > 0))
		return ERR_PTR(-EINVAL);

	spin_lock(&qdisc_stab_lock);

	list_for_each_entry(stab, &qdisc_stab_list, list) {
		if (memcmp(&stab->szopts, s, sizeof(*s)))
			continue;
		if (tsize > 0 && memcmp(stab->data, tab, tsize * sizeof(u16)))
			continue;
		stab->refcnt++;
		spin_unlock(&qdisc_stab_lock);
		return stab;
	}

	spin_unlock(&qdisc_stab_lock);

	stab = kmalloc(sizeof(*stab) + tsize * sizeof(u16), GFP_KERNEL);
	if (!stab)
		return ERR_PTR(-ENOMEM);

	stab->refcnt = 1;
	stab->szopts = *s;
	if (tsize > 0)
		memcpy(stab->data, tab, tsize * sizeof(u16));

	spin_lock(&qdisc_stab_lock);
	list_add_tail(&stab->list, &qdisc_stab_list);
	spin_unlock(&qdisc_stab_lock);

	return stab;
}

static void stab_kfree_rcu(struct rcu_head *head)
{
	kfree(container_of(head, struct qdisc_size_table, rcu));
}

void qdisc_put_stab(struct qdisc_size_table *tab)
{
	if (!tab)
		return;

	spin_lock(&qdisc_stab_lock);

	if (--tab->refcnt == 0) {
		list_del(&tab->list);
		call_rcu_bh(&tab->rcu, stab_kfree_rcu);
	}

	spin_unlock(&qdisc_stab_lock);
}
EXPORT_SYMBOL(qdisc_put_stab);

static int qdisc_dump_stab(struct sk_buff *skb, struct qdisc_size_table *stab)
{
	struct nlattr *nest;

	nest = nla_nest_start(skb, TCA_STAB);
	if (nest == NULL)
		goto nla_put_failure;
	if (nla_put(skb, TCA_STAB_BASE, sizeof(stab->szopts), &stab->szopts))
		goto nla_put_failure;
	nla_nest_end(skb, nest);

	return skb->len;

nla_put_failure:
	return -1;
}

void __qdisc_calculate_pkt_len(struct sk_buff *skb, const struct qdisc_size_table *stab)
{
	int pkt_len, slot;

	pkt_len = skb->len + stab->szopts.overhead;
	if (unlikely(!stab->szopts.tsize))
		goto out;

	slot = pkt_len + stab->szopts.cell_align;
	if (unlikely(slot < 0))
		slot = 0;

	slot >>= stab->szopts.cell_log;
	if (likely(slot < stab->szopts.tsize))
		pkt_len = stab->data[slot];
	else
		pkt_len = stab->data[stab->szopts.tsize - 1] *
				(slot / stab->szopts.tsize) +
				stab->data[slot % stab->szopts.tsize];

	pkt_len <<= stab->szopts.size_log;
out:
	if (unlikely(pkt_len < 1))
		pkt_len = 1;
	qdisc_skb_cb(skb)->pkt_len = pkt_len;
}
EXPORT_SYMBOL(__qdisc_calculate_pkt_len);

void qdisc_warn_nonwc(const char *txt, struct Qdisc *qdisc)
{
	if (!(qdisc->flags & TCQ_F_WARN_NONWC)) {
		pr_warn("%s: %s qdisc %X: is non-work-conserving?\n",
			txt, qdisc->ops->id, qdisc->handle >> 16);
		qdisc->flags |= TCQ_F_WARN_NONWC;
	}
}
EXPORT_SYMBOL(qdisc_warn_nonwc);

static enum hrtimer_restart qdisc_watchdog(struct hrtimer *timer)
{
	struct qdisc_watchdog *wd = container_of(timer, struct qdisc_watchdog,
						 timer);

	rcu_read_lock();
	qdisc_unthrottled(wd->qdisc);
	__netif_schedule(qdisc_root(wd->qdisc));
	rcu_read_unlock();

	return HRTIMER_NORESTART;
}

void qdisc_watchdog_init(struct qdisc_watchdog *wd, struct Qdisc *qdisc)
{
	hrtimer_init(&wd->timer, CLOCK_MONOTONIC, HRTIMER_MODE_ABS_PINNED);
	wd->timer.function = qdisc_watchdog;
	wd->qdisc = qdisc;
}
EXPORT_SYMBOL(qdisc_watchdog_init);

void qdisc_watchdog_schedule_ns(struct qdisc_watchdog *wd, u64 expires, bool throttle)
{
	if (test_bit(__QDISC_STATE_DEACTIVATED,
		     &qdisc_root_sleeping(wd->qdisc)->state))
		return;

	if (throttle)
		qdisc_throttled(wd->qdisc);

	hrtimer_start(&wd->timer,
		      ns_to_ktime(expires),
		      HRTIMER_MODE_ABS_PINNED);
}
EXPORT_SYMBOL(qdisc_watchdog_schedule_ns);

void qdisc_watchdog_cancel(struct qdisc_watchdog *wd)
{
	hrtimer_cancel(&wd->timer);
	qdisc_unthrottled(wd->qdisc);
}
EXPORT_SYMBOL(qdisc_watchdog_cancel);

static struct hlist_head *qdisc_class_hash_alloc(unsigned int n)
{
	unsigned int size = n * sizeof(struct hlist_head), i;
	struct hlist_head *h;

	if (size <= PAGE_SIZE)
		h = kmalloc(size, GFP_KERNEL);
	else
		h = (struct hlist_head *)
			__get_free_pages(GFP_KERNEL, get_order(size));

	if (h != NULL) {
		for (i = 0; i < n; i++)
			INIT_HLIST_HEAD(&h[i]);
	}
	return h;
}

static void qdisc_class_hash_free(struct hlist_head *h, unsigned int n)
{
	unsigned int size = n * sizeof(struct hlist_head);

	if (size <= PAGE_SIZE)
		kfree(h);
	else
		free_pages((unsigned long)h, get_order(size));
}

void qdisc_class_hash_grow(struct Qdisc *sch, struct Qdisc_class_hash *clhash)
{
	struct Qdisc_class_common *cl;
	struct hlist_node *next;
	struct hlist_head *nhash, *ohash;
	unsigned int nsize, nmask, osize;
	unsigned int i, h;

	/* Rehash when load factor exceeds 0.75 */
	if (clhash->hashelems * 4 <= clhash->hashsize * 3)
		return;
	nsize = clhash->hashsize * 2;
	nmask = nsize - 1;
	nhash = qdisc_class_hash_alloc(nsize);
	if (nhash == NULL)
		return;

	ohash = clhash->hash;
	osize = clhash->hashsize;

	sch_tree_lock(sch);
	for (i = 0; i < osize; i++) {
		hlist_for_each_entry_safe(cl, next, &ohash[i], hnode) {
			h = qdisc_class_hash(cl->classid, nmask);
			hlist_add_head(&cl->hnode, &nhash[h]);
		}
	}
	clhash->hash     = nhash;
	clhash->hashsize = nsize;
	clhash->hashmask = nmask;
	sch_tree_unlock(sch);

	qdisc_class_hash_free(ohash, osize);
}
EXPORT_SYMBOL(qdisc_class_hash_grow);

int qdisc_class_hash_init(struct Qdisc_class_hash *clhash)
{
	unsigned int size = 4;

	clhash->hash = qdisc_class_hash_alloc(size);
	if (clhash->hash == NULL)
		return -ENOMEM;
	clhash->hashsize  = size;
	clhash->hashmask  = size - 1;
	clhash->hashelems = 0;
	return 0;
}
EXPORT_SYMBOL(qdisc_class_hash_init);

void qdisc_class_hash_destroy(struct Qdisc_class_hash *clhash)
{
	qdisc_class_hash_free(clhash->hash, clhash->hashsize);
}
EXPORT_SYMBOL(qdisc_class_hash_destroy);

void qdisc_class_hash_insert(struct Qdisc_class_hash *clhash,
			     struct Qdisc_class_common *cl)
{
	unsigned int h;

	INIT_HLIST_NODE(&cl->hnode);
	h = qdisc_class_hash(cl->classid, clhash->hashmask);
	hlist_add_head(&cl->hnode, &clhash->hash[h]);
	clhash->hashelems++;
}
EXPORT_SYMBOL(qdisc_class_hash_insert);

void qdisc_class_hash_remove(struct Qdisc_class_hash *clhash,
			     struct Qdisc_class_common *cl)
{
	hlist_del(&cl->hnode);
	clhash->hashelems--;
}
EXPORT_SYMBOL(qdisc_class_hash_remove);

/* Allocate an unique handle from space managed by kernel
 * Possible range is [8000-FFFF]:0000 (0x8000 values)
 */
static u32 qdisc_alloc_handle(struct net_device *dev)
{
	int i = 0x8000;
	static u32 autohandle = TC_H_MAKE(0x80000000U, 0);

	do {
		autohandle += TC_H_MAKE(0x10000U, 0);
		if (autohandle == TC_H_MAKE(TC_H_ROOT, 0))
			autohandle = TC_H_MAKE(0x80000000U, 0);
		if (!qdisc_lookup(dev, autohandle))
			return autohandle;
		cond_resched();
	} while	(--i > 0);

	return 0;
}

void qdisc_tree_decrease_qlen(struct Qdisc *sch, unsigned int n)
{
	const struct Qdisc_class_ops *cops;
	unsigned long cl;
	u32 parentid;
	int drops;

	if (n == 0)
		return;
	drops = max_t(int, n, 0);
	rcu_read_lock();
	while ((parentid = sch->parent)) {
		if (TC_H_MAJ(parentid) == TC_H_MAJ(TC_H_INGRESS))
			break;

		if (sch->flags & TCQ_F_NOPARENT)
			break;
		/* TODO: perform the search on a per txq basis */
		sch = qdisc_lookup(qdisc_dev(sch), TC_H_MAJ(parentid));
		if (sch == NULL) {
			WARN_ON_ONCE(parentid != TC_H_ROOT);
			break;
		}
		cops = sch->ops->cl_ops;
		if (cops->qlen_notify) {
			cl = cops->get(sch, parentid);
			cops->qlen_notify(sch, cl);
			cops->put(sch, cl);
		}
		sch->q.qlen -= n;
		__qdisc_qstats_drop(sch, drops);
	}
	rcu_read_unlock();
}
EXPORT_SYMBOL(qdisc_tree_decrease_qlen);

static void notify_and_destroy(struct net *net, struct sk_buff *skb,
			       struct nlmsghdr *n, u32 clid,
			       struct Qdisc *old, struct Qdisc *new)
{
	if (new || old)
		qdisc_notify(net, skb, n, clid, old, new);

	if (old)
		qdisc_destroy(old);
}

/* Graft qdisc "new" to class "classid" of qdisc "parent" or
 * to device "dev".
 *
 * When appropriate send a netlink notification using 'skb'
 * and "n".
 *
 * On success, destroy old qdisc.
 */

static int qdisc_graft(struct net_device *dev, struct Qdisc *parent,
		       struct sk_buff *skb, struct nlmsghdr *n, u32 classid,
		       struct Qdisc *new, struct Qdisc *old)
{
	struct Qdisc *q = old;
	struct net *net = dev_net(dev);
	int err = 0;

	if (parent == NULL) {
		unsigned int i, num_q, ingress;

		ingress = 0;
		num_q = dev->num_tx_queues;
		if ((q && q->flags & TCQ_F_INGRESS) ||
		    (new && new->flags & TCQ_F_INGRESS)) {
			num_q = 1;
			ingress = 1;
			if (!dev_ingress_queue(dev))
				return -ENOENT;
		}

		if (dev->flags & IFF_UP)
			dev_deactivate(dev);

		if (new && new->ops->attach)
			goto skip;

		for (i = 0; i < num_q; i++) {
			struct netdev_queue *dev_queue = dev_ingress_queue(dev);

			if (!ingress)
				dev_queue = netdev_get_tx_queue(dev, i);

			old = dev_graft_qdisc(dev_queue, new);
			if (new && i > 0)
				atomic_inc(&new->refcnt);

			if (!ingress)
				qdisc_destroy(old);
		}

skip:
		if (!ingress) {
			notify_and_destroy(net, skb, n, classid,
					   dev->qdisc, new);
			if (new && !new->ops->attach)
				atomic_inc(&new->refcnt);
			dev->qdisc = new ? : &noop_qdisc;

			if (new && new->ops->attach)
				new->ops->attach(new);
		} else {
			notify_and_destroy(net, skb, n, classid, old, new);
		}

		if (dev->flags & IFF_UP)
			dev_activate(dev);
	} else {
		const struct Qdisc_class_ops *cops = parent->ops->cl_ops;

		err = -EOPNOTSUPP;
		if (cops && cops->graft) {
			unsigned long cl = cops->get(parent, classid);
			if (cl) {
				err = cops->graft(parent, cl, new, &old);
				cops->put(parent, cl);
			} else
				err = -ENOENT;
		}
		if (!err)
			notify_and_destroy(net, skb, n, classid, old, new);
	}
	return err;
}

/* lockdep annotation is needed for ingress; egress gets it only for name */
static struct lock_class_key qdisc_tx_lock;
static struct lock_class_key qdisc_rx_lock;

/*
   Allocate and initialize new qdisc.

   Parameters are passed via opt.
 */

static struct Qdisc *
qdisc_create(struct net_device *dev, struct netdev_queue *dev_queue,
	     struct Qdisc *p, u32 parent, u32 handle,
	     struct nlattr **tca, int *errp)
{
	int err;
	struct nlattr *kind = tca[TCA_KIND];
	struct Qdisc *sch;
	struct Qdisc_ops *ops;
	struct qdisc_size_table *stab;

	ops = qdisc_lookup_ops(kind);
#ifdef CONFIG_MODULES
	if (ops == NULL && kind != NULL) {
		char name[IFNAMSIZ];
		if (nla_strlcpy(name, kind, IFNAMSIZ) < IFNAMSIZ) {
			/* We dropped the RTNL semaphore in order to
			 * perform the module load.  So, even if we
			 * succeeded in loading the module we have to
			 * tell the caller to replay the request.  We
			 * indicate this using -EAGAIN.
			 * We replay the request because the device may
			 * go away in the mean time.
			 */
			rtnl_unlock();
			request_module("sch_%s", name);
			rtnl_lock();
			ops = qdisc_lookup_ops(kind);
			if (ops != NULL) {
				/* We will try again qdisc_lookup_ops,
				 * so don't keep a reference.
				 */
				module_put(ops->owner);
				err = -EAGAIN;
				goto err_out;
			}
		}
	}
#endif

	err = -ENOENT;
	if (ops == NULL)
		goto err_out;

	sch = qdisc_alloc(dev_queue, ops);
	if (IS_ERR(sch)) {
		err = PTR_ERR(sch);
		goto err_out2;
	}

	sch->parent = parent;

	if (handle == TC_H_INGRESS) {
		sch->flags |= TCQ_F_INGRESS;
		handle = TC_H_MAKE(TC_H_INGRESS, 0);
		lockdep_set_class(qdisc_lock(sch), &qdisc_rx_lock);
	} else {
		if (handle == 0) {
			handle = qdisc_alloc_handle(dev);
			err = -ENOMEM;
			if (handle == 0)
				goto err_out3;
		}
		lockdep_set_class(qdisc_lock(sch), &qdisc_tx_lock);
		if (!netif_is_multiqueue(dev))
			sch->flags |= TCQ_F_ONETXQUEUE | TCQ_F_NOPARENT;
	}

	sch->handle = handle;

	if (!ops->init || (err = ops->init(sch, tca[TCA_OPTIONS])) == 0) {
		if (qdisc_is_percpu_stats(sch)) {
			sch->cpu_bstats =
				netdev_alloc_pcpu_stats(struct gnet_stats_basic_cpu);
			if (!sch->cpu_bstats)
				goto err_out4;

			sch->cpu_qstats = alloc_percpu(struct gnet_stats_queue);
			if (!sch->cpu_qstats)
				goto err_out4;
		}

		if (tca[TCA_STAB]) {
			stab = qdisc_get_stab(tca[TCA_STAB]);
			if (IS_ERR(stab)) {
				err = PTR_ERR(stab);
				goto err_out4;
			}
			rcu_assign_pointer(sch->stab, stab);
		}
		if (tca[TCA_RATE]) {
			spinlock_t *root_lock;

			err = -EOPNOTSUPP;
			if (sch->flags & TCQ_F_MQROOT)
				goto err_out4;

			if ((sch->parent != TC_H_ROOT) &&
			    !(sch->flags & TCQ_F_INGRESS) &&
			    (!p || !(p->flags & TCQ_F_MQROOT)))
				root_lock = qdisc_root_sleeping_lock(sch);
			else
				root_lock = qdisc_lock(sch);

			err = gen_new_estimator(&sch->bstats,
						sch->cpu_bstats,
						&sch->rate_est,
						root_lock,
						tca[TCA_RATE]);
			if (err)
				goto err_out4;
		}

		qdisc_list_add(sch);

		return sch;
	}
err_out3:
	dev_put(dev);
	kfree((char *) sch - sch->padded);
err_out2:
	module_put(ops->owner);
err_out:
	*errp = err;
	return NULL;

err_out4:
	free_percpu(sch->cpu_bstats);
	free_percpu(sch->cpu_qstats);
	/*
	 * Any broken qdiscs that would require a ops->reset() here?
	 * The qdisc was never in action so it shouldn't be necessary.
	 */
	qdisc_put_stab(rtnl_dereference(sch->stab));
	if (ops->destroy)
		ops->destroy(sch);
	goto err_out3;
}

static int qdisc_change(struct Qdisc *sch, struct nlattr **tca)
{
	struct qdisc_size_table *ostab, *stab = NULL;
	int err = 0;

	if (tca[TCA_OPTIONS]) {
		if (sch->ops->change == NULL)
			return -EINVAL;
		err = sch->ops->change(sch, tca[TCA_OPTIONS]);
		if (err)
			return err;
	}

	if (tca[TCA_STAB]) {
		stab = qdisc_get_stab(tca[TCA_STAB]);
		if (IS_ERR(stab))
			return PTR_ERR(stab);
	}

	ostab = rtnl_dereference(sch->stab);
	rcu_assign_pointer(sch->stab, stab);
	qdisc_put_stab(ostab);

	if (tca[TCA_RATE]) {
		/* NB: ignores errors from replace_estimator
		   because change can't be undone. */
		if (sch->flags & TCQ_F_MQROOT)
			goto out;
		gen_replace_estimator(&sch->bstats,
				      sch->cpu_bstats,
				      &sch->rate_est,
				      qdisc_root_sleeping_lock(sch),
				      tca[TCA_RATE]);
	}
out:
	return 0;
}

struct check_loop_arg {
	struct qdisc_walker	w;
	struct Qdisc		*p;
	int			depth;
};

static int check_loop_fn(struct Qdisc *q, unsigned long cl, struct qdisc_walker *w);

static int check_loop(struct Qdisc *q, struct Qdisc *p, int depth)
{
	struct check_loop_arg	arg;

	if (q->ops->cl_ops == NULL)
		return 0;

	arg.w.stop = arg.w.skip = arg.w.count = 0;
	arg.w.fn = check_loop_fn;
	arg.depth = depth;
	arg.p = p;
	q->ops->cl_ops->walk(q, &arg.w);
	return arg.w.stop ? -ELOOP : 0;
}

static int
check_loop_fn(struct Qdisc *q, unsigned long cl, struct qdisc_walker *w)
{
	struct Qdisc *leaf;
	const struct Qdisc_class_ops *cops = q->ops->cl_ops;
	struct check_loop_arg *arg = (struct check_loop_arg *)w;

	leaf = cops->leaf(q, cl);
	if (leaf) {
		if (leaf == arg->p || arg->depth > 7)
			return -ELOOP;
		return check_loop(leaf, arg->p, arg->depth + 1);
	}
	return 0;
}

/*
 * Delete/get qdisc.
 */

static int tc_get_qdisc(struct sk_buff *skb, struct nlmsghdr *n)
{
	struct net *net = sock_net(skb->sk);
	struct tcmsg *tcm = nlmsg_data(n);
	struct nlattr *tca[TCA_MAX + 1];
	struct net_device *dev;
	u32 clid;
	struct Qdisc *q = NULL;
	struct Qdisc *p = NULL;
	int err;

	if ((n->nlmsg_type != RTM_GETQDISC) &&
	    !netlink_ns_capable(skb, net->user_ns, CAP_NET_ADMIN))
		return -EPERM;

	err = nlmsg_parse(n, sizeof(*tcm), tca, TCA_MAX, NULL);
	if (err < 0)
		return err;

	dev = __dev_get_by_index(net, tcm->tcm_ifindex);
	if (!dev)
		return -ENODEV;

	clid = tcm->tcm_parent;
	if (clid) {
		if (clid != TC_H_ROOT) {
			if (TC_H_MAJ(clid) != TC_H_MAJ(TC_H_INGRESS)) {
				p = qdisc_lookup(dev, TC_H_MAJ(clid));
				if (!p)
					return -ENOENT;
				q = qdisc_leaf(p, clid);
			} else if (dev_ingress_queue(dev)) {
				q = dev_ingress_queue(dev)->qdisc_sleeping;
			}
		} else {
			q = dev->qdisc;
		}
		if (!q)
			return -ENOENT;

		if (tcm->tcm_handle && q->handle != tcm->tcm_handle)
			return -EINVAL;
	} else {
		q = qdisc_lookup(dev, tcm->tcm_handle);
		if (!q)
			return -ENOENT;
	}

	if (tca[TCA_KIND] && nla_strcmp(tca[TCA_KIND], q->ops->id))
		return -EINVAL;

	if (n->nlmsg_type == RTM_DELQDISC) {
		if (!clid)
			return -EINVAL;
		if (q->handle == 0)
			return -ENOENT;
		err = qdisc_graft(dev, p, skb, n, clid, NULL, q);
		if (err != 0)
			return err;
	} else {
		qdisc_notify(net, skb, n, clid, NULL, q);
	}
	return 0;
}

/*
 * Create/change qdisc.
 */

static int tc_modify_qdisc(struct sk_buff *skb, struct nlmsghdr *n)
{
	struct net *net = sock_net(skb->sk);
	struct tcmsg *tcm;
	struct nlattr *tca[TCA_MAX + 1];
	struct net_device *dev;
	u32 clid;
	struct Qdisc *q, *p;
	int err;

	if (!netlink_ns_capable(skb, net->user_ns, CAP_NET_ADMIN))
		return -EPERM;

replay:
	/* Reinit, just in case something touches this. */
	err = nlmsg_parse(n, sizeof(*tcm), tca, TCA_MAX, NULL);
	if (err < 0)
		return err;

	tcm = nlmsg_data(n);
	clid = tcm->tcm_parent;
	q = p = NULL;

	dev = __dev_get_by_index(net, tcm->tcm_ifindex);
	if (!dev)
		return -ENODEV;


	if (clid) {
		if (clid != TC_H_ROOT) {
			if (clid != TC_H_INGRESS) {
				p = qdisc_lookup(dev, TC_H_MAJ(clid));
				if (!p)
					return -ENOENT;
				q = qdisc_leaf(p, clid);
			} else if (dev_ingress_queue_create(dev)) {
				q = dev_ingress_queue(dev)->qdisc_sleeping;
			}
		} else {
			q = dev->qdisc;
		}

		/* It may be default qdisc, ignore it */
		if (q && q->handle == 0)
			q = NULL;

		if (!q || !tcm->tcm_handle || q->handle != tcm->tcm_handle) {
			if (tcm->tcm_handle) {
				if (q && !(n->nlmsg_flags & NLM_F_REPLACE))
					return -EEXIST;
				if (TC_H_MIN(tcm->tcm_handle))
					return -EINVAL;
				q = qdisc_lookup(dev, tcm->tcm_handle);
				if (!q)
					goto create_n_graft;
				if (n->nlmsg_flags & NLM_F_EXCL)
					return -EEXIST;
				if (tca[TCA_KIND] && nla_strcmp(tca[TCA_KIND], q->ops->id))
					return -EINVAL;
				if (q == p ||
				    (p && check_loop(q, p, 0)))
					return -ELOOP;
				atomic_inc(&q->refcnt);
				goto graft;
			} else {
				if (!q)
					goto create_n_graft;

				/* This magic test requires explanation.
				 *
				 *   We know, that some child q is already
				 *   attached to this parent and have choice:
				 *   either to change it or to create/graft new one.
				 *
				 *   1. We are allowed to create/graft only
				 *   if CREATE and REPLACE flags are set.
				 *
				 *   2. If EXCL is set, requestor wanted to say,
				 *   that qdisc tcm_handle is not expected
				 *   to exist, so that we choose create/graft too.
				 *
				 *   3. The last case is when no flags are set.
				 *   Alas, it is sort of hole in API, we
				 *   cannot decide what to do unambiguously.
				 *   For now we select create/graft, if
				 *   user gave KIND, which does not match existing.
				 */
				if ((n->nlmsg_flags & NLM_F_CREATE) &&
				    (n->nlmsg_flags & NLM_F_REPLACE) &&
				    ((n->nlmsg_flags & NLM_F_EXCL) ||
				     (tca[TCA_KIND] &&
				      nla_strcmp(tca[TCA_KIND], q->ops->id))))
					goto create_n_graft;
			}
		}
	} else {
		if (!tcm->tcm_handle)
			return -EINVAL;
		q = qdisc_lookup(dev, tcm->tcm_handle);
	}

	/* Change qdisc parameters */
	if (q == NULL)
		return -ENOENT;
	if (n->nlmsg_flags & NLM_F_EXCL)
		return -EEXIST;
	if (tca[TCA_KIND] && nla_strcmp(tca[TCA_KIND], q->ops->id))
		return -EINVAL;
	err = qdisc_change(q, tca);
	if (err == 0)
		qdisc_notify(net, skb, n, clid, NULL, q);
	return err;

create_n_graft:
	if (!(n->nlmsg_flags & NLM_F_CREATE))
		return -ENOENT;
	if (clid == TC_H_INGRESS) {
		if (dev_ingress_queue(dev))
			q = qdisc_create(dev, dev_ingress_queue(dev), p,
					 tcm->tcm_parent, tcm->tcm_parent,
					 tca, &err);
		else
			err = -ENOENT;
	} else {
		struct netdev_queue *dev_queue;

		if (p && p->ops->cl_ops && p->ops->cl_ops->select_queue)
			dev_queue = p->ops->cl_ops->select_queue(p, tcm);
		else if (p)
			dev_queue = p->dev_queue;
		else
			dev_queue = netdev_get_tx_queue(dev, 0);

		q = qdisc_create(dev, dev_queue, p,
				 tcm->tcm_parent, tcm->tcm_handle,
				 tca, &err);
	}
	if (q == NULL) {
		if (err == -EAGAIN)
			goto replay;
		return err;
	}

graft:
	err = qdisc_graft(dev, p, skb, n, clid, q, NULL);
	if (err) {
		if (q)
			qdisc_destroy(q);
		return err;
	}

	return 0;
}

static int tc_fill_qdisc(struct sk_buff *skb, struct Qdisc *q, u32 clid,
			 u32 portid, u32 seq, u16 flags, int event)
{
	struct gnet_stats_basic_cpu __percpu *cpu_bstats = NULL;
	struct gnet_stats_queue __percpu *cpu_qstats = NULL;
	struct tcmsg *tcm;
	struct nlmsghdr  *nlh;
	unsigned char *b = skb_tail_pointer(skb);
	struct gnet_dump d;
	struct qdisc_size_table *stab;
	__u32 qlen;

	cond_resched();
	nlh = nlmsg_put(skb, portid, seq, event, sizeof(*tcm), flags);
	if (!nlh)
		goto out_nlmsg_trim;
	tcm = nlmsg_data(nlh);
	tcm->tcm_family = AF_UNSPEC;
	tcm->tcm__pad1 = 0;
	tcm->tcm__pad2 = 0;
	tcm->tcm_ifindex = qdisc_dev(q)->ifindex;
	tcm->tcm_parent = clid;
	tcm->tcm_handle = q->handle;
	tcm->tcm_info = atomic_read(&q->refcnt);
	if (nla_put_string(skb, TCA_KIND, q->ops->id))
		goto nla_put_failure;
	if (q->ops->dump && q->ops->dump(q, skb) < 0)
		goto nla_put_failure;
	qlen = q->q.qlen;

	stab = rtnl_dereference(q->stab);
	if (stab && qdisc_dump_stab(skb, stab) < 0)
		goto nla_put_failure;

	if (gnet_stats_start_copy_compat(skb, TCA_STATS2, TCA_STATS, TCA_XSTATS,
					 qdisc_root_sleeping_lock(q), &d) < 0)
		goto nla_put_failure;

	if (q->ops->dump_stats && q->ops->dump_stats(q, &d) < 0)
		goto nla_put_failure;

	if (qdisc_is_percpu_stats(q)) {
		cpu_bstats = q->cpu_bstats;
		cpu_qstats = q->cpu_qstats;
	}

	if (gnet_stats_copy_basic(&d, cpu_bstats, &q->bstats) < 0 ||
	    gnet_stats_copy_rate_est(&d, &q->bstats, &q->rate_est) < 0 ||
	    gnet_stats_copy_queue(&d, cpu_qstats, &q->qstats, qlen) < 0)
		goto nla_put_failure;

	if (gnet_stats_finish_copy(&d) < 0)
		goto nla_put_failure;

	nlh->nlmsg_len = skb_tail_pointer(skb) - b;
	return skb->len;

out_nlmsg_trim:
nla_put_failure:
	nlmsg_trim(skb, b);
	return -1;
}

static bool tc_qdisc_dump_ignore(struct Qdisc *q)
{
	return (q->flags & TCQ_F_BUILTIN) ? true : false;
}

static int qdisc_notify(struct net *net, struct sk_buff *oskb,
			struct nlmsghdr *n, u32 clid,
			struct Qdisc *old, struct Qdisc *new)
{
	struct sk_buff *skb;
	u32 portid = oskb ? NETLINK_CB(oskb).portid : 0;

	skb = alloc_skb(NLMSG_GOODSIZE, GFP_KERNEL);
	if (!skb)
		return -ENOBUFS;

	if (old && !tc_qdisc_dump_ignore(old)) {
		if (tc_fill_qdisc(skb, old, clid, portid, n->nlmsg_seq,
				  0, RTM_DELQDISC) < 0)
			goto err_out;
	}
	if (new && !tc_qdisc_dump_ignore(new)) {
		if (tc_fill_qdisc(skb, new, clid, portid, n->nlmsg_seq,
				  old ? NLM_F_REPLACE : 0, RTM_NEWQDISC) < 0)
			goto err_out;
	}

	if (skb->len)
		return rtnetlink_send(skb, net, portid, RTNLGRP_TC,
				      n->nlmsg_flags & NLM_F_ECHO);

err_out:
	kfree_skb(skb);
	return -EINVAL;
}

static int tc_dump_qdisc_root(struct Qdisc *root, struct sk_buff *skb,
			      struct netlink_callback *cb,
			      int *q_idx_p, int s_q_idx)
{
	int ret = 0, q_idx = *q_idx_p;
	struct Qdisc *q;

	if (!root)
		return 0;

	q = root;
	if (q_idx < s_q_idx) {
		q_idx++;
	} else {
		if (!tc_qdisc_dump_ignore(q) &&
		    tc_fill_qdisc(skb, q, q->parent, NETLINK_CB(cb->skb).portid,
				  cb->nlh->nlmsg_seq, NLM_F_MULTI, RTM_NEWQDISC) <= 0)
			goto done;
		q_idx++;
	}
	list_for_each_entry(q, &root->list, list) {
		if (q_idx < s_q_idx) {
			q_idx++;
			continue;
		}
		if (!tc_qdisc_dump_ignore(q) &&
		    tc_fill_qdisc(skb, q, q->parent, NETLINK_CB(cb->skb).portid,
				  cb->nlh->nlmsg_seq, NLM_F_MULTI, RTM_NEWQDISC) <= 0)
			goto done;
		q_idx++;
	}

out:
	*q_idx_p = q_idx;
	return ret;
done:
	ret = -1;
	goto out;
}

static int tc_dump_qdisc(struct sk_buff *skb, struct netlink_callback *cb)
{
	struct net *net = sock_net(skb->sk);
	int idx, q_idx;
	int s_idx, s_q_idx;
	struct net_device *dev;

	s_idx = cb->args[0];
	s_q_idx = q_idx = cb->args[1];

	idx = 0;
	ASSERT_RTNL();
	for_each_netdev(net, dev) {
		struct netdev_queue *dev_queue;

		if (idx < s_idx)
			goto cont;
		if (idx > s_idx)
			s_q_idx = 0;
		q_idx = 0;

		if (tc_dump_qdisc_root(dev->qdisc, skb, cb, &q_idx, s_q_idx) < 0)
			goto done;

		dev_queue = dev_ingress_queue(dev);
		if (dev_queue &&
		    tc_dump_qdisc_root(dev_queue->qdisc_sleeping, skb, cb,
				       &q_idx, s_q_idx) < 0)
			goto done;

cont:
		idx++;
	}

done:
	cb->args[0] = idx;
	cb->args[1] = q_idx;

	return skb->len;
}



/************************************************
 *	Traffic classes manipulation.		*
 ************************************************/



static int tc_ctl_tclass(struct sk_buff *skb, struct nlmsghdr *n)
{
	struct net *net = sock_net(skb->sk);
	struct tcmsg *tcm = nlmsg_data(n);
	struct nlattr *tca[TCA_MAX + 1];
	struct net_device *dev;
	struct Qdisc *q = NULL;
	const struct Qdisc_class_ops *cops;
	unsigned long cl = 0;
	unsigned long new_cl;
	u32 portid;
	u32 clid;
	u32 qid;
	int err;

	if ((n->nlmsg_type != RTM_GETTCLASS) &&
	    !netlink_ns_capable(skb, net->user_ns, CAP_NET_ADMIN))
		return -EPERM;

	err = nlmsg_parse(n, sizeof(*tcm), tca, TCA_MAX, NULL);
	if (err < 0)
		return err;

	dev = __dev_get_by_index(net, tcm->tcm_ifindex);
	if (!dev)
		return -ENODEV;

	/*
	   parent == TC_H_UNSPEC - unspecified parent.
	   parent == TC_H_ROOT   - class is root, which has no parent.
	   parent == X:0	 - parent is root class.
	   parent == X:Y	 - parent is a node in hierarchy.
	   parent == 0:Y	 - parent is X:Y, where X:0 is qdisc.

	   handle == 0:0	 - generate handle from kernel pool.
	   handle == 0:Y	 - class is X:Y, where X:0 is qdisc.
	   handle == X:Y	 - clear.
	   handle == X:0	 - root class.
	 */

	/* Step 1. Determine qdisc handle X:0 */

	portid = tcm->tcm_parent;
	clid = tcm->tcm_handle;
	qid = TC_H_MAJ(clid);

	if (portid != TC_H_ROOT) {
		u32 qid1 = TC_H_MAJ(portid);

		if (qid && qid1) {
			/* If both majors are known, they must be identical. */
			if (qid != qid1)
				return -EINVAL;
		} else if (qid1) {
			qid = qid1;
		} else if (qid == 0)
			qid = dev->qdisc->handle;

		/* Now qid is genuine qdisc handle consistent
		 * both with parent and child.
		 *
		 * TC_H_MAJ(portid) still may be unspecified, complete it now.
		 */
		if (portid)
			portid = TC_H_MAKE(qid, portid);
	} else {
		if (qid == 0)
			qid = dev->qdisc->handle;
	}

	/* OK. Locate qdisc */
	q = qdisc_lookup(dev, qid);
	if (!q)
		return -ENOENT;

	/* An check that it supports classes */
	cops = q->ops->cl_ops;
	if (cops == NULL)
		return -EINVAL;

	/* Now try to get class */
	if (clid == 0) {
		if (portid == TC_H_ROOT)
			clid = qid;
	} else
		clid = TC_H_MAKE(qid, clid);

	if (clid)
		cl = cops->get(q, clid);

	if (cl == 0) {
		err = -ENOENT;
		if (n->nlmsg_type != RTM_NEWTCLASS ||
		    !(n->nlmsg_flags & NLM_F_CREATE))
			goto out;
	} else {
		switch (n->nlmsg_type) {
		case RTM_NEWTCLASS:
			err = -EEXIST;
			if (n->nlmsg_flags & NLM_F_EXCL)
				goto out;
			break;
		case RTM_DELTCLASS:
			err = -EOPNOTSUPP;
			if (cops->delete)
				err = cops->delete(q, cl);
			if (err == 0)
				tclass_notify(net, skb, n, q, cl, RTM_DELTCLASS);
			goto out;
		case RTM_GETTCLASS:
			err = tclass_notify(net, skb, n, q, cl, RTM_NEWTCLASS);
			goto out;
		default:
			err = -EINVAL;
			goto out;
		}
	}

	new_cl = cl;
	err = -EOPNOTSUPP;
	if (cops->change)
		err = cops->change(q, clid, portid, tca, &new_cl);
	if (err == 0)
		tclass_notify(net, skb, n, q, new_cl, RTM_NEWTCLASS);

out:
	if (cl)
		cops->put(q, cl);

	return err;
}


static int tc_fill_tclass(struct sk_buff *skb, struct Qdisc *q,
			  unsigned long cl,
			  u32 portid, u32 seq, u16 flags, int event)
{
	struct tcmsg *tcm;
	struct nlmsghdr  *nlh;
	unsigned char *b = skb_tail_pointer(skb);
	struct gnet_dump d;
	const struct Qdisc_class_ops *cl_ops = q->ops->cl_ops;

	cond_resched();
	nlh = nlmsg_put(skb, portid, seq, event, sizeof(*tcm), flags);
	if (!nlh)
		goto out_nlmsg_trim;
	tcm = nlmsg_data(nlh);
	tcm->tcm_family = AF_UNSPEC;
	tcm->tcm__pad1 = 0;
	tcm->tcm__pad2 = 0;
	tcm->tcm_ifindex = qdisc_dev(q)->ifindex;
	tcm->tcm_parent = q->handle;
	tcm->tcm_handle = q->handle;
	tcm->tcm_info = 0;
	if (nla_put_string(skb, TCA_KIND, q->ops->id))
		goto nla_put_failure;
	if (cl_ops->dump && cl_ops->dump(q, cl, skb, tcm) < 0)
		goto nla_put_failure;

	if (gnet_stats_start_copy_compat(skb, TCA_STATS2, TCA_STATS, TCA_XSTATS,
					 qdisc_root_sleeping_lock(q), &d) < 0)
		goto nla_put_failure;

	if (cl_ops->dump_stats && cl_ops->dump_stats(q, cl, &d) < 0)
		goto nla_put_failure;

	if (gnet_stats_finish_copy(&d) < 0)
		goto nla_put_failure;

	nlh->nlmsg_len = skb_tail_pointer(skb) - b;
	return skb->len;

out_nlmsg_trim:
nla_put_failure:
	nlmsg_trim(skb, b);
	return -1;
}

static int tclass_notify(struct net *net, struct sk_buff *oskb,
			 struct nlmsghdr *n, struct Qdisc *q,
			 unsigned long cl, int event)
{
	struct sk_buff *skb;
	u32 portid = oskb ? NETLINK_CB(oskb).portid : 0;

	skb = alloc_skb(NLMSG_GOODSIZE, GFP_KERNEL);
	if (!skb)
		return -ENOBUFS;

	if (tc_fill_tclass(skb, q, cl, portid, n->nlmsg_seq, 0, event) < 0) {
		kfree_skb(skb);
		return -EINVAL;
	}

	return rtnetlink_send(skb, net, portid, RTNLGRP_TC,
			      n->nlmsg_flags & NLM_F_ECHO);
}

struct qdisc_dump_args {
	struct qdisc_walker	w;
	struct sk_buff		*skb;
	struct netlink_callback	*cb;
};

static int qdisc_class_dump(struct Qdisc *q, unsigned long cl, struct qdisc_walker *arg)
{
	struct qdisc_dump_args *a = (struct qdisc_dump_args *)arg;

	return tc_fill_tclass(a->skb, q, cl, NETLINK_CB(a->cb->skb).portid,
			      a->cb->nlh->nlmsg_seq, NLM_F_MULTI, RTM_NEWTCLASS);
}

static int tc_dump_tclass_qdisc(struct Qdisc *q, struct sk_buff *skb,
				struct tcmsg *tcm, struct netlink_callback *cb,
				int *t_p, int s_t)
{
	struct qdisc_dump_args arg;

	if (tc_qdisc_dump_ignore(q) ||
	    *t_p < s_t || !q->ops->cl_ops ||
	    (tcm->tcm_parent &&
	     TC_H_MAJ(tcm->tcm_parent) != q->handle)) {
		(*t_p)++;
		return 0;
	}
	if (*t_p > s_t)
		memset(&cb->args[1], 0, sizeof(cb->args)-sizeof(cb->args[0]));
	arg.w.fn = qdisc_class_dump;
	arg.skb = skb;
	arg.cb = cb;
	arg.w.stop  = 0;
	arg.w.skip = cb->args[1];
	arg.w.count = 0;
	q->ops->cl_ops->walk(q, &arg.w);
	cb->args[1] = arg.w.count;
	if (arg.w.stop)
		return -1;
	(*t_p)++;
	return 0;
}

static int tc_dump_tclass_root(struct Qdisc *root, struct sk_buff *skb,
			       struct tcmsg *tcm, struct netlink_callback *cb,
			       int *t_p, int s_t)
{
	struct Qdisc *q;

	if (!root)
		return 0;

	if (tc_dump_tclass_qdisc(root, skb, tcm, cb, t_p, s_t) < 0)
		return -1;

	list_for_each_entry(q, &root->list, list) {
		if (tc_dump_tclass_qdisc(q, skb, tcm, cb, t_p, s_t) < 0)
			return -1;
	}

	return 0;
}

static int tc_dump_tclass(struct sk_buff *skb, struct netlink_callback *cb)
{
	struct tcmsg *tcm = nlmsg_data(cb->nlh);
	struct net *net = sock_net(skb->sk);
	struct netdev_queue *dev_queue;
	struct net_device *dev;
	int t, s_t;

	if (nlmsg_len(cb->nlh) < sizeof(*tcm))
		return 0;
	dev = dev_get_by_index(net, tcm->tcm_ifindex);
	if (!dev)
		return 0;

	s_t = cb->args[0];
	t = 0;

	if (tc_dump_tclass_root(dev->qdisc, skb, tcm, cb, &t, s_t) < 0)
		goto done;

	dev_queue = dev_ingress_queue(dev);
	if (dev_queue &&
	    tc_dump_tclass_root(dev_queue->qdisc_sleeping, skb, tcm, cb,
				&t, s_t) < 0)
		goto done;

done:
	cb->args[0] = t;

	dev_put(dev);
	return skb->len;
}

/* Main classifier routine: scans classifier chain attached
 * to this qdisc, (optionally) tests for protocol and asks
 * specific classifiers.
 */
int tc_classify(struct sk_buff *skb, const struct tcf_proto *tp,
		struct tcf_result *res, bool compat_mode)
{
	__be16 protocol = tc_skb_protocol(skb);
#ifdef CONFIG_NET_CLS_ACT
	const struct tcf_proto *old_tp = tp;
	int limit = 0;

reclassify:
#endif
	for (; tp; tp = rcu_dereference_bh(tp->next)) {
		int err;

		if (tp->protocol != protocol &&
		    tp->protocol != htons(ETH_P_ALL))
			continue;

		err = tp->classify(skb, tp, res);
#ifdef CONFIG_NET_CLS_ACT
		if (unlikely(err == TC_ACT_RECLASSIFY && !compat_mode))
			goto reset;
#endif
		if (err >= 0)
			return err;
	}

	return -1;
#ifdef CONFIG_NET_CLS_ACT
reset:
	if (unlikely(limit++ >= MAX_REC_LOOP)) {
		net_notice_ratelimited("%s: reclassify loop, rule prio %u, protocol %02x\n",
				       tp->q->ops->id, tp->prio & 0xffff,
				       ntohs(tp->protocol));
		return TC_ACT_SHOT;
	}

	tp = old_tp;
	goto reclassify;
#endif
}
EXPORT_SYMBOL(tc_classify);

bool tcf_destroy(struct tcf_proto *tp, bool force)
{
	if (tp->ops->destroy(tp, force)) {
		module_put(tp->ops->owner);
		kfree_rcu(tp, rcu);
		return true;
	}

	return false;
}

void tcf_destroy_chain(struct tcf_proto __rcu **fl)
{
	struct tcf_proto *tp;

	while ((tp = rtnl_dereference(*fl)) != NULL) {
		RCU_INIT_POINTER(*fl, tp->next);
		tcf_destroy(tp, true);
	}
}
EXPORT_SYMBOL(tcf_destroy_chain);

#ifdef CONFIG_PROC_FS
static int psched_show(struct seq_file *seq, void *v)
{
	seq_printf(seq, "%08x %08x %08x %08x\n",
		   (u32)NSEC_PER_USEC, (u32)PSCHED_TICKS2NS(1),
		   1000000,
		   (u32)NSEC_PER_SEC / hrtimer_resolution);

	return 0;
}

static int psched_open(struct inode *inode, struct file *file)
{
	return single_open(file, psched_show, NULL);
}

static const struct file_operations psched_fops = {
	.owner = THIS_MODULE,
	.open = psched_open,
	.read  = seq_read,
	.llseek = seq_lseek,
	.release = single_release,
};

static int __net_init psched_net_init(struct net *net)
{
	struct proc_dir_entry *e;

	e = proc_create("psched", 0, net->proc_net, &psched_fops);
	if (e == NULL)
		return -ENOMEM;

	return 0;
}

static void __net_exit psched_net_exit(struct net *net)
{
	remove_proc_entry("psched", net->proc_net);
}
#else
static int __net_init psched_net_init(struct net *net)
{
	return 0;
}

static void __net_exit psched_net_exit(struct net *net)
{
}
#endif

static struct pernet_operations psched_net_ops = {
	.init = psched_net_init,
	.exit = psched_net_exit,
};

static int __init pktsched_init(void)
{
	int err;

	err = register_pernet_subsys(&psched_net_ops);
	if (err) {
		pr_err("pktsched_init: "
		       "cannot initialize per netns operations\n");
		return err;
	}

	register_qdisc(&pfifo_fast_ops);
	register_qdisc(&pfifo_qdisc_ops);
	register_qdisc(&bfifo_qdisc_ops);
	register_qdisc(&pfifo_head_drop_qdisc_ops);
	register_qdisc(&mq_qdisc_ops);
	register_qdisc(&noqueue_qdisc_ops);

	rtnl_register(PF_UNSPEC, RTM_NEWQDISC, tc_modify_qdisc, NULL, NULL);
	rtnl_register(PF_UNSPEC, RTM_DELQDISC, tc_get_qdisc, NULL, NULL);
	rtnl_register(PF_UNSPEC, RTM_GETQDISC, tc_get_qdisc, tc_dump_qdisc, NULL);
	rtnl_register(PF_UNSPEC, RTM_NEWTCLASS, tc_ctl_tclass, NULL, NULL);
	rtnl_register(PF_UNSPEC, RTM_DELTCLASS, tc_ctl_tclass, NULL, NULL);
	rtnl_register(PF_UNSPEC, RTM_GETTCLASS, tc_ctl_tclass, tc_dump_tclass, NULL);

	return 0;
}

subsys_initcall(pktsched_init);<|MERGE_RESOLUTION|>--- conflicted
+++ resolved
@@ -276,14 +276,9 @@
 {
 	if ((q->parent != TC_H_ROOT) && !(q->flags & TCQ_F_INGRESS)) {
 		struct Qdisc *root = qdisc_dev(q)->qdisc;
-<<<<<<< HEAD
-		list_add_tail(&q->list, &root->list);
-=======
-
-		WARN_ON_ONCE(root == &noop_qdisc);
+
 		ASSERT_RTNL();
 		list_add_tail_rcu(&q->list, &root->list);
->>>>>>> 07192096
 	}
 }
 EXPORT_SYMBOL(qdisc_list_add);
