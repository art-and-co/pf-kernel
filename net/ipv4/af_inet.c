/*
 * INET		An implementation of the TCP/IP protocol suite for the LINUX
 *		operating system.  INET is implemented using the  BSD Socket
 *		interface as the means of communication with the user level.
 *
 *		PF_INET protocol family socket handler.
 *
 * Authors:	Ross Biro
 *		Fred N. van Kempen, <waltje@uWalt.NL.Mugnet.ORG>
 *		Florian La Roche, <flla@stud.uni-sb.de>
 *		Alan Cox, <A.Cox@swansea.ac.uk>
 *
 * Changes (see also sock.c)
 *
 *		piggy,
 *		Karl Knutson	:	Socket protocol table
 *		A.N.Kuznetsov	:	Socket death error in accept().
 *		John Richardson :	Fix non blocking error in connect()
 *					so sockets that fail to connect
 *					don't return -EINPROGRESS.
 *		Alan Cox	:	Asynchronous I/O support
 *		Alan Cox	:	Keep correct socket pointer on sock
 *					structures
 *					when accept() ed
 *		Alan Cox	:	Semantics of SO_LINGER aren't state
 *					moved to close when you look carefully.
 *					With this fixed and the accept bug fixed
 *					some RPC stuff seems happier.
 *		Niibe Yutaka	:	4.4BSD style write async I/O
 *		Alan Cox,
 *		Tony Gale 	:	Fixed reuse semantics.
 *		Alan Cox	:	bind() shouldn't abort existing but dead
 *					sockets. Stops FTP netin:.. I hope.
 *		Alan Cox	:	bind() works correctly for RAW sockets.
 *					Note that FreeBSD at least was broken
 *					in this respect so be careful with
 *					compatibility tests...
 *		Alan Cox	:	routing cache support
 *		Alan Cox	:	memzero the socket structure for
 *					compactness.
 *		Matt Day	:	nonblock connect error handler
 *		Alan Cox	:	Allow large numbers of pending sockets
 *					(eg for big web sites), but only if
 *					specifically application requested.
 *		Alan Cox	:	New buffering throughout IP. Used
 *					dumbly.
 *		Alan Cox	:	New buffering now used smartly.
 *		Alan Cox	:	BSD rather than common sense
 *					interpretation of listen.
 *		Germano Caronni	:	Assorted small races.
 *		Alan Cox	:	sendmsg/recvmsg basic support.
 *		Alan Cox	:	Only sendmsg/recvmsg now supported.
 *		Alan Cox	:	Locked down bind (see security list).
 *		Alan Cox	:	Loosened bind a little.
 *		Mike McLagan	:	ADD/DEL DLCI Ioctls
 *	Willy Konynenberg	:	Transparent proxying support.
 *		David S. Miller	:	New socket lookup architecture.
 *					Some other random speedups.
 *		Cyrus Durgin	:	Cleaned up file for kmod hacks.
 *		Andi Kleen	:	Fix inet_stream_connect TCP race.
 *
 *		This program is free software; you can redistribute it and/or
 *		modify it under the terms of the GNU General Public License
 *		as published by the Free Software Foundation; either version
 *		2 of the License, or (at your option) any later version.
 */

#include <linux/err.h>
#include <linux/errno.h>
#include <linux/types.h>
#include <linux/socket.h>
#include <linux/in.h>
#include <linux/kernel.h>
#include <linux/module.h>
#include <linux/sched.h>
#include <linux/timer.h>
#include <linux/string.h>
#include <linux/sockios.h>
#include <linux/net.h>
#include <linux/capability.h>
#include <linux/fcntl.h>
#include <linux/mm.h>
#include <linux/interrupt.h>
#include <linux/stat.h>
#include <linux/init.h>
#include <linux/poll.h>
#include <linux/netfilter_ipv4.h>
#include <linux/random.h>
#include <linux/slab.h>

#include <asm/uaccess.h>
#include <asm/system.h>

#include <linux/inet.h>
#include <linux/igmp.h>
#include <linux/inetdevice.h>
#include <linux/netdevice.h>
#include <net/checksum.h>
#include <net/ip.h>
#include <net/protocol.h>
#include <net/arp.h>
#include <net/route.h>
#include <net/ip_fib.h>
#include <net/inet_connection_sock.h>
#include <net/tcp.h>
#include <net/mtcp.h>
#include <net/udp.h>
#include <net/udplite.h>
#include <linux/skbuff.h>
#include <net/sock.h>
#include <net/raw.h>
#include <net/icmp.h>
#include <net/ipip.h>
#include <net/inet_common.h>
#include <net/xfrm.h>
#include <net/net_namespace.h>
#ifdef CONFIG_IP_MROUTE
#include <linux/mroute.h>
#endif


/* The inetsw table contains everything that inet_create needs to
 * build a new socket.
 */
static struct list_head inetsw[SOCK_MAX];
static DEFINE_SPINLOCK(inetsw_lock);

struct ipv4_config ipv4_config;
EXPORT_SYMBOL(ipv4_config);

/* New destruction routine */

void inet_sock_destruct(struct sock *sk)
{
	struct inet_sock *inet = inet_sk(sk);

	__skb_queue_purge(&sk->sk_receive_queue);
	__skb_queue_purge(&sk->sk_error_queue);

	sk_mem_reclaim(sk);

	if (sk->sk_type == SOCK_STREAM && sk->sk_state != TCP_CLOSE) {
		pr_err("Attempt to release TCP socket in state %d %p\n",
		       sk->sk_state, sk);
		return;
	}

	if ((sk->sk_protocol==IPPROTO_TCP || sk->sk_protocol==IPPROTO_MTCPSUB)
	    && tcp_sk(sk)->mpcb)
		kref_put(&tcp_sk(sk)->mpcb->kref,mpcb_release);
	
	if (!sock_flag(sk, SOCK_DEAD)) {
		pr_err("Attempt to release alive inet socket %p\n", sk);
		return;
	}

	WARN_ON(atomic_read(&sk->sk_rmem_alloc));
	WARN_ON(atomic_read(&sk->sk_wmem_alloc));
	WARN_ON(sk->sk_wmem_queued);
	WARN_ON(sk->sk_forward_alloc);

	kfree(inet->opt);
	dst_release(rcu_dereference_check(sk->sk_dst_cache, 1));
	sk_refcnt_debug_dec(sk);
}
EXPORT_SYMBOL(inet_sock_destruct);

/*
 *	The routines beyond this point handle the behaviour of an AF_INET
 *	socket object. Mostly it punts to the subprotocols of IP to do
 *	the work.
 */

/*
 *	Automatically bind an unbound socket.
 */

static int inet_autobind(struct sock *sk)
{
	struct inet_sock *inet;
	/* We may need to bind the socket. */
	lock_sock(sk);
	inet = inet_sk(sk);
	if (!inet->inet_num) {
		if (sk->sk_prot->get_port(sk, 0)) {
			release_sock(sk);
			return -EAGAIN;
		}
		inet->inet_sport = htons(inet->inet_num);
	}
	release_sock(sk);
	return 0;
}

/*
 *	Move a socket into listening state.
 */
int inet_listen(struct socket *sock, int backlog)
{
	struct sock *sk = sock->sk;
	unsigned char old_state;
	int err;

	lock_sock(sk);

	err = -EINVAL;
	if (sock->state != SS_UNCONNECTED || sock->type != SOCK_STREAM)
		goto out;

	old_state = sk->sk_state;
	if (!((1 << old_state) & (TCPF_CLOSE | TCPF_LISTEN)))
		goto out;

	/* Really, if the socket is already in listen state
	 * we can only allow the backlog to be adjusted.
	 */
	if (old_state != TCP_LISTEN) {
		err = inet_csk_listen_start(sk, backlog);
		if (err)
			goto out;
	}
	sk->sk_max_ack_backlog = backlog;
	err = 0;

out:
	release_sock(sk);
	return err;
}
EXPORT_SYMBOL(inet_listen);

u32 inet_ehash_secret __read_mostly;
EXPORT_SYMBOL(inet_ehash_secret);

/*
 * inet_ehash_secret must be set exactly once
 * Instead of using a dedicated spinlock, we (ab)use inetsw_lock
 */
void build_ehash_secret(void)
{
	u32 rnd;
	do {
		get_random_bytes(&rnd, sizeof(rnd));
	} while (rnd == 0);
	spin_lock_bh(&inetsw_lock);
	if (!inet_ehash_secret)
		inet_ehash_secret = rnd;
	spin_unlock_bh(&inetsw_lock);
}
EXPORT_SYMBOL(build_ehash_secret);

static inline int inet_netns_ok(struct net *net, int protocol)
{
	int hash;
	const struct net_protocol *ipprot;

	if (net_eq(net, &init_net))
		return 1;

	hash = protocol & (MAX_INET_PROTOS - 1);
	ipprot = rcu_dereference(inet_protos[hash]);

	if (ipprot == NULL)
		/* raw IP is OK */
		return 1;
	return ipprot->netns_ok;
}

/*
 *	Create an inet socket.
 */

static int inet_create(struct net *net, struct socket *sock, int protocol,
		       int kern)
{
	struct sock *sk;
	struct inet_protosw *answer;
	struct inet_sock *inet;
	struct proto *answer_prot;
	unsigned char answer_flags;
	char answer_no_check;
	int try_loading_module = 0;
	int err;

	if (unlikely(!inet_ehash_secret))
		if (sock->type != SOCK_RAW && sock->type != SOCK_DGRAM)
			build_ehash_secret();

	sock->state = SS_UNCONNECTED;

	/* Look for the requested type/protocol pair. */
lookup_protocol:
	err = -ESOCKTNOSUPPORT;
	rcu_read_lock();
	list_for_each_entry_rcu(answer, &inetsw[sock->type], list) {

		err = 0;
		/* Check the non-wild match. */
		if (protocol == answer->protocol) {
			if (protocol != IPPROTO_IP)
				break;
		} else {
			/* Check for the two wild cases. */
			if (IPPROTO_IP == protocol) {
				protocol = answer->protocol;
				break;
			}
			if (IPPROTO_IP == answer->protocol)
				break;
		}
		err = -EPROTONOSUPPORT;
	}

	if (unlikely(err)) {
		if (try_loading_module < 2) {
			rcu_read_unlock();
			/*
			 * Be more specific, e.g. net-pf-2-proto-132-type-1
			 * (net-pf-PF_INET-proto-IPPROTO_SCTP-type-SOCK_STREAM)
			 */
			if (++try_loading_module == 1)
				request_module("net-pf-%d-proto-%d-type-%d",
					       PF_INET, protocol, sock->type);
			/*
			 * Fall back to generic, e.g. net-pf-2-proto-132
			 * (net-pf-PF_INET-proto-IPPROTO_SCTP)
			 */
			else
				request_module("net-pf-%d-proto-%d",
					       PF_INET, protocol);
			goto lookup_protocol;
		} else
			goto out_rcu_unlock;
	}

	err = -EPERM;
	if (sock->type == SOCK_RAW && !kern && !capable(CAP_NET_RAW))
		goto out_rcu_unlock;

	err = -EAFNOSUPPORT;
	if (!inet_netns_ok(net, protocol))
		goto out_rcu_unlock;

	sock->ops = answer->ops;
	answer_prot = answer->prot;
	answer_no_check = answer->no_check;
	answer_flags = answer->flags;
	rcu_read_unlock();

	WARN_ON(answer_prot->slab == NULL);

	err = -ENOBUFS;
	sk = sk_alloc(net, PF_INET, GFP_KERNEL, answer_prot);
	if (sk == NULL)
		goto out;

	err = 0;
	sk->sk_no_check = answer_no_check;
	if (INET_PROTOSW_REUSE & answer_flags)
		sk->sk_reuse = 1;

	inet = inet_sk(sk);
	inet->is_icsk = (INET_PROTOSW_ICSK & answer_flags) != 0;

	if (SOCK_RAW == sock->type) {
		inet->inet_num = protocol;
		if (IPPROTO_RAW == protocol)
			inet->hdrincl = 1;
	}

	if (ipv4_config.no_pmtu_disc)
		inet->pmtudisc = IP_PMTUDISC_DONT;
	else
		inet->pmtudisc = IP_PMTUDISC_WANT;

	inet->inet_id = 0;

	sock_init_data(sock, sk);

	sk->sk_destruct	   = inet_sock_destruct;
	sk->sk_protocol	   = protocol;
	sk->sk_backlog_rcv = sk->sk_prot->backlog_rcv;

	inet->uc_ttl	= -1;
	inet->mc_loop	= 1;
	inet->mc_ttl	= 1;
	inet->mc_all	= 1;
	inet->mc_index	= 0;
	inet->mc_list	= NULL;

	sk_refcnt_debug_inc(sk);

	if (inet->inet_num) {
		/* It assumes that any protocol which allows
		 * the user to assign a number at socket
		 * creation time automatically
		 * shares.
		 */
		inet->inet_sport = htons(inet->inet_num);
		/* Add to protocol hash chains. */
		sk->sk_prot->hash(sk);
	}

	if (sk->sk_prot->init) {
		err = sk->sk_prot->init(sk);
		if (err)
			sk_common_release(sk);
	}
out:
	return err;
out_rcu_unlock:
	rcu_read_unlock();
	goto out;
}


/*
 *	The peer socket should always be NULL (or else). When we call this
 *	function we are destroying the object and from then on nobody
 *	should refer to it.
 */
int inet_release(struct socket *sock)
{
	struct sock *sk = sock->sk;
	
	if (sk) {
		long timeout;

		sock_rps_reset_flow(sk);

		/* Applications forget to leave groups before exiting */
		ip_mc_drop_socket(sk);

		/* If linger is set, we don't return until the close
		 * is complete.  Otherwise we return immediately. The
		 * actually closing is done the same either way.
		 *
		 * If the close is due to the process exiting, we never
		 * linger..
		 */
		timeout = 0;
		if (sock_flag(sk, SOCK_LINGER) &&
		    !(current->flags & PF_EXITING))
			timeout = sk->sk_lingertime;
		sock->sk = NULL;
		sk->sk_prot->close(sk, timeout);
	}
	return 0;
}
EXPORT_SYMBOL(inet_release);

/* It is off by default, see below. */
int sysctl_ip_nonlocal_bind __read_mostly;
EXPORT_SYMBOL(sysctl_ip_nonlocal_bind);

int inet_bind(struct socket *sock, struct sockaddr *uaddr, int addr_len)
{
	struct sockaddr_in *addr = (struct sockaddr_in *)uaddr;
	struct sock *sk = sock->sk;
	struct inet_sock *inet = inet_sk(sk);
	unsigned short snum;
	int chk_addr_ret;
	int err;

	/* If the socket has its own bind function then use it. (RAW) */
	if (sk->sk_prot->bind) {
		err = sk->sk_prot->bind(sk, uaddr, addr_len);
		goto out;
	}
	err = -EINVAL;
	if (addr_len < sizeof(struct sockaddr_in))
		goto out;

	chk_addr_ret = inet_addr_type(sock_net(sk), addr->sin_addr.s_addr);

	/* Not specified by any standard per-se, however it breaks too
	 * many applications when removed.  It is unfortunate since
	 * allowing applications to make a non-local bind solves
	 * several problems with systems using dynamic addressing.
	 * (ie. your servers still start up even if your ISDN link
	 *  is temporarily down)
	 */
	err = -EADDRNOTAVAIL;
	if (!sysctl_ip_nonlocal_bind &&
	    !(inet->freebind || inet->transparent) &&
	    addr->sin_addr.s_addr != htonl(INADDR_ANY) &&
	    chk_addr_ret != RTN_LOCAL &&
	    chk_addr_ret != RTN_MULTICAST &&
	    chk_addr_ret != RTN_BROADCAST)
		goto out;

	snum = ntohs(addr->sin_port);
	err = -EACCES;
	if (snum && snum < PROT_SOCK && !capable(CAP_NET_BIND_SERVICE))
		goto out;

	/*      We keep a pair of addresses. rcv_saddr is the one
	 *      used by hash lookups, and saddr is used for transmit.
	 *
	 *      In the BSD API these are the same except where it
	 *      would be illegal to use them (multicast/broadcast) in
	 *      which case the sending device address is used.
	 */
	lock_sock(sk);

	/* Check these errors (active socket, double bind). */
	err = -EINVAL;
	if (sk->sk_state != TCP_CLOSE || inet->inet_num)
		goto out_release_sock;

	inet->inet_rcv_saddr = inet->inet_saddr = addr->sin_addr.s_addr;
	if (chk_addr_ret == RTN_MULTICAST || chk_addr_ret == RTN_BROADCAST)
		inet->inet_saddr = 0;  /* Use device */

	/* Make sure we are allowed to bind here. */
	if (sk->sk_prot->get_port(sk, snum)) {
		inet->inet_saddr = inet->inet_rcv_saddr = 0;
		err = -EADDRINUSE;
		goto out_release_sock;
	}

	if (inet->inet_rcv_saddr)
		sk->sk_userlocks |= SOCK_BINDADDR_LOCK;
	if (snum)
		sk->sk_userlocks |= SOCK_BINDPORT_LOCK;
	inet->inet_sport = htons(inet->inet_num);
	inet->inet_daddr = 0;
	inet->inet_dport = 0;
	sk_dst_reset(sk);
#ifdef CONFIG_MTCP
	if (addr->sin_addr.s_addr)
		mtcp_update_metasocket(sk,mpcb_from_tcpsock(tcp_sk(sk)));
#endif
	err = 0;
out_release_sock:
	release_sock(sk);
out:
	return err;
}
EXPORT_SYMBOL(inet_bind);

int inet_dgram_connect(struct socket *sock, struct sockaddr * uaddr,
		       int addr_len, int flags)
{
	struct sock *sk = sock->sk;

	if (addr_len < sizeof(uaddr->sa_family))
		return -EINVAL;
	if (uaddr->sa_family == AF_UNSPEC)
		return sk->sk_prot->disconnect(sk, flags);

	if (!inet_sk(sk)->inet_num && inet_autobind(sk))
		return -EAGAIN;
	return sk->sk_prot->connect(sk, (struct sockaddr *)uaddr, addr_len);
}
EXPORT_SYMBOL(inet_dgram_connect);

static long inet_wait_for_connect(struct sock *sk, long timeo)
{
	DEFINE_WAIT(wait);

	prepare_to_wait(sk_sleep(sk), &wait, TASK_INTERRUPTIBLE);

	/* Basic assumption: if someone sets sk->sk_err, he _must_
	 * change state of the socket from TCP_SYN_*.
	 * Connect() does not allow to get error notifications
	 * without closing the socket.
	 */
	while ((1 << sk->sk_state) & (TCPF_SYN_SENT | TCPF_SYN_RECV)) {
		release_sock(sk);
		timeo = schedule_timeout(timeo);
		lock_sock(sk);
		if (signal_pending(current) || !timeo)
			break;
		prepare_to_wait(sk_sleep(sk), &wait, TASK_INTERRUPTIBLE);
	}
	finish_wait(sk_sleep(sk), &wait);
	return timeo;
}

/*
 *	Connect to a remote host. There is regrettably still a little
 *	TCP 'magic' in here.
 */
int inet_stream_connect(struct socket *sock, struct sockaddr *uaddr,
			int addr_len, int flags)
{
	struct sock *sk = sock->sk;
	int err;
	long timeo;

	if (addr_len < sizeof(uaddr->sa_family))
		return -EINVAL;

	lock_sock(sk);

	if (uaddr->sa_family == AF_UNSPEC) {
		err = sk->sk_prot->disconnect(sk, flags);
		sock->state = err ? SS_DISCONNECTING : SS_UNCONNECTED;
		goto out;
	}

	switch (sock->state) {
	default:
		err = -EINVAL;
		goto out;
	case SS_CONNECTED:
		err = -EISCONN;
		goto out;
	case SS_CONNECTING:
		err = -EALREADY;
		/* Fall out of switch with err, set for this state */
		break;
	case SS_UNCONNECTED:
		err = -EISCONN;
		if (sk->sk_state != TCP_CLOSE)
			goto out;

		err = sk->sk_prot->connect(sk, uaddr, addr_len);
		if (err < 0)
			goto out;

		sock->state = SS_CONNECTING;

		/* Just entered SS_CONNECTING state; the only
		 * difference is that return value in non-blocking
		 * case is EINPROGRESS, rather than EALREADY.
		 */
		err = -EINPROGRESS;
		break;
	}

	timeo = sock_sndtimeo(sk, flags & O_NONBLOCK);

	if ((1 << sk->sk_state) & (TCPF_SYN_SENT | TCPF_SYN_RECV)) {
		/* Error code is set above */
		if (!timeo || !inet_wait_for_connect(sk, timeo))
			goto out;

		err = sock_intr_errno(timeo);
		if (signal_pending(current))
			goto out;
	}

	/* Connection was closed by RST, timeout, ICMP error
	 * or another process disconnected us.
	 */
	if (sk->sk_state == TCP_CLOSE)
		goto sock_error;

	/* sk->sk_err may be not zero now, if RECVERR was ordered by user
	 * and error was received after socket entered established state.
	 * Hence, it is handled normally after connect() return successfully.
	 */

	sock->state = SS_CONNECTED;
	err = 0;
out:
	release_sock(sk);
	return err;

sock_error:
	err = sock_error(sk) ? : -ECONNABORTED;
	sock->state = SS_UNCONNECTED;
	if (sk->sk_prot->disconnect(sk, flags))
		sock->state = SS_DISCONNECTING;
	goto out;
}
EXPORT_SYMBOL(inet_stream_connect);

/*
 *	Accept a pending connection. The TCP layer now gives BSD semantics.
 */

int inet_accept(struct socket *sock, struct socket *newsock, int flags)
{
	struct sock *sk1 = sock->sk;
	int err = -EINVAL;
	struct sock *sk2 = sk1->sk_prot->accept(sk1, flags, &err);

	if (!sk2)
		goto do_err;

	lock_sock(sk2);

	WARN_ON(!((1 << sk2->sk_state) &
		  (TCPF_ESTABLISHED | TCPF_CLOSE_WAIT | TCPF_CLOSE)));

	sock_graft(sk2, newsock);

	newsock->state = SS_CONNECTED;
	err = 0;
	release_sock(sk2);
do_err:
	return err;
}
EXPORT_SYMBOL(inet_accept);


/*
 *	This does both peername and sockname.
 */
int inet_getname(struct socket *sock, struct sockaddr *uaddr,
			int *uaddr_len, int peer)
{
	struct sock *sk		= sock->sk;
	struct inet_sock *inet	= inet_sk(sk);
	DECLARE_SOCKADDR(struct sockaddr_in *, sin, uaddr);

	sin->sin_family = AF_INET;
	if (peer) {
		if (!inet->inet_dport ||
		    (((1 << sk->sk_state) & (TCPF_CLOSE | TCPF_SYN_SENT)) &&
		     peer == 1))
			return -ENOTCONN;
		sin->sin_port = inet->inet_dport;
		sin->sin_addr.s_addr = inet->inet_daddr;
	} else {
		__be32 addr = inet->inet_rcv_saddr;
		if (!addr)
			addr = inet->inet_saddr;
		sin->sin_port = inet->inet_sport;
		sin->sin_addr.s_addr = addr;
	}
	memset(sin->sin_zero, 0, sizeof(sin->sin_zero));
	*uaddr_len = sizeof(*sin);
	return 0;
}
EXPORT_SYMBOL(inet_getname);

int inet_sendmsg(struct kiocb *iocb, struct socket *sock, struct msghdr *msg,
		 size_t size)
{
	struct sock *sk = sock->sk;

	sock_rps_record_flow(sk);

	/* We may need to bind the socket. */
	if (!inet_sk(sk)->inet_num && inet_autobind(sk))
		return -EAGAIN;

	return sk->sk_prot->sendmsg(iocb, sk, msg, size);
}
EXPORT_SYMBOL(inet_sendmsg);

static ssize_t inet_sendpage(struct socket *sock, struct page *page, int offset,
			     size_t size, int flags)
{
	struct sock *sk = sock->sk;

	sock_rps_record_flow(sk);

	/* We may need to bind the socket. */
	if (!inet_sk(sk)->inet_num && inet_autobind(sk))
		return -EAGAIN;

	if (sk->sk_prot->sendpage)
		return sk->sk_prot->sendpage(sk, page, offset, size, flags);
	return sock_no_sendpage(sock, page, offset, size, flags);
}

int inet_recvmsg(struct kiocb *iocb, struct socket *sock, struct msghdr *msg,
		 size_t size, int flags)
{
	struct sock *sk = sock->sk;
	int addr_len = 0;
	int err;

	sock_rps_record_flow(sk);

	err = sk->sk_prot->recvmsg(iocb, sk, msg, size, flags & MSG_DONTWAIT,
				   flags & ~MSG_DONTWAIT, &addr_len);
	if (err >= 0)
		msg->msg_namelen = addr_len;
	return err;
}
EXPORT_SYMBOL(inet_recvmsg);

int inet_shutdown(struct socket *sock, int how)
{
	struct sock *sk = sock->sk;
	int err = 0;

	/* This should really check to make sure
	 * the socket is a TCP socket. (WHY AC...)
	 */
	how++; /* maps 0->1 has the advantage of making bit 1 rcvs and
		       1->2 bit 2 snds.
		       2->3 */
	if ((how & ~SHUTDOWN_MASK) || !how)	/* MAXINT->0 */
		return -EINVAL;

	lock_sock(sk);
	if (sock->state == SS_CONNECTING) {
		if ((1 << sk->sk_state) &
		    (TCPF_SYN_SENT | TCPF_SYN_RECV | TCPF_CLOSE))
			sock->state = SS_DISCONNECTING;
		else
			sock->state = SS_CONNECTED;
	}

	switch (sk->sk_state) {
	case TCP_CLOSE:
		err = -ENOTCONN;
		/* Hack to wake up other listeners, who can poll for
		   POLLHUP, even on eg. unconnected UDP sockets -- RR */
	default:
		sk->sk_shutdown |= how;
		if (sk->sk_prot->shutdown)
			sk->sk_prot->shutdown(sk, how);
		break;

	/* Remaining two branches are temporary solution for missing
	 * close() in multithreaded environment. It is _not_ a good idea,
	 * but we have no choice until close() is repaired at VFS level.
	 */
	case TCP_LISTEN:
		if (!(how & RCV_SHUTDOWN))
			break;
		/* Fall through */
	case TCP_SYN_SENT:
		err = sk->sk_prot->disconnect(sk, O_NONBLOCK);
		sock->state = err ? SS_DISCONNECTING : SS_UNCONNECTED;
		break;
	}

	/* Wake up anyone sleeping in poll. */
	sk->sk_state_change(sk);
	release_sock(sk);
	return err;
}
EXPORT_SYMBOL(inet_shutdown);

/*
 *	ioctl() calls you can issue on an INET socket. Most of these are
 *	device configuration and stuff and very rarely used. Some ioctls
 *	pass on to the socket itself.
 *
 *	NOTE: I like the idea of a module for the config stuff. ie ifconfig
 *	loads the devconfigure module does its configuring and unloads it.
 *	There's a good 20K of config code hanging around the kernel.
 */

int inet_ioctl(struct socket *sock, unsigned int cmd, unsigned long arg)
{
	struct sock *sk = sock->sk;
	int err = 0;
	struct net *net = sock_net(sk);

	switch (cmd) {
	case SIOCGSTAMP:
		err = sock_get_timestamp(sk, (struct timeval __user *)arg);
		break;
	case SIOCGSTAMPNS:
		err = sock_get_timestampns(sk, (struct timespec __user *)arg);
		break;
	case SIOCADDRT:
	case SIOCDELRT:
	case SIOCRTMSG:
		err = ip_rt_ioctl(net, cmd, (void __user *)arg);
		break;
	case SIOCDARP:
	case SIOCGARP:
	case SIOCSARP:
		err = arp_ioctl(net, cmd, (void __user *)arg);
		break;
	case SIOCGIFADDR:
	case SIOCSIFADDR:
	case SIOCGIFBRDADDR:
	case SIOCSIFBRDADDR:
	case SIOCGIFNETMASK:
	case SIOCSIFNETMASK:
	case SIOCGIFDSTADDR:
	case SIOCSIFDSTADDR:
	case SIOCSIFPFLAGS:
	case SIOCGIFPFLAGS:
	case SIOCSIFFLAGS:
		err = devinet_ioctl(net, cmd, (void __user *)arg);
		break;
	default:
		if (sk->sk_prot->ioctl)
			err = sk->sk_prot->ioctl(sk, cmd, arg);
		else
			err = -ENOIOCTLCMD;
		break;
	}
	return err;
}
EXPORT_SYMBOL(inet_ioctl);

const struct proto_ops inet_stream_ops = {
	.family		   = PF_INET,
	.owner		   = THIS_MODULE,
	.release	   = inet_release,
	.bind		   = inet_bind,
	.connect	   = inet_stream_connect,
	.socketpair	   = sock_no_socketpair,
	.accept		   = inet_accept,
	.getname	   = inet_getname,
	.poll		   = tcp_poll,
	.ioctl		   = inet_ioctl,
	.listen		   = inet_listen,
	.shutdown	   = inet_shutdown,
	.setsockopt	   = sock_common_setsockopt,
	.getsockopt	   = sock_common_getsockopt,
#ifdef CONFIG_MTCP
	.sendmsg	   = mtcp_sendmsg,
#else
	.sendmsg	   = tcp_sendmsg,
<<<<<<< HEAD
	.recvmsg	   = inet_recvmsg,
=======
#endif
	.recvmsg	   = sock_common_recvmsg,
>>>>>>> 3d882955
	.mmap		   = sock_no_mmap,
	.sendpage	   = tcp_sendpage,
	.splice_read	   = tcp_splice_read,
#ifdef CONFIG_COMPAT
	.compat_setsockopt = compat_sock_common_setsockopt,
	.compat_getsockopt = compat_sock_common_getsockopt,
#endif
};
EXPORT_SYMBOL(inet_stream_ops);

const struct proto_ops inet_dgram_ops = {
	.family		   = PF_INET,
	.owner		   = THIS_MODULE,
	.release	   = inet_release,
	.bind		   = inet_bind,
	.connect	   = inet_dgram_connect,
	.socketpair	   = sock_no_socketpair,
	.accept		   = sock_no_accept,
	.getname	   = inet_getname,
	.poll		   = udp_poll,
	.ioctl		   = inet_ioctl,
	.listen		   = sock_no_listen,
	.shutdown	   = inet_shutdown,
	.setsockopt	   = sock_common_setsockopt,
	.getsockopt	   = sock_common_getsockopt,
	.sendmsg	   = inet_sendmsg,
	.recvmsg	   = inet_recvmsg,
	.mmap		   = sock_no_mmap,
	.sendpage	   = inet_sendpage,
#ifdef CONFIG_COMPAT
	.compat_setsockopt = compat_sock_common_setsockopt,
	.compat_getsockopt = compat_sock_common_getsockopt,
#endif
};
EXPORT_SYMBOL(inet_dgram_ops);

/*
 * For SOCK_RAW sockets; should be the same as inet_dgram_ops but without
 * udp_poll
 */
static const struct proto_ops inet_sockraw_ops = {
	.family		   = PF_INET,
	.owner		   = THIS_MODULE,
	.release	   = inet_release,
	.bind		   = inet_bind,
	.connect	   = inet_dgram_connect,
	.socketpair	   = sock_no_socketpair,
	.accept		   = sock_no_accept,
	.getname	   = inet_getname,
	.poll		   = datagram_poll,
	.ioctl		   = inet_ioctl,
	.listen		   = sock_no_listen,
	.shutdown	   = inet_shutdown,
	.setsockopt	   = sock_common_setsockopt,
	.getsockopt	   = sock_common_getsockopt,
	.sendmsg	   = inet_sendmsg,
	.recvmsg	   = inet_recvmsg,
	.mmap		   = sock_no_mmap,
	.sendpage	   = inet_sendpage,
#ifdef CONFIG_COMPAT
	.compat_setsockopt = compat_sock_common_setsockopt,
	.compat_getsockopt = compat_sock_common_getsockopt,
#endif
};

static const struct net_proto_family inet_family_ops = {
	.family = PF_INET,
	.create = inet_create,
	.owner	= THIS_MODULE,
};

/* Upon startup we insert all the elements in inetsw_array[] into
 * the linked list inetsw.
 */
static struct inet_protosw inetsw_array[] =
{
	{
		.type =       SOCK_STREAM,
		.protocol =   IPPROTO_TCP,
		.prot =       &tcp_prot,
		.ops =        &inet_stream_ops,
		.no_check =   0,
		.flags =      INET_PROTOSW_PERMANENT |
			      INET_PROTOSW_ICSK,
	},

	{
		.type =       SOCK_DGRAM,
		.protocol =   IPPROTO_UDP,
		.prot =       &udp_prot,
		.ops =        &inet_dgram_ops,
		.no_check =   UDP_CSUM_DEFAULT,
		.flags =      INET_PROTOSW_PERMANENT,
       },


       {
	       .type =       SOCK_RAW,
	       .protocol =   IPPROTO_IP,	/* wild card */
	       .prot =       &raw_prot,
	       .ops =        &inet_sockraw_ops,
	       .no_check =   UDP_CSUM_DEFAULT,
	       .flags =      INET_PROTOSW_REUSE,
       },
#ifdef CONFIG_MTCP
	{
		.type =       SOCK_STREAM,
		.protocol =   IPPROTO_MTCPSUB,
		.prot =       &mtcpsub_prot,
		.ops =        &inet_stream_ops,
		.capability = -1,
		.no_check =   0,
		.flags =      INET_PROTOSW_PERMANENT |
		              INET_PROTOSW_ICSK,
	},
#endif
};

#define INETSW_ARRAY_LEN ARRAY_SIZE(inetsw_array)

void inet_register_protosw(struct inet_protosw *p)
{
	struct list_head *lh;
	struct inet_protosw *answer;
	int protocol = p->protocol;
	struct list_head *last_perm;

	spin_lock_bh(&inetsw_lock);

	if (p->type >= SOCK_MAX)
		goto out_illegal;

	/* If we are trying to override a permanent protocol, bail. */
	answer = NULL;
	last_perm = &inetsw[p->type];
	list_for_each(lh, &inetsw[p->type]) {
		answer = list_entry(lh, struct inet_protosw, list);

		/* Check only the non-wild match. */
		if (INET_PROTOSW_PERMANENT & answer->flags) {
			if (protocol == answer->protocol)
				break;
			last_perm = lh;
		}

		answer = NULL;
	}
	if (answer)
		goto out_permanent;

	/* Add the new entry after the last permanent entry if any, so that
	 * the new entry does not override a permanent entry when matched with
	 * a wild-card protocol. But it is allowed to override any existing
	 * non-permanent entry.  This means that when we remove this entry, the
	 * system automatically returns to the old behavior.
	 */
	list_add_rcu(&p->list, last_perm);
out:
	spin_unlock_bh(&inetsw_lock);

	return;

out_permanent:
	printk(KERN_ERR "Attempt to override permanent protocol %d.\n",
	       protocol);
	goto out;

out_illegal:
	printk(KERN_ERR
	       "Ignoring attempt to register invalid socket type %d.\n",
	       p->type);
	goto out;
}
EXPORT_SYMBOL(inet_register_protosw);

void inet_unregister_protosw(struct inet_protosw *p)
{
	if (INET_PROTOSW_PERMANENT & p->flags) {
		printk(KERN_ERR
		       "Attempt to unregister permanent protocol %d.\n",
		       p->protocol);
	} else {
		spin_lock_bh(&inetsw_lock);
		list_del_rcu(&p->list);
		spin_unlock_bh(&inetsw_lock);

		synchronize_net();
	}
}
EXPORT_SYMBOL(inet_unregister_protosw);

/*
 *      Shall we try to damage output packets if routing dev changes?
 */

int sysctl_ip_dynaddr __read_mostly;

static int inet_sk_reselect_saddr(struct sock *sk)
{
	struct inet_sock *inet = inet_sk(sk);
	int err;
	struct rtable *rt;
	__be32 old_saddr = inet->inet_saddr;
	__be32 new_saddr;
	__be32 daddr = inet->inet_daddr;

	if (inet->opt && inet->opt->srr)
		daddr = inet->opt->faddr;

	/* Query new route. */
	err = ip_route_connect(&rt, daddr, 0,
			       RT_CONN_FLAGS(sk),
			       sk->sk_bound_dev_if,
			       sk->sk_protocol,
			       inet->inet_sport, inet->inet_dport, sk, 0);
	if (err)
		return err;

	sk_setup_caps(sk, &rt->u.dst);

	new_saddr = rt->rt_src;

	if (new_saddr == old_saddr)
		return 0;

	if (sysctl_ip_dynaddr > 1) {
		printk(KERN_INFO "%s(): shifting inet->saddr from %pI4 to %pI4\n",
		       __func__, &old_saddr, &new_saddr);
	}

	inet->inet_saddr = inet->inet_rcv_saddr = new_saddr;

	/*
	 * XXX The only one ugly spot where we need to
	 * XXX really change the sockets identity after
	 * XXX it has entered the hashes. -DaveM
	 *
	 * Besides that, it does not check for connection
	 * uniqueness. Wait for troubles.
	 */
	__sk_prot_rehash(sk);
	return 0;
}

int inet_sk_rebuild_header(struct sock *sk)
{
	struct inet_sock *inet = inet_sk(sk);
	struct rtable *rt = (struct rtable *)__sk_dst_check(sk, 0);
	__be32 daddr;
	int err;

	/* Route is OK, nothing to do. */
	if (rt)
		return 0;

	/* Reroute. */
	daddr = inet->inet_daddr;
	if (inet->opt && inet->opt->srr)
		daddr = inet->opt->faddr;
{
	struct flowi fl = {
		.oif = sk->sk_bound_dev_if,
		.mark = sk->sk_mark,
		.nl_u = {
			.ip4_u = {
				.daddr	= daddr,
				.saddr	= inet->inet_saddr,
				.tos	= RT_CONN_FLAGS(sk),
			},
		},
		.proto = sk->sk_protocol,
		.flags = inet_sk_flowi_flags(sk),
		.uli_u = {
			.ports = {
				.sport = inet->inet_sport,
				.dport = inet->inet_dport,
			},
		},
	};

	security_sk_classify_flow(sk, &fl);
	err = ip_route_output_flow(sock_net(sk), &rt, &fl, sk, 0);
}
	if (!err)
		sk_setup_caps(sk, &rt->u.dst);
	else {
		/* Routing failed... */
		sk->sk_route_caps = 0;
		/*
		 * Other protocols have to map its equivalent state to TCP_SYN_SENT.
		 * DCCP maps its DCCP_REQUESTING state to TCP_SYN_SENT. -acme
		 */
		if (!sysctl_ip_dynaddr ||
		    sk->sk_state != TCP_SYN_SENT ||
		    (sk->sk_userlocks & SOCK_BINDADDR_LOCK) ||
		    (err = inet_sk_reselect_saddr(sk)) != 0)
			sk->sk_err_soft = -err;
	}

	return err;
}
EXPORT_SYMBOL(inet_sk_rebuild_header);

static int inet_gso_send_check(struct sk_buff *skb)
{
	struct iphdr *iph;
	const struct net_protocol *ops;
	int proto;
	int ihl;
	int err = -EINVAL;

	if (unlikely(!pskb_may_pull(skb, sizeof(*iph))))
		goto out;

	iph = ip_hdr(skb);
	ihl = iph->ihl * 4;
	if (ihl < sizeof(*iph))
		goto out;

	if (unlikely(!pskb_may_pull(skb, ihl)))
		goto out;

	__skb_pull(skb, ihl);
	skb_reset_transport_header(skb);
	iph = ip_hdr(skb);
	proto = iph->protocol & (MAX_INET_PROTOS - 1);
	err = -EPROTONOSUPPORT;

	rcu_read_lock();
	ops = rcu_dereference(inet_protos[proto]);
	if (likely(ops && ops->gso_send_check))
		err = ops->gso_send_check(skb);
	rcu_read_unlock();

out:
	return err;
}

static struct sk_buff *inet_gso_segment(struct sk_buff *skb, int features)
{
	struct sk_buff *segs = ERR_PTR(-EINVAL);
	struct iphdr *iph;
	const struct net_protocol *ops;
	int proto;
	int ihl;
	int id;
	unsigned int offset = 0;

	if (!(features & NETIF_F_V4_CSUM))
		features &= ~NETIF_F_SG;

	if (unlikely(skb_shinfo(skb)->gso_type &
		     ~(SKB_GSO_TCPV4 |
		       SKB_GSO_UDP |
		       SKB_GSO_DODGY |
		       SKB_GSO_TCP_ECN |
		       0)))
		goto out;

	if (unlikely(!pskb_may_pull(skb, sizeof(*iph))))
		goto out;

	iph = ip_hdr(skb);
	ihl = iph->ihl * 4;
	if (ihl < sizeof(*iph))
		goto out;

	if (unlikely(!pskb_may_pull(skb, ihl)))
		goto out;

	__skb_pull(skb, ihl);
	skb_reset_transport_header(skb);
	iph = ip_hdr(skb);
	id = ntohs(iph->id);
	proto = iph->protocol & (MAX_INET_PROTOS - 1);
	segs = ERR_PTR(-EPROTONOSUPPORT);

	rcu_read_lock();
	ops = rcu_dereference(inet_protos[proto]);
	if (likely(ops && ops->gso_segment))
		segs = ops->gso_segment(skb, features);
	rcu_read_unlock();

	if (!segs || IS_ERR(segs))
		goto out;

	skb = segs;
	do {
		iph = ip_hdr(skb);
		if (proto == IPPROTO_UDP) {
			iph->id = htons(id);
			iph->frag_off = htons(offset >> 3);
			if (skb->next != NULL)
				iph->frag_off |= htons(IP_MF);
			offset += (skb->len - skb->mac_len - iph->ihl * 4);
		} else
			iph->id = htons(id++);
		iph->tot_len = htons(skb->len - skb->mac_len);
		iph->check = 0;
		iph->check = ip_fast_csum(skb_network_header(skb), iph->ihl);
	} while ((skb = skb->next));

out:
	return segs;
}

static struct sk_buff **inet_gro_receive(struct sk_buff **head,
					 struct sk_buff *skb)
{
	const struct net_protocol *ops;
	struct sk_buff **pp = NULL;
	struct sk_buff *p;
	struct iphdr *iph;
	unsigned int hlen;
	unsigned int off;
	unsigned int id;
	int flush = 1;
	int proto;

	off = skb_gro_offset(skb);
	hlen = off + sizeof(*iph);
	iph = skb_gro_header_fast(skb, off);
	if (skb_gro_header_hard(skb, hlen)) {
		iph = skb_gro_header_slow(skb, hlen, off);
		if (unlikely(!iph))
			goto out;
	}

	proto = iph->protocol & (MAX_INET_PROTOS - 1);

	rcu_read_lock();
	ops = rcu_dereference(inet_protos[proto]);
	if (!ops || !ops->gro_receive)
		goto out_unlock;

	if (*(u8 *)iph != 0x45)
		goto out_unlock;

	if (unlikely(ip_fast_csum((u8 *)iph, iph->ihl)))
		goto out_unlock;

	id = ntohl(*(__be32 *)&iph->id);
	flush = (u16)((ntohl(*(__be32 *)iph) ^ skb_gro_len(skb)) | (id ^ IP_DF));
	id >>= 16;

	for (p = *head; p; p = p->next) {
		struct iphdr *iph2;

		if (!NAPI_GRO_CB(p)->same_flow)
			continue;

		iph2 = ip_hdr(p);

		if ((iph->protocol ^ iph2->protocol) |
		    (iph->tos ^ iph2->tos) |
		    ((__force u32)iph->saddr ^ (__force u32)iph2->saddr) |
		    ((__force u32)iph->daddr ^ (__force u32)iph2->daddr)) {
			NAPI_GRO_CB(p)->same_flow = 0;
			continue;
		}

		/* All fields must match except length and checksum. */
		NAPI_GRO_CB(p)->flush |=
			(iph->ttl ^ iph2->ttl) |
			((u16)(ntohs(iph2->id) + NAPI_GRO_CB(p)->count) ^ id);

		NAPI_GRO_CB(p)->flush |= flush;
	}

	NAPI_GRO_CB(skb)->flush |= flush;
	skb_gro_pull(skb, sizeof(*iph));
	skb_set_transport_header(skb, skb_gro_offset(skb));

	pp = ops->gro_receive(head, skb);

out_unlock:
	rcu_read_unlock();

out:
	NAPI_GRO_CB(skb)->flush |= flush;

	return pp;
}

static int inet_gro_complete(struct sk_buff *skb)
{
	const struct net_protocol *ops;
	struct iphdr *iph = ip_hdr(skb);
	int proto = iph->protocol & (MAX_INET_PROTOS - 1);
	int err = -ENOSYS;
	__be16 newlen = htons(skb->len - skb_network_offset(skb));

	csum_replace2(&iph->check, iph->tot_len, newlen);
	iph->tot_len = newlen;

	rcu_read_lock();
	ops = rcu_dereference(inet_protos[proto]);
	if (WARN_ON(!ops || !ops->gro_complete))
		goto out_unlock;

	err = ops->gro_complete(skb);

out_unlock:
	rcu_read_unlock();

	return err;
}

int inet_ctl_sock_create(struct sock **sk, unsigned short family,
			 unsigned short type, unsigned char protocol,
			 struct net *net)
{
	struct socket *sock;
	int rc = sock_create_kern(family, type, protocol, &sock);

	if (rc == 0) {
		*sk = sock->sk;
		(*sk)->sk_allocation = GFP_ATOMIC;
		/*
		 * Unhash it so that IP input processing does not even see it,
		 * we do not wish this socket to see incoming packets.
		 */
		(*sk)->sk_prot->unhash(*sk);

		sk_change_net(*sk, net);
	}
	return rc;
}
EXPORT_SYMBOL_GPL(inet_ctl_sock_create);

unsigned long snmp_fold_field(void __percpu *mib[], int offt)
{
	unsigned long res = 0;
	int i;

	for_each_possible_cpu(i) {
		res += *(((unsigned long *) per_cpu_ptr(mib[0], i)) + offt);
		res += *(((unsigned long *) per_cpu_ptr(mib[1], i)) + offt);
	}
	return res;
}
EXPORT_SYMBOL_GPL(snmp_fold_field);

int snmp_mib_init(void __percpu *ptr[2], size_t mibsize)
{
	BUG_ON(ptr == NULL);
	ptr[0] = __alloc_percpu(mibsize, __alignof__(unsigned long));
	if (!ptr[0])
		goto err0;
	ptr[1] = __alloc_percpu(mibsize, __alignof__(unsigned long));
	if (!ptr[1])
		goto err1;
	return 0;
err1:
	free_percpu(ptr[0]);
	ptr[0] = NULL;
err0:
	return -ENOMEM;
}
EXPORT_SYMBOL_GPL(snmp_mib_init);

void snmp_mib_free(void __percpu *ptr[2])
{
	BUG_ON(ptr == NULL);
	free_percpu(ptr[0]);
	free_percpu(ptr[1]);
	ptr[0] = ptr[1] = NULL;
}
EXPORT_SYMBOL_GPL(snmp_mib_free);

#ifdef CONFIG_IP_MULTICAST
static const struct net_protocol igmp_protocol = {
	.handler =	igmp_rcv,
	.netns_ok =	1,
};
#endif

static const struct net_protocol tcp_protocol = {
	.handler =	tcp_v4_rcv,
	.err_handler =	tcp_v4_err,
	.gso_send_check = tcp_v4_gso_send_check,
	.gso_segment =	tcp_tso_segment,
	.gro_receive =	tcp4_gro_receive,
	.gro_complete =	tcp4_gro_complete,
	.no_policy =	1,
	.netns_ok =	1,
};

static const struct net_protocol udp_protocol = {
	.handler =	udp_rcv,
	.err_handler =	udp_err,
	.gso_send_check = udp4_ufo_send_check,
	.gso_segment = udp4_ufo_fragment,
	.no_policy =	1,
	.netns_ok =	1,
};

static const struct net_protocol icmp_protocol = {
	.handler =	icmp_rcv,
	.no_policy =	1,
	.netns_ok =	1,
};

static __net_init int ipv4_mib_init_net(struct net *net)
{
	if (snmp_mib_init((void __percpu **)net->mib.tcp_statistics,
			  sizeof(struct tcp_mib)) < 0)
		goto err_tcp_mib;
	if (snmp_mib_init((void __percpu **)net->mib.ip_statistics,
			  sizeof(struct ipstats_mib)) < 0)
		goto err_ip_mib;
	if (snmp_mib_init((void __percpu **)net->mib.net_statistics,
			  sizeof(struct linux_mib)) < 0)
		goto err_net_mib;
	if (snmp_mib_init((void __percpu **)net->mib.udp_statistics,
			  sizeof(struct udp_mib)) < 0)
		goto err_udp_mib;
	if (snmp_mib_init((void __percpu **)net->mib.udplite_statistics,
			  sizeof(struct udp_mib)) < 0)
		goto err_udplite_mib;
	if (snmp_mib_init((void __percpu **)net->mib.icmp_statistics,
			  sizeof(struct icmp_mib)) < 0)
		goto err_icmp_mib;
	if (snmp_mib_init((void __percpu **)net->mib.icmpmsg_statistics,
			  sizeof(struct icmpmsg_mib)) < 0)
		goto err_icmpmsg_mib;

	tcp_mib_init(net);
	return 0;

err_icmpmsg_mib:
	snmp_mib_free((void __percpu **)net->mib.icmp_statistics);
err_icmp_mib:
	snmp_mib_free((void __percpu **)net->mib.udplite_statistics);
err_udplite_mib:
	snmp_mib_free((void __percpu **)net->mib.udp_statistics);
err_udp_mib:
	snmp_mib_free((void __percpu **)net->mib.net_statistics);
err_net_mib:
	snmp_mib_free((void __percpu **)net->mib.ip_statistics);
err_ip_mib:
	snmp_mib_free((void __percpu **)net->mib.tcp_statistics);
err_tcp_mib:
	return -ENOMEM;
}

static __net_exit void ipv4_mib_exit_net(struct net *net)
{
	snmp_mib_free((void __percpu **)net->mib.icmpmsg_statistics);
	snmp_mib_free((void __percpu **)net->mib.icmp_statistics);
	snmp_mib_free((void __percpu **)net->mib.udplite_statistics);
	snmp_mib_free((void __percpu **)net->mib.udp_statistics);
	snmp_mib_free((void __percpu **)net->mib.net_statistics);
	snmp_mib_free((void __percpu **)net->mib.ip_statistics);
	snmp_mib_free((void __percpu **)net->mib.tcp_statistics);
}

static __net_initdata struct pernet_operations ipv4_mib_ops = {
	.init = ipv4_mib_init_net,
	.exit = ipv4_mib_exit_net,
};

static int __init init_ipv4_mibs(void)
{
	return register_pernet_subsys(&ipv4_mib_ops);
}

static int ipv4_proc_init(void);

/*
 *	IP protocol layer initialiser
 */

static struct packet_type ip_packet_type __read_mostly = {
	.type = cpu_to_be16(ETH_P_IP),
	.func = ip_rcv,
	.gso_send_check = inet_gso_send_check,
	.gso_segment = inet_gso_segment,
	.gro_receive = inet_gro_receive,
	.gro_complete = inet_gro_complete,
};

static int __init inet_init(void)
{
	struct sk_buff *dummy_skb;
	struct inet_protosw *q;
	struct list_head *r;
	int rc = -EINVAL;

	BUILD_BUG_ON(sizeof(struct inet_skb_parm) > sizeof(dummy_skb->cb));

	sysctl_local_reserved_ports = kzalloc(65536 / 8, GFP_KERNEL);
	if (!sysctl_local_reserved_ports)
		goto out;

	rc = proto_register(&tcp_prot, 1);
	if (rc)
		goto out_free_reserved_ports;

	rc = proto_register(&udp_prot, 1);
	if (rc)
		goto out_unregister_tcp_proto;

	rc = proto_register(&raw_prot, 1);
	if (rc)
		goto out_unregister_udp_proto;

#ifdef CONFIG_MTCP
	rc = proto_register(&mtcpsub_prot, 1);
	if (rc) 
		goto out_unregister_raw_proto;
#endif

	/*
	 *	Tell SOCKET that we are alive...
	 */

	(void)sock_register(&inet_family_ops);

#ifdef CONFIG_SYSCTL
	ip_static_sysctl_init();
#endif

	/*
	 *	Add all the base protocols.
	 */

	if (inet_add_protocol(&icmp_protocol, IPPROTO_ICMP) < 0)
		printk(KERN_CRIT "inet_init: Cannot add ICMP protocol\n");
	if (inet_add_protocol(&udp_protocol, IPPROTO_UDP) < 0)
		printk(KERN_CRIT "inet_init: Cannot add UDP protocol\n");
	if (inet_add_protocol(&tcp_protocol, IPPROTO_TCP) < 0)
		printk(KERN_CRIT "inet_init: Cannot add TCP protocol\n");
#ifdef CONFIG_IP_MULTICAST
	if (inet_add_protocol(&igmp_protocol, IPPROTO_IGMP) < 0)
		printk(KERN_CRIT "inet_init: Cannot add IGMP protocol\n");
#endif

	/* Register the socket-side information for inet_create. */
	for (r = &inetsw[0]; r < &inetsw[SOCK_MAX]; ++r)
		INIT_LIST_HEAD(r);

	for (q = inetsw_array; q < &inetsw_array[INETSW_ARRAY_LEN]; ++q)
		inet_register_protosw(q);

	/*
	 *	Set the ARP module up
	 */

	arp_init();

	/*
	 *	Set the IP module up
	 */

	ip_init();

	tcp_v4_init();

	/* Setup TCP slab cache for open requests. */
	tcp_init();

	/* Setup UDP memory threshold */
	udp_init();

	/* Add UDP-Lite (RFC 3828) */
	udplite4_register();

	/*
	 *	Set the ICMP layer up
	 */

	if (icmp_init() < 0)
		panic("Failed to create the ICMP control socket.\n");

	/*
	 *	Initialise the multicast router
	 */
#if defined(CONFIG_IP_MROUTE)
	if (ip_mr_init())
		printk(KERN_CRIT "inet_init: Cannot init ipv4 mroute\n");
#endif
	/*
	 *	Initialise per-cpu ipv4 mibs
	 */

	if (init_ipv4_mibs())
		printk(KERN_CRIT "inet_init: Cannot init ipv4 mibs\n");

	ipv4_proc_init();

	ipfrag_init();

	dev_add_pack(&ip_packet_type);

	rc = 0;
out:
	return rc;
out_unregister_raw_proto:
	proto_unregister(&raw_prot);
out_unregister_udp_proto:
	proto_unregister(&udp_prot);
out_unregister_tcp_proto:
	proto_unregister(&tcp_prot);
out_free_reserved_ports:
	kfree(sysctl_local_reserved_ports);
	goto out;
}

fs_initcall(inet_init);

/* ------------------------------------------------------------------------ */

#ifdef CONFIG_PROC_FS
static int __init ipv4_proc_init(void)
{
	int rc = 0;

	if (raw_proc_init())
		goto out_raw;
	if (tcp4_proc_init())
		goto out_tcp;
	if (udp4_proc_init())
		goto out_udp;
	if (ip_misc_proc_init())
		goto out_misc;
out:
	return rc;
out_misc:
	udp4_proc_exit();
out_udp:
	tcp4_proc_exit();
out_tcp:
	raw_proc_exit();
out_raw:
	rc = -ENOMEM;
	goto out;
}

#else /* CONFIG_PROC_FS */
static int __init ipv4_proc_init(void)
{
	return 0;
}
#endif /* CONFIG_PROC_FS */

MODULE_ALIAS_NETPROTO(PF_INET);
<|MERGE_RESOLUTION|>--- conflicted
+++ resolved
@@ -906,12 +906,8 @@
 	.sendmsg	   = mtcp_sendmsg,
 #else
 	.sendmsg	   = tcp_sendmsg,
-<<<<<<< HEAD
+#endif
 	.recvmsg	   = inet_recvmsg,
-=======
-#endif
-	.recvmsg	   = sock_common_recvmsg,
->>>>>>> 3d882955
 	.mmap		   = sock_no_mmap,
 	.sendpage	   = tcp_sendpage,
 	.splice_read	   = tcp_splice_read,
@@ -1022,7 +1018,6 @@
 		.protocol =   IPPROTO_MTCPSUB,
 		.prot =       &mtcpsub_prot,
 		.ops =        &inet_stream_ops,
-		.capability = -1,
 		.no_check =   0,
 		.flags =      INET_PROTOSW_PERMANENT |
 		              INET_PROTOSW_ICSK,
