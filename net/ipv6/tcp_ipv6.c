/*
 *	TCP over IPv6
 *	Linux INET6 implementation
 *
 *	Authors:
 *	Pedro Roque		<roque@di.fc.ul.pt>
 *
 *	Based on:
 *	linux/net/ipv4/tcp.c
 *	linux/net/ipv4/tcp_input.c
 *	linux/net/ipv4/tcp_output.c
 *
 *	Fixes:
 *	Hideaki YOSHIFUJI	:	sin6_scope_id support
 *	YOSHIFUJI Hideaki @USAGI and:	Support IPV6_V6ONLY socket option, which
 *	Alexey Kuznetsov		allow both IPv4 and IPv6 sockets to bind
 *					a single port at the same time.
 *	YOSHIFUJI Hideaki @USAGI:	convert /proc/net/tcp6 to seq_file.
 *
 *	This program is free software; you can redistribute it and/or
 *      modify it under the terms of the GNU General Public License
 *      as published by the Free Software Foundation; either version
 *      2 of the License, or (at your option) any later version.
 */

#include <linux/bottom_half.h>
#include <linux/module.h>
#include <linux/errno.h>
#include <linux/types.h>
#include <linux/socket.h>
#include <linux/sockios.h>
#include <linux/net.h>
#include <linux/jiffies.h>
#include <linux/in.h>
#include <linux/in6.h>
#include <linux/netdevice.h>
#include <linux/init.h>
#include <linux/jhash.h>
#include <linux/ipsec.h>
#include <linux/times.h>
#include <linux/slab.h>

#include <linux/ipv6.h>
#include <linux/icmpv6.h>
#include <linux/random.h>

#include <net/tcp.h>
#include <net/ndisc.h>
#include <net/inet6_hashtables.h>
#include <net/inet6_connection_sock.h>
#include <net/ipv6.h>
#include <net/transp_v6.h>
#include <net/addrconf.h>
#include <net/ip6_route.h>
#include <net/ip6_checksum.h>
#include <net/inet_ecn.h>
#include <net/protocol.h>
#include <net/xfrm.h>
#include <net/snmp.h>
#include <net/dsfield.h>
#include <net/timewait_sock.h>
#include <net/netdma.h>
#include <net/inet_common.h>
#include <net/mtcp_v6.h>

#include <asm/uaccess.h>

#include <linux/proc_fs.h>
#include <linux/seq_file.h>

#include <linux/crypto.h>
#include <linux/scatterlist.h>

static void	tcp_v6_send_reset(struct sock *sk, struct sk_buff *skb);
static void	tcp_v6_reqsk_send_ack(struct sock *sk, struct sk_buff *skb,
				      struct request_sock *req);

int	tcp_v6_do_rcv(struct sock *sk, struct sk_buff *skb);
static void	__tcp_v6_send_check(struct sk_buff *skb,
				    struct in6_addr *saddr,
				    struct in6_addr *daddr);

static const struct inet_connection_sock_af_ops ipv6_mapped;
const struct inet_connection_sock_af_ops ipv6_specific;
#ifdef CONFIG_TCP_MD5SIG
static const struct tcp_sock_af_ops tcp_sock_ipv6_specific;
static const struct tcp_sock_af_ops tcp_sock_ipv6_mapped_specific;
#else
static struct tcp_md5sig_key *tcp_v6_md5_do_lookup(struct sock *sk,
						   struct in6_addr *addr)
{
	return NULL;
}
#endif

void tcp_v6_hash(struct sock *sk)
{
	if (sk->sk_state != TCP_CLOSE) {
		if (inet_csk(sk)->icsk_af_ops == &ipv6_mapped) {
			tcp_prot.hash(sk);
			return;
		}
		local_bh_disable();
		__inet6_hash(sk, NULL);
		local_bh_enable();
	}
}

static __inline__ __sum16 tcp_v6_check(int len,
				   struct in6_addr *saddr,
				   struct in6_addr *daddr,
				   __wsum base)
{
	return csum_ipv6_magic(saddr, daddr, len, IPPROTO_TCP, base);
}

static __u32 tcp_v6_init_sequence(struct sk_buff *skb)
{
	return secure_tcpv6_sequence_number(ipv6_hdr(skb)->daddr.s6_addr32,
					    ipv6_hdr(skb)->saddr.s6_addr32,
					    tcp_hdr(skb)->dest,
					    tcp_hdr(skb)->source);
}

int tcp_v6_connect(struct sock *sk, struct sockaddr *uaddr,
			  int addr_len)
{
	struct sockaddr_in6 *usin = (struct sockaddr_in6 *) uaddr;
	struct inet_sock *inet = inet_sk(sk);
	struct inet_connection_sock *icsk = inet_csk(sk);
	struct ipv6_pinfo *np = inet6_sk(sk);
	struct tcp_sock *tp = tcp_sk(sk);
	struct in6_addr *saddr = NULL, *final_p, final;
	struct rt6_info *rt;
	struct flowi fl;
	struct dst_entry *dst;
	int addr_type;
	int err;

	if (addr_len < SIN6_LEN_RFC2133)
		return -EINVAL;

	if (usin->sin6_family != AF_INET6)
		return -EAFNOSUPPORT;

	memset(&fl, 0, sizeof(fl));

	if (np->sndflow) {
		fl.fl6_flowlabel = usin->sin6_flowinfo&IPV6_FLOWINFO_MASK;
		IP6_ECN_flow_init(fl.fl6_flowlabel);
		if (fl.fl6_flowlabel&IPV6_FLOWLABEL_MASK) {
			struct ip6_flowlabel *flowlabel;
			flowlabel = fl6_sock_lookup(sk, fl.fl6_flowlabel);
			if (flowlabel == NULL)
				return -EINVAL;
			ipv6_addr_copy(&usin->sin6_addr, &flowlabel->dst);
			fl6_sock_release(flowlabel);
		}
	}

	/*
	 *	connect() to INADDR_ANY means loopback (BSD'ism).
	 */

	if(ipv6_addr_any(&usin->sin6_addr))
		usin->sin6_addr.s6_addr[15] = 0x1;

	addr_type = ipv6_addr_type(&usin->sin6_addr);

	if(addr_type & IPV6_ADDR_MULTICAST)
		return -ENETUNREACH;

	if (addr_type&IPV6_ADDR_LINKLOCAL) {
		if (addr_len >= sizeof(struct sockaddr_in6) &&
		    usin->sin6_scope_id) {
			/* If interface is set while binding, indices
			 * must coincide.
			 */
			if (sk->sk_bound_dev_if &&
			    sk->sk_bound_dev_if != usin->sin6_scope_id)
				return -EINVAL;

			sk->sk_bound_dev_if = usin->sin6_scope_id;
		}

		/* Connect to link-local address requires an interface */
		if (!sk->sk_bound_dev_if)
			return -EINVAL;
	}

	if (tp->rx_opt.ts_recent_stamp &&
	    !ipv6_addr_equal(&np->daddr, &usin->sin6_addr)) {
		tp->rx_opt.ts_recent = 0;
		tp->rx_opt.ts_recent_stamp = 0;
		tp->write_seq = 0;
	}

	ipv6_addr_copy(&np->daddr, &usin->sin6_addr);
	np->flow_label = fl.fl6_flowlabel;

	/*
	 *	TCP over IPv4
	 */

	if (addr_type == IPV6_ADDR_MAPPED) {
		u32 exthdrlen = icsk->icsk_ext_hdr_len;
		struct sockaddr_in sin;

		SOCK_DEBUG(sk, "connect: ipv4 mapped\n");

		if (__ipv6_only_sock(sk))
			return -ENETUNREACH;

		sin.sin_family = AF_INET;
		sin.sin_port = usin->sin6_port;
		sin.sin_addr.s_addr = usin->sin6_addr.s6_addr32[3];

		icsk->icsk_af_ops = &ipv6_mapped;
		sk->sk_backlog_rcv = tcp_v4_do_rcv;
#ifdef CONFIG_TCP_MD5SIG
		tp->af_specific = &tcp_sock_ipv6_mapped_specific;
#endif

		err = tcp_v4_connect(sk, (struct sockaddr *)&sin, sizeof(sin));

		if (err) {
			icsk->icsk_ext_hdr_len = exthdrlen;
			icsk->icsk_af_ops = &ipv6_specific;
			sk->sk_backlog_rcv = tcp_v6_do_rcv;
#ifdef CONFIG_TCP_MD5SIG
			tp->af_specific = &tcp_sock_ipv6_specific;
#endif
			goto failure;
		} else {
			ipv6_addr_set_v4mapped(inet->inet_saddr, &np->saddr);
			ipv6_addr_set_v4mapped(inet->inet_rcv_saddr,
					       &np->rcv_saddr);
		}

		return err;
	}

	if (!ipv6_addr_any(&np->rcv_saddr))
		saddr = &np->rcv_saddr;

	fl.proto = IPPROTO_TCP;
	ipv6_addr_copy(&fl.fl6_dst, &np->daddr);
	ipv6_addr_copy(&fl.fl6_src,
		       (saddr ? saddr : &np->saddr));
	fl.oif = sk->sk_bound_dev_if;
	fl.mark = sk->sk_mark;
	fl.fl_ip_dport = usin->sin6_port;
	fl.fl_ip_sport = inet->inet_sport;

	final_p = fl6_update_dst(&fl, np->opt, &final);

	security_sk_classify_flow(sk, &fl);

	err = ip6_dst_lookup(sk, &dst, &fl);
	if (err)
		goto failure;
	if (final_p)
		ipv6_addr_copy(&fl.fl6_dst, final_p);

	err = __xfrm_lookup(sock_net(sk), &dst, &fl, sk, XFRM_LOOKUP_WAIT);
	if (err < 0) {
		if (err == -EREMOTE)
			err = ip6_dst_blackhole(sk, &dst, &fl);
		if (err < 0)
			goto failure;
	}

	if (saddr == NULL) {
		saddr = &fl.fl6_src;
		ipv6_addr_copy(&np->rcv_saddr, saddr);
	}

	/* set the source address */
	ipv6_addr_copy(&np->saddr, saddr);
	inet->inet_rcv_saddr = LOOPBACK4_IPV6;

	sk->sk_gso_type = SKB_GSO_TCPV6;
	__ip6_dst_store(sk, dst, NULL, NULL);

	rt = (struct rt6_info *) dst;
	if (tcp_death_row.sysctl_tw_recycle &&
	    !tp->rx_opt.ts_recent_stamp &&
	    ipv6_addr_equal(&rt->rt6i_dst.addr, &np->daddr)) {
		struct inet_peer *peer = rt6_get_peer(rt);
		/*
		 * VJ's idea. We save last timestamp seen from
		 * the destination in peer table, when entering state
		 * TIME-WAIT * and initialize rx_opt.ts_recent from it,
		 * when trying new connection.
		 */
		if (peer) {
			inet_peer_refcheck(peer);
			if ((u32)get_seconds() - peer->tcp_ts_stamp <= TCP_PAWS_MSL) {
				tp->rx_opt.ts_recent_stamp = peer->tcp_ts_stamp;
				tp->rx_opt.ts_recent = peer->tcp_ts;
			}
		}
	}

	icsk->icsk_ext_hdr_len = 0;
	if (np->opt)
		icsk->icsk_ext_hdr_len = (np->opt->opt_flen +
					  np->opt->opt_nflen);

	tp->rx_opt.mss_clamp = IPV6_MIN_MTU - sizeof(struct tcphdr) - sizeof(struct ipv6hdr);

	inet->inet_dport = usin->sin6_port;

	tcp_set_state(sk, TCP_SYN_SENT);
	err = inet6_hash_connect(&tcp_death_row, sk);
	if (err)
		goto late_failure;

	if (!tp->write_seq)
		tp->write_seq = secure_tcpv6_sequence_number(np->saddr.s6_addr32,
							     np->daddr.s6_addr32,
							     inet->inet_sport,
							     inet->inet_dport);

	err = tcp_connect(sk);
	if (err)
		goto late_failure;

#ifdef CONFIG_MTCP
	mtcp_update_metasocket(sk,mpcb_from_tcpsock(tp));
#endif

	return 0;

late_failure:
	tcp_set_state(sk, TCP_CLOSE);
	__sk_dst_reset(sk);
failure:
	inet->inet_dport = 0;
	sk->sk_route_caps = 0;
	return err;
}

static void tcp_v6_err(struct sk_buff *skb, struct inet6_skb_parm *opt,
		u8 type, u8 code, int offset, __be32 info)
{
	struct ipv6hdr *hdr = (struct ipv6hdr*)skb->data;
	const struct tcphdr *th = (struct tcphdr *)(skb->data+offset);
	struct ipv6_pinfo *np;
	struct sock *sk;
	int err;
	struct tcp_sock *tp;
	__u32 seq;
	struct net *net = dev_net(skb->dev);

	sk = inet6_lookup(net, &tcp_hashinfo, &hdr->daddr,
			th->dest, &hdr->saddr, th->source, skb->dev->ifindex);

	if (sk == NULL) {
		ICMP6_INC_STATS_BH(net, __in6_dev_get(skb->dev),
				   ICMP6_MIB_INERRORS);
		return;
	}

	if (sk->sk_state == TCP_TIME_WAIT) {
		inet_twsk_put(inet_twsk(sk));
		return;
	}

	bh_lock_sock(sk);
	if (sock_owned_by_user(sk))
		NET_INC_STATS_BH(net, LINUX_MIB_LOCKDROPPEDICMPS);

	if (sk->sk_state == TCP_CLOSE)
		goto out;

	if (ipv6_hdr(skb)->hop_limit < inet6_sk(sk)->min_hopcount) {
		NET_INC_STATS_BH(net, LINUX_MIB_TCPMINTTLDROP);
		goto out;
	}

	tp = tcp_sk(sk);
	seq = ntohl(th->seq);
	if (sk->sk_state != TCP_LISTEN &&
	    !between(seq, tp->snd_una, tp->snd_nxt)) {
		NET_INC_STATS_BH(net, LINUX_MIB_OUTOFWINDOWICMPS);
		goto out;
	}

	np = inet6_sk(sk);

	if (type == ICMPV6_PKT_TOOBIG) {
		struct dst_entry *dst = NULL;

		if (sock_owned_by_user(sk))
			goto out;
		if ((1 << sk->sk_state) & (TCPF_LISTEN | TCPF_CLOSE))
			goto out;

		/* icmp should have updated the destination cache entry */
		dst = __sk_dst_check(sk, np->dst_cookie);

		if (dst == NULL) {
			struct inet_sock *inet = inet_sk(sk);
			struct flowi fl;

			/* BUGGG_FUTURE: Again, it is not clear how
			   to handle rthdr case. Ignore this complexity
			   for now.
			 */
			memset(&fl, 0, sizeof(fl));
			fl.proto = IPPROTO_TCP;
			ipv6_addr_copy(&fl.fl6_dst, &np->daddr);
			ipv6_addr_copy(&fl.fl6_src, &np->saddr);
			fl.oif = sk->sk_bound_dev_if;
			fl.mark = sk->sk_mark;
			fl.fl_ip_dport = inet->inet_dport;
			fl.fl_ip_sport = inet->inet_sport;
			security_skb_classify_flow(skb, &fl);

			if ((err = ip6_dst_lookup(sk, &dst, &fl))) {
				sk->sk_err_soft = -err;
				goto out;
			}

			if ((err = xfrm_lookup(net, &dst, &fl, sk, 0)) < 0) {
				sk->sk_err_soft = -err;
				goto out;
			}

		} else
			dst_hold(dst);

		if (inet_csk(sk)->icsk_pmtu_cookie > dst_mtu(dst)) {
			tcp_sync_mss(sk, dst_mtu(dst));
			tcp_simple_retransmit(sk);
		} /* else let the usual retransmit timer handle it */
		dst_release(dst);
		goto out;
	}

	icmpv6_err_convert(type, code, &err);

	/* Might be for an request_sock */
	switch (sk->sk_state) {
		struct request_sock *req, **prev;
	case TCP_LISTEN:
		if (sock_owned_by_user(sk))
			goto out;

		req = inet6_csk_search_req(sk, &prev, th->dest, &hdr->daddr,
					   &hdr->saddr, inet6_iif(skb));
		if (!req)
			goto out;

		/* ICMPs are not backlogged, hence we cannot get
		 * an established socket here.
		 */
		WARN_ON(req->sk != NULL);

		if (seq != tcp_rsk(req)->snt_isn) {
			NET_INC_STATS_BH(net, LINUX_MIB_OUTOFWINDOWICMPS);
			goto out;
		}

		inet_csk_reqsk_queue_drop(sk, req, prev);
		goto out;

	case TCP_SYN_SENT:
	case TCP_SYN_RECV:  /* Cannot happen.
			       It can, it SYNs are crossed. --ANK */
		if (!sock_owned_by_user(sk)) {
			sk->sk_err = err;
			sk->sk_error_report(sk);		/* Wake people up to see the error (see connect in sock.c) */

			tcp_done(sk);
		} else
			sk->sk_err_soft = err;
		goto out;
	}

	if (!sock_owned_by_user(sk) && np->recverr) {
		sk->sk_err = err;
		sk->sk_error_report(sk);
	} else
		sk->sk_err_soft = err;

out:
	bh_unlock_sock(sk);
	sock_put(sk);
}


static int tcp_v6_send_synack(struct sock *sk, struct request_sock *req,
			      struct request_values *rvp)
{
	struct inet6_request_sock *treq = inet6_rsk(req);
	struct ipv6_pinfo *np = inet6_sk(sk);
	struct sk_buff * skb;
	struct ipv6_txoptions *opt = NULL;
	struct in6_addr * final_p, final;
	struct flowi fl;
	struct dst_entry *dst;
	int err = -1;

	memset(&fl, 0, sizeof(fl));
	fl.proto = IPPROTO_TCP;
	ipv6_addr_copy(&fl.fl6_dst, &treq->rmt_addr);
	ipv6_addr_copy(&fl.fl6_src, &treq->loc_addr);
	fl.fl6_flowlabel = 0;
	fl.oif = treq->iif;
	fl.mark = sk->sk_mark;
	fl.fl_ip_dport = inet_rsk(req)->rmt_port;
	fl.fl_ip_sport = inet_rsk(req)->loc_port;
	security_req_classify_flow(req, &fl);

	opt = np->opt;
	final_p = fl6_update_dst(&fl, opt, &final);

	err = ip6_dst_lookup(sk, &dst, &fl);
	if (err)
		goto done;
	if (final_p)
		ipv6_addr_copy(&fl.fl6_dst, final_p);
	if ((err = xfrm_lookup(sock_net(sk), &dst, &fl, sk, 0)) < 0)
		goto done;

	skb = tcp_make_synack(sk, dst, req, rvp);
	if (skb) {
		__tcp_v6_send_check(skb, &treq->loc_addr, &treq->rmt_addr);

		ipv6_addr_copy(&fl.fl6_dst, &treq->rmt_addr);
		err = ip6_xmit(sk, skb, &fl, opt);
		err = net_xmit_eval(err);
	}

done:
	if (opt && opt != np->opt)
		sock_kfree_s(sk, opt, opt->tot_len);
	dst_release(dst);
	return err;
}

static int tcp_v6_rtx_synack(struct sock *sk, struct request_sock *req,
			     struct request_values *rvp)
{
	TCP_INC_STATS_BH(sock_net(sk), TCP_MIB_RETRANSSEGS);
	return tcp_v6_send_synack(sk, req, rvp);
}

static inline void syn_flood_warning(struct sk_buff *skb)
{
#ifdef CONFIG_SYN_COOKIES
	if (sysctl_tcp_syncookies)
		printk(KERN_INFO
		       "TCPv6: Possible SYN flooding on port %d. "
		       "Sending cookies.\n", ntohs(tcp_hdr(skb)->dest));
	else
#endif
		printk(KERN_INFO
		       "TCPv6: Possible SYN flooding on port %d. "
		       "Dropping request.\n", ntohs(tcp_hdr(skb)->dest));
}

static void tcp_v6_reqsk_destructor(struct request_sock *req)
{
	kfree_skb(inet6_rsk(req)->pktopts);
}

#ifdef CONFIG_TCP_MD5SIG
static struct tcp_md5sig_key *tcp_v6_md5_do_lookup(struct sock *sk,
						   struct in6_addr *addr)
{
	struct tcp_sock *tp = tcp_sk(sk);
	int i;

	BUG_ON(tp == NULL);

	if (!tp->md5sig_info || !tp->md5sig_info->entries6)
		return NULL;

	for (i = 0; i < tp->md5sig_info->entries6; i++) {
		if (ipv6_addr_equal(&tp->md5sig_info->keys6[i].addr, addr))
			return &tp->md5sig_info->keys6[i].base;
	}
	return NULL;
}

static struct tcp_md5sig_key *tcp_v6_md5_lookup(struct sock *sk,
						struct sock *addr_sk)
{
	return tcp_v6_md5_do_lookup(sk, &inet6_sk(addr_sk)->daddr);
}

static struct tcp_md5sig_key *tcp_v6_reqsk_md5_lookup(struct sock *sk,
						      struct request_sock *req)
{
	return tcp_v6_md5_do_lookup(sk, &inet6_rsk(req)->rmt_addr);
}

static int tcp_v6_md5_do_add(struct sock *sk, struct in6_addr *peer,
			     char *newkey, u8 newkeylen)
{
	/* Add key to the list */
	struct tcp_md5sig_key *key;
	struct tcp_sock *tp = tcp_sk(sk);
	struct tcp6_md5sig_key *keys;

	key = tcp_v6_md5_do_lookup(sk, peer);
	if (key) {
		/* modify existing entry - just update that one */
		kfree(key->key);
		key->key = newkey;
		key->keylen = newkeylen;
	} else {
		/* reallocate new list if current one is full. */
		if (!tp->md5sig_info) {
			tp->md5sig_info = kzalloc(sizeof(*tp->md5sig_info), GFP_ATOMIC);
			if (!tp->md5sig_info) {
				kfree(newkey);
				return -ENOMEM;
			}
			sk_nocaps_add(sk, NETIF_F_GSO_MASK);
		}
		if (tcp_alloc_md5sig_pool(sk) == NULL) {
			kfree(newkey);
			return -ENOMEM;
		}
		if (tp->md5sig_info->alloced6 == tp->md5sig_info->entries6) {
			keys = kmalloc((sizeof (tp->md5sig_info->keys6[0]) *
				       (tp->md5sig_info->entries6 + 1)), GFP_ATOMIC);

			if (!keys) {
				tcp_free_md5sig_pool();
				kfree(newkey);
				return -ENOMEM;
			}

			if (tp->md5sig_info->entries6)
				memmove(keys, tp->md5sig_info->keys6,
					(sizeof (tp->md5sig_info->keys6[0]) *
					 tp->md5sig_info->entries6));

			kfree(tp->md5sig_info->keys6);
			tp->md5sig_info->keys6 = keys;
			tp->md5sig_info->alloced6++;
		}

		ipv6_addr_copy(&tp->md5sig_info->keys6[tp->md5sig_info->entries6].addr,
			       peer);
		tp->md5sig_info->keys6[tp->md5sig_info->entries6].base.key = newkey;
		tp->md5sig_info->keys6[tp->md5sig_info->entries6].base.keylen = newkeylen;

		tp->md5sig_info->entries6++;
	}
	return 0;
}

static int tcp_v6_md5_add_func(struct sock *sk, struct sock *addr_sk,
			       u8 *newkey, __u8 newkeylen)
{
	return tcp_v6_md5_do_add(sk, &inet6_sk(addr_sk)->daddr,
				 newkey, newkeylen);
}

static int tcp_v6_md5_do_del(struct sock *sk, struct in6_addr *peer)
{
	struct tcp_sock *tp = tcp_sk(sk);
	int i;

	for (i = 0; i < tp->md5sig_info->entries6; i++) {
		if (ipv6_addr_equal(&tp->md5sig_info->keys6[i].addr, peer)) {
			/* Free the key */
			kfree(tp->md5sig_info->keys6[i].base.key);
			tp->md5sig_info->entries6--;

			if (tp->md5sig_info->entries6 == 0) {
				kfree(tp->md5sig_info->keys6);
				tp->md5sig_info->keys6 = NULL;
				tp->md5sig_info->alloced6 = 0;
			} else {
				/* shrink the database */
				if (tp->md5sig_info->entries6 != i)
					memmove(&tp->md5sig_info->keys6[i],
						&tp->md5sig_info->keys6[i+1],
						(tp->md5sig_info->entries6 - i)
						* sizeof (tp->md5sig_info->keys6[0]));
			}
			tcp_free_md5sig_pool();
			return 0;
		}
	}
	return -ENOENT;
}

static void tcp_v6_clear_md5_list (struct sock *sk)
{
	struct tcp_sock *tp = tcp_sk(sk);
	int i;

	if (tp->md5sig_info->entries6) {
		for (i = 0; i < tp->md5sig_info->entries6; i++)
			kfree(tp->md5sig_info->keys6[i].base.key);
		tp->md5sig_info->entries6 = 0;
		tcp_free_md5sig_pool();
	}

	kfree(tp->md5sig_info->keys6);
	tp->md5sig_info->keys6 = NULL;
	tp->md5sig_info->alloced6 = 0;

	if (tp->md5sig_info->entries4) {
		for (i = 0; i < tp->md5sig_info->entries4; i++)
			kfree(tp->md5sig_info->keys4[i].base.key);
		tp->md5sig_info->entries4 = 0;
		tcp_free_md5sig_pool();
	}

	kfree(tp->md5sig_info->keys4);
	tp->md5sig_info->keys4 = NULL;
	tp->md5sig_info->alloced4 = 0;
}

static int tcp_v6_parse_md5_keys (struct sock *sk, char __user *optval,
				  int optlen)
{
	struct tcp_md5sig cmd;
	struct sockaddr_in6 *sin6 = (struct sockaddr_in6 *)&cmd.tcpm_addr;
	u8 *newkey;

	if (optlen < sizeof(cmd))
		return -EINVAL;

	if (copy_from_user(&cmd, optval, sizeof(cmd)))
		return -EFAULT;

	if (sin6->sin6_family != AF_INET6)
		return -EINVAL;

	if (!cmd.tcpm_keylen) {
		if (!tcp_sk(sk)->md5sig_info)
			return -ENOENT;
		if (ipv6_addr_v4mapped(&sin6->sin6_addr))
			return tcp_v4_md5_do_del(sk, sin6->sin6_addr.s6_addr32[3]);
		return tcp_v6_md5_do_del(sk, &sin6->sin6_addr);
	}

	if (cmd.tcpm_keylen > TCP_MD5SIG_MAXKEYLEN)
		return -EINVAL;

	if (!tcp_sk(sk)->md5sig_info) {
		struct tcp_sock *tp = tcp_sk(sk);
		struct tcp_md5sig_info *p;

		p = kzalloc(sizeof(struct tcp_md5sig_info), GFP_KERNEL);
		if (!p)
			return -ENOMEM;

		tp->md5sig_info = p;
		sk_nocaps_add(sk, NETIF_F_GSO_MASK);
	}

	newkey = kmemdup(cmd.tcpm_key, cmd.tcpm_keylen, GFP_KERNEL);
	if (!newkey)
		return -ENOMEM;
	if (ipv6_addr_v4mapped(&sin6->sin6_addr)) {
		return tcp_v4_md5_do_add(sk, sin6->sin6_addr.s6_addr32[3],
					 newkey, cmd.tcpm_keylen);
	}
	return tcp_v6_md5_do_add(sk, &sin6->sin6_addr, newkey, cmd.tcpm_keylen);
}

static int tcp_v6_md5_hash_pseudoheader(struct tcp_md5sig_pool *hp,
					struct in6_addr *daddr,
					struct in6_addr *saddr, int nbytes)
{
	struct tcp6_pseudohdr *bp;
	struct scatterlist sg;

	bp = &hp->md5_blk.ip6;
	/* 1. TCP pseudo-header (RFC2460) */
	ipv6_addr_copy(&bp->saddr, saddr);
	ipv6_addr_copy(&bp->daddr, daddr);
	bp->protocol = cpu_to_be32(IPPROTO_TCP);
	bp->len = cpu_to_be32(nbytes);

	sg_init_one(&sg, bp, sizeof(*bp));
	return crypto_hash_update(&hp->md5_desc, &sg, sizeof(*bp));
}

static int tcp_v6_md5_hash_hdr(char *md5_hash, struct tcp_md5sig_key *key,
			       struct in6_addr *daddr, struct in6_addr *saddr,
			       struct tcphdr *th)
{
	struct tcp_md5sig_pool *hp;
	struct hash_desc *desc;

	hp = tcp_get_md5sig_pool();
	if (!hp)
		goto clear_hash_noput;
	desc = &hp->md5_desc;

	if (crypto_hash_init(desc))
		goto clear_hash;
	if (tcp_v6_md5_hash_pseudoheader(hp, daddr, saddr, th->doff << 2))
		goto clear_hash;
	if (tcp_md5_hash_header(hp, th))
		goto clear_hash;
	if (tcp_md5_hash_key(hp, key))
		goto clear_hash;
	if (crypto_hash_final(desc, md5_hash))
		goto clear_hash;

	tcp_put_md5sig_pool();
	return 0;

clear_hash:
	tcp_put_md5sig_pool();
clear_hash_noput:
	memset(md5_hash, 0, 16);
	return 1;
}

static int tcp_v6_md5_hash_skb(char *md5_hash, struct tcp_md5sig_key *key,
			       struct sock *sk, struct request_sock *req,
			       struct sk_buff *skb)
{
	struct in6_addr *saddr, *daddr;
	struct tcp_md5sig_pool *hp;
	struct hash_desc *desc;
	struct tcphdr *th = tcp_hdr(skb);

	if (sk) {
		saddr = &inet6_sk(sk)->saddr;
		daddr = &inet6_sk(sk)->daddr;
	} else if (req) {
		saddr = &inet6_rsk(req)->loc_addr;
		daddr = &inet6_rsk(req)->rmt_addr;
	} else {
		struct ipv6hdr *ip6h = ipv6_hdr(skb);
		saddr = &ip6h->saddr;
		daddr = &ip6h->daddr;
	}

	hp = tcp_get_md5sig_pool();
	if (!hp)
		goto clear_hash_noput;
	desc = &hp->md5_desc;

	if (crypto_hash_init(desc))
		goto clear_hash;

	if (tcp_v6_md5_hash_pseudoheader(hp, daddr, saddr, skb->len))
		goto clear_hash;
	if (tcp_md5_hash_header(hp, th))
		goto clear_hash;
	if (tcp_md5_hash_skb_data(hp, skb, th->doff << 2))
		goto clear_hash;
	if (tcp_md5_hash_key(hp, key))
		goto clear_hash;
	if (crypto_hash_final(desc, md5_hash))
		goto clear_hash;

	tcp_put_md5sig_pool();
	return 0;

clear_hash:
	tcp_put_md5sig_pool();
clear_hash_noput:
	memset(md5_hash, 0, 16);
	return 1;
}

static int tcp_v6_inbound_md5_hash (struct sock *sk, struct sk_buff *skb)
{
	__u8 *hash_location = NULL;
	struct tcp_md5sig_key *hash_expected;
	struct ipv6hdr *ip6h = ipv6_hdr(skb);
	struct tcphdr *th = tcp_hdr(skb);
	int genhash;
	u8 newhash[16];

	hash_expected = tcp_v6_md5_do_lookup(sk, &ip6h->saddr);
	hash_location = tcp_parse_md5sig_option(th);

	/* We've parsed the options - do we have a hash? */
	if (!hash_expected && !hash_location)
		return 0;

	if (hash_expected && !hash_location) {
		NET_INC_STATS_BH(sock_net(sk), LINUX_MIB_TCPMD5NOTFOUND);
		return 1;
	}

	if (!hash_expected && hash_location) {
		NET_INC_STATS_BH(sock_net(sk), LINUX_MIB_TCPMD5UNEXPECTED);
		return 1;
	}

	/* check the signature */
	genhash = tcp_v6_md5_hash_skb(newhash,
				      hash_expected,
				      NULL, NULL, skb);

	if (genhash || memcmp(hash_location, newhash, 16) != 0) {
		if (net_ratelimit()) {
			printk(KERN_INFO "MD5 Hash %s for [%pI6c]:%u->[%pI6c]:%u\n",
			       genhash ? "failed" : "mismatch",
			       &ip6h->saddr, ntohs(th->source),
			       &ip6h->daddr, ntohs(th->dest));
		}
		return 1;
	}
	return 0;
}
#endif

struct request_sock_ops tcp6_request_sock_ops __read_mostly = {
	.family		=	AF_INET6,
	.obj_size	=	sizeof(struct tcp6_request_sock),
	.rtx_syn_ack	=	tcp_v6_rtx_synack,
	.send_ack	=	tcp_v6_reqsk_send_ack,
	.destructor	=	tcp_v6_reqsk_destructor,
	.send_reset	=	tcp_v6_send_reset,
	.syn_ack_timeout = 	tcp_syn_ack_timeout,
};

#ifdef CONFIG_TCP_MD5SIG
static const struct tcp_request_sock_ops tcp_request_sock_ipv6_ops = {
	.md5_lookup	=	tcp_v6_reqsk_md5_lookup,
	.calc_md5_hash	=	tcp_v6_md5_hash_skb,
};
#endif

<<<<<<< HEAD
=======
struct timewait_sock_ops tcp6_timewait_sock_ops = {
	.twsk_obj_size	= sizeof(struct tcp6_timewait_sock),
	.twsk_unique	= tcp_twsk_unique,
	.twsk_destructor= tcp_twsk_destructor,
};

>>>>>>> 93011118
static void __tcp_v6_send_check(struct sk_buff *skb,
				struct in6_addr *saddr, struct in6_addr *daddr)
{
	struct tcphdr *th = tcp_hdr(skb);

	if (skb->ip_summed == CHECKSUM_PARTIAL) {
		th->check = ~tcp_v6_check(skb->len, saddr, daddr, 0);
		skb->csum_start = skb_transport_header(skb) - skb->head;
		skb->csum_offset = offsetof(struct tcphdr, check);
	} else {
		th->check = tcp_v6_check(skb->len, saddr, daddr,
					 csum_partial(th, th->doff << 2,
						      skb->csum));
	}
}

static void tcp_v6_send_check(struct sock *sk, struct sk_buff *skb)
{
	struct ipv6_pinfo *np = inet6_sk(sk);

	__tcp_v6_send_check(skb, &np->saddr, &np->daddr);
}

static int tcp_v6_gso_send_check(struct sk_buff *skb)
{
	struct ipv6hdr *ipv6h;
	struct tcphdr *th;

	if (!pskb_may_pull(skb, sizeof(*th)))
		return -EINVAL;

	ipv6h = ipv6_hdr(skb);
	th = tcp_hdr(skb);

	th->check = 0;
	skb->ip_summed = CHECKSUM_PARTIAL;
	__tcp_v6_send_check(skb, &ipv6h->saddr, &ipv6h->daddr);
	return 0;
}

static struct sk_buff **tcp6_gro_receive(struct sk_buff **head,
					 struct sk_buff *skb)
{
	struct ipv6hdr *iph = skb_gro_network_header(skb);

	switch (skb->ip_summed) {
	case CHECKSUM_COMPLETE:
		if (!tcp_v6_check(skb_gro_len(skb), &iph->saddr, &iph->daddr,
				  skb->csum)) {
			skb->ip_summed = CHECKSUM_UNNECESSARY;
			break;
		}

		/* fall through */
	case CHECKSUM_NONE:
		NAPI_GRO_CB(skb)->flush = 1;
		return NULL;
	}

	return tcp_gro_receive(head, skb);
}

static int tcp6_gro_complete(struct sk_buff *skb)
{
	struct ipv6hdr *iph = ipv6_hdr(skb);
	struct tcphdr *th = tcp_hdr(skb);

	th->check = ~tcp_v6_check(skb->len - skb_transport_offset(skb),
				  &iph->saddr, &iph->daddr, 0);
	skb_shinfo(skb)->gso_type = SKB_GSO_TCPV6;

	return tcp_gro_complete(skb);
}

static void tcp_v6_send_response(struct sk_buff *skb, u32 seq, u32 ack, u32 win,
				 u32 ts, struct tcp_md5sig_key *key, int rst)
{
	struct tcphdr *th = tcp_hdr(skb), *t1;
	struct sk_buff *buff;
	struct flowi fl;
	struct net *net = dev_net(skb_dst(skb)->dev);
	struct sock *ctl_sk = net->ipv6.tcp_sk;
	unsigned int tot_len = sizeof(struct tcphdr);
	struct dst_entry *dst;
	__be32 *topt;

	if (ts)
		tot_len += TCPOLEN_TSTAMP_ALIGNED;
#ifdef CONFIG_TCP_MD5SIG
	if (key)
		tot_len += TCPOLEN_MD5SIG_ALIGNED;
#endif

	buff = alloc_skb(MAX_HEADER + sizeof(struct ipv6hdr) + tot_len,
			 GFP_ATOMIC);
	if (buff == NULL)
		return;

	skb_reserve(buff, MAX_HEADER + sizeof(struct ipv6hdr) + tot_len);

	t1 = (struct tcphdr *) skb_push(buff, tot_len);
	skb_reset_transport_header(buff);

	/* Swap the send and the receive. */
	memset(t1, 0, sizeof(*t1));
	t1->dest = th->source;
	t1->source = th->dest;
	t1->doff = tot_len / 4;
	t1->seq = htonl(seq);
	t1->ack_seq = htonl(ack);
	t1->ack = !rst || !th->ack;
	t1->rst = rst;
	t1->window = htons(win);

	topt = (__be32 *)(t1 + 1);

	if (ts) {
		*topt++ = htonl((TCPOPT_NOP << 24) | (TCPOPT_NOP << 16) |
				(TCPOPT_TIMESTAMP << 8) | TCPOLEN_TIMESTAMP);
		*topt++ = htonl(tcp_time_stamp);
		*topt++ = htonl(ts);
	}

#ifdef CONFIG_TCP_MD5SIG
	if (key) {
		*topt++ = htonl((TCPOPT_NOP << 24) | (TCPOPT_NOP << 16) |
				(TCPOPT_MD5SIG << 8) | TCPOLEN_MD5SIG);
		tcp_v6_md5_hash_hdr((__u8 *)topt, key,
				    &ipv6_hdr(skb)->saddr,
				    &ipv6_hdr(skb)->daddr, t1);
	}
#endif

	memset(&fl, 0, sizeof(fl));
	ipv6_addr_copy(&fl.fl6_dst, &ipv6_hdr(skb)->saddr);
	ipv6_addr_copy(&fl.fl6_src, &ipv6_hdr(skb)->daddr);

	buff->ip_summed = CHECKSUM_PARTIAL;
	buff->csum = 0;

	__tcp_v6_send_check(buff, &fl.fl6_src, &fl.fl6_dst);

	fl.proto = IPPROTO_TCP;
	fl.oif = inet6_iif(skb);
	fl.fl_ip_dport = t1->dest;
	fl.fl_ip_sport = t1->source;
	security_skb_classify_flow(skb, &fl);

	/* Pass a socket to ip6_dst_lookup either it is for RST
	 * Underlying function will use this to retrieve the network
	 * namespace
	 */
	if (!ip6_dst_lookup(ctl_sk, &dst, &fl)) {
		if (xfrm_lookup(net, &dst, &fl, NULL, 0) >= 0) {
			skb_dst_set(buff, dst);
			ip6_xmit(ctl_sk, buff, &fl, NULL);
			TCP_INC_STATS_BH(net, TCP_MIB_OUTSEGS);
			if (rst)
				TCP_INC_STATS_BH(net, TCP_MIB_OUTRSTS);
			return;
		}
	}

	kfree_skb(buff);
}

static void tcp_v6_send_reset(struct sock *sk, struct sk_buff *skb)
{
	struct tcphdr *th = tcp_hdr(skb);
	u32 seq = 0, ack_seq = 0;
	struct tcp_md5sig_key *key = NULL;

	if (th->rst)
		return;

	if (!ipv6_unicast_destination(skb))
		return;

#ifdef CONFIG_TCP_MD5SIG
	if (sk)
		key = tcp_v6_md5_do_lookup(sk, &ipv6_hdr(skb)->daddr);
#endif

	if (th->ack)
		seq = ntohl(th->ack_seq);
	else
		ack_seq = ntohl(th->seq) + th->syn + th->fin + skb->len -
			  (th->doff << 2);

	tcp_v6_send_response(skb, seq, ack_seq, 0, 0, key, 1);
}

static void tcp_v6_send_ack(struct sk_buff *skb, u32 seq, u32 ack, u32 win, u32 ts,
			    struct tcp_md5sig_key *key)
{
	tcp_v6_send_response(skb, seq, ack, win, ts, key, 0);
}

static void tcp_v6_timewait_ack(struct sock *sk, struct sk_buff *skb)
{
	struct inet_timewait_sock *tw = inet_twsk(sk);
	struct tcp_timewait_sock *tcptw = tcp_twsk(sk);

	tcp_v6_send_ack(skb, tcptw->tw_snd_nxt, tcptw->tw_rcv_nxt,
			tcptw->tw_rcv_wnd >> tw->tw_rcv_wscale,
			tcptw->tw_ts_recent, tcp_twsk_md5_key(tcptw));

	inet_twsk_put(tw);
}

static void tcp_v6_reqsk_send_ack(struct sock *sk, struct sk_buff *skb,
				  struct request_sock *req)
{
	tcp_v6_send_ack(skb, tcp_rsk(req)->snt_isn + 1, tcp_rsk(req)->rcv_isn + 1, req->rcv_wnd, req->ts_recent,
			tcp_v6_md5_do_lookup(sk, &ipv6_hdr(skb)->daddr));
}


static struct sock *tcp_v6_hnd_req(struct sock *sk,struct sk_buff *skb)
{
	struct request_sock *req, **prev;
	const struct tcphdr *th = tcp_hdr(skb);
	struct sock *nsk;

	/* Find possible connection requests. */
	req = inet6_csk_search_req(sk, &prev, th->source,
				   &ipv6_hdr(skb)->saddr,
				   &ipv6_hdr(skb)->daddr, inet6_iif(skb));
	if (req)
		return tcp_check_req(sk, skb, req, prev);

	nsk = __inet6_lookup_established(sock_net(sk), &tcp_hashinfo,
			&ipv6_hdr(skb)->saddr, th->source,
			&ipv6_hdr(skb)->daddr, ntohs(th->dest), inet6_iif(skb));

	if (nsk) {
		if (nsk->sk_state != TCP_TIME_WAIT) {
			bh_lock_sock(nsk);
			return nsk;
		}
		inet_twsk_put(inet_twsk(nsk));
		return NULL;
	}

#ifdef CONFIG_SYN_COOKIES
	if (!th->syn)
		sk = cookie_v6_check(sk, skb);
#endif
	return sk;
}

/* FIXME: this is substantially similar to the ipv4 code.
 * Can some kind of merge be done? -- erics
 */
static int tcp_v6_conn_request(struct sock *sk, struct sk_buff *skb)
{
	struct tcp_extend_values tmp_ext;
	struct tcp_options_received tmp_opt;
	u8 *hash_location;
	struct request_sock *req;
	struct inet6_request_sock *treq;
	struct ipv6_pinfo *np = inet6_sk(sk);
	struct tcp_sock *tp = tcp_sk(sk);
	__u32 isn = TCP_SKB_CB(skb)->when;
	struct dst_entry *dst = NULL;
#ifdef CONFIG_SYN_COOKIES
	int want_cookie = 0;
#else
#define want_cookie 0
#endif

	if (skb->protocol == htons(ETH_P_IP))
		return tcp_v4_conn_request(sk, skb);

	if (!ipv6_unicast_destination(skb))
		goto drop;

	if (inet_csk_reqsk_queue_is_full(sk) && !isn) {
		if (net_ratelimit())
			syn_flood_warning(skb);
#ifdef CONFIG_SYN_COOKIES
		if (sysctl_tcp_syncookies)
			want_cookie = 1;
		else
#endif
		goto drop;
	}

	if (sk_acceptq_is_full(sk) && inet_csk_reqsk_queue_young(sk) > 1)
		goto drop;

	req = inet6_reqsk_alloc(&tcp6_request_sock_ops);
	if (req == NULL)
		goto drop;

#ifdef CONFIG_TCP_MD5SIG
	tcp_rsk(req)->af_specific = &tcp_request_sock_ipv6_ops;
#endif

	tcp_clear_options(&tmp_opt);
	tmp_opt.mss_clamp = IPV6_MIN_MTU - sizeof(struct tcphdr) - sizeof(struct ipv6hdr);
	tmp_opt.user_mss = tp->rx_opt.user_mss;
	tcp_parse_options(skb, &tmp_opt, &hash_location, NULL, 0);

	if (tmp_opt.cookie_plus > 0 &&
	    tmp_opt.saw_tstamp &&
	    !tp->rx_opt.cookie_out_never &&
	    (sysctl_tcp_cookie_size > 0 ||
	     (tp->cookie_values != NULL &&
	      tp->cookie_values->cookie_desired > 0))) {
		u8 *c;
		u32 *d;
		u32 *mess = &tmp_ext.cookie_bakery[COOKIE_DIGEST_WORDS];
		int l = tmp_opt.cookie_plus - TCPOLEN_COOKIE_BASE;

		if (tcp_cookie_generator(&tmp_ext.cookie_bakery[0]) != 0)
			goto drop_and_free;

		/* Secret recipe starts with IP addresses */
		d = (__force u32 *)&ipv6_hdr(skb)->daddr.s6_addr32[0];
		*mess++ ^= *d++;
		*mess++ ^= *d++;
		*mess++ ^= *d++;
		*mess++ ^= *d++;
		d = (__force u32 *)&ipv6_hdr(skb)->saddr.s6_addr32[0];
		*mess++ ^= *d++;
		*mess++ ^= *d++;
		*mess++ ^= *d++;
		*mess++ ^= *d++;

		/* plus variable length Initiator Cookie */
		c = (u8 *)mess;
		while (l-- > 0)
			*c++ ^= *hash_location++;

#ifdef CONFIG_SYN_COOKIES
		want_cookie = 0;	/* not our kind of cookie */
#endif
		tmp_ext.cookie_out_never = 0; /* false */
		tmp_ext.cookie_plus = tmp_opt.cookie_plus;
	} else if (!tp->rx_opt.cookie_in_always) {
		/* redundant indications, but ensure initialization. */
		tmp_ext.cookie_out_never = 1; /* true */
		tmp_ext.cookie_plus = 0;
	} else {
		goto drop_and_free;
	}
	tmp_ext.cookie_in_always = tp->rx_opt.cookie_in_always;

	if (want_cookie && !tmp_opt.saw_tstamp)
		tcp_clear_options(&tmp_opt);

	tmp_opt.tstamp_ok = tmp_opt.saw_tstamp;
	tcp_openreq_init(req, &tmp_opt, skb);

	treq = inet6_rsk(req);
	ipv6_addr_copy(&treq->rmt_addr, &ipv6_hdr(skb)->saddr);
	ipv6_addr_copy(&treq->loc_addr, &ipv6_hdr(skb)->daddr);
	if (!want_cookie || tmp_opt.tstamp_ok)
		TCP_ECN_create_request(req, tcp_hdr(skb));

	if (!isn) {
		struct inet_peer *peer = NULL;

		if (ipv6_opt_accepted(sk, skb) ||
		    np->rxopt.bits.rxinfo || np->rxopt.bits.rxoinfo ||
		    np->rxopt.bits.rxhlim || np->rxopt.bits.rxohlim) {
			atomic_inc(&skb->users);
			treq->pktopts = skb;
		}
		treq->iif = sk->sk_bound_dev_if;

		/* So that link locals have meaning */
		if (!sk->sk_bound_dev_if &&
		    ipv6_addr_type(&treq->rmt_addr) & IPV6_ADDR_LINKLOCAL)
			treq->iif = inet6_iif(skb);

		if (want_cookie) {
			isn = cookie_v6_init_sequence(sk, skb, &req->mss);
			req->cookie_ts = tmp_opt.tstamp_ok;
			goto have_isn;
		}

		/* VJ's idea. We save last timestamp seen
		 * from the destination in peer table, when entering
		 * state TIME-WAIT, and check against it before
		 * accepting new connection request.
		 *
		 * If "isn" is not zero, this request hit alive
		 * timewait bucket, so that all the necessary checks
		 * are made in the function processing timewait state.
		 */
		if (tmp_opt.saw_tstamp &&
		    tcp_death_row.sysctl_tw_recycle &&
		    (dst = inet6_csk_route_req(sk, req)) != NULL &&
		    (peer = rt6_get_peer((struct rt6_info *)dst)) != NULL &&
		    ipv6_addr_equal((struct in6_addr *)peer->daddr.a6,
				    &treq->rmt_addr)) {
			inet_peer_refcheck(peer);
			if ((u32)get_seconds() - peer->tcp_ts_stamp < TCP_PAWS_MSL &&
			    (s32)(peer->tcp_ts - req->ts_recent) >
							TCP_PAWS_WINDOW) {
				NET_INC_STATS_BH(sock_net(sk), LINUX_MIB_PAWSPASSIVEREJECTED);
				goto drop_and_release;
			}
		}
		/* Kill the following clause, if you dislike this way. */
		else if (!sysctl_tcp_syncookies &&
			 (sysctl_max_syn_backlog - inet_csk_reqsk_queue_len(sk) <
			  (sysctl_max_syn_backlog >> 2)) &&
			 (!peer || !peer->tcp_ts_stamp) &&
			 (!dst || !dst_metric(dst, RTAX_RTT))) {
			/* Without syncookies last quarter of
			 * backlog is filled with destinations,
			 * proven to be alive.
			 * It means that we continue to communicate
			 * to destinations, already remembered
			 * to the moment of synflood.
			 */
			LIMIT_NETDEBUG(KERN_DEBUG "TCP: drop open request from %pI6/%u\n",
				       &treq->rmt_addr, ntohs(tcp_hdr(skb)->source));
			goto drop_and_release;
		}

		isn = tcp_v6_init_sequence(skb);
	}
have_isn:
	tcp_rsk(req)->snt_isn = isn;

	security_inet_conn_request(sk, skb, req);

	if (tcp_v6_send_synack(sk, req,
			       (struct request_values *)&tmp_ext) ||
	    want_cookie)
		goto drop_and_free;

	inet6_csk_reqsk_queue_hash_add(sk, req, TCP_TIMEOUT_INIT);
	return 0;

drop_and_release:
	dst_release(dst);
drop_and_free:
	reqsk_free(req);
drop:
	return 0; /* don't send reset */
}

int tcp_v6_is_v4_mapped(struct sock *sk)
{
	return (inet_csk(sk)->icsk_af_ops == &ipv6_mapped);
}

static struct sock * tcp_v6_syn_recv_sock(struct sock *sk, struct sk_buff *skb,
					  struct request_sock *req,
					  struct dst_entry *dst)
{
	struct inet6_request_sock *treq;
	struct ipv6_pinfo *newnp, *np = inet6_sk(sk);
	struct tcp6_sock *newtcp6sk;
	struct inet_sock *newinet;
	struct tcp_sock *newtp;
	struct sock *newsk;
	struct ipv6_txoptions *opt;
#ifdef CONFIG_TCP_MD5SIG
	struct tcp_md5sig_key *key;
#endif

	if (skb->protocol == htons(ETH_P_IP)) {
		/*
		 *	v6 mapped
		 */

		newsk = tcp_v4_syn_recv_sock(sk, skb, req, dst);

		if (newsk == NULL)
			return NULL;

		newtcp6sk = (struct tcp6_sock *)newsk;
		inet_sk(newsk)->pinet6 = &newtcp6sk->inet6;

		newinet = inet_sk(newsk);
		newnp = inet6_sk(newsk);
		newtp = tcp_sk(newsk);

		memcpy(newnp, np, sizeof(struct ipv6_pinfo));

		ipv6_addr_set_v4mapped(newinet->inet_daddr, &newnp->daddr);

		ipv6_addr_set_v4mapped(newinet->inet_saddr, &newnp->saddr);

		ipv6_addr_copy(&newnp->rcv_saddr, &newnp->saddr);

		inet_csk(newsk)->icsk_af_ops = &ipv6_mapped;
		newsk->sk_backlog_rcv = tcp_v4_do_rcv;
#ifdef CONFIG_TCP_MD5SIG
		newtp->af_specific = &tcp_sock_ipv6_mapped_specific;
#endif

		newnp->pktoptions  = NULL;
		newnp->opt	   = NULL;
		newnp->mcast_oif   = inet6_iif(skb);
		newnp->mcast_hops  = ipv6_hdr(skb)->hop_limit;

		/*
		 * No need to charge this sock to the relevant IPv6 refcnt debug socks count
		 * here, tcp_create_openreq_child now does this for us, see the comment in
		 * that function for the gory details. -acme
		 */

		/* It is tricky place. Until this moment IPv4 tcp
		   worked with IPv6 icsk.icsk_af_ops.
		   Sync it now.
		 */
		tcp_sync_mss(newsk, inet_csk(newsk)->icsk_pmtu_cookie);

		return newsk;
	}

	treq = inet6_rsk(req);
	opt = np->opt;

	if (sk_acceptq_is_full(sk))
		goto out_overflow;

	if (!dst) {
		dst = inet6_csk_route_req(sk, req);
		if (!dst)
			goto out;
	}

	newsk = tcp_create_openreq_child(sk, req, skb);
	if (newsk == NULL)
		goto out_nonewsk;

	/*
	 * No need to charge this sock to the relevant IPv6 refcnt debug socks
	 * count here, tcp_create_openreq_child now does this for us, see the
	 * comment in that function for the gory details. -acme
	 */

	newsk->sk_gso_type = SKB_GSO_TCPV6;
	__ip6_dst_store(newsk, dst, NULL, NULL);

	newtcp6sk = (struct tcp6_sock *)newsk;
	inet_sk(newsk)->pinet6 = &newtcp6sk->inet6;

	newtp = tcp_sk(newsk);
	newinet = inet_sk(newsk);
	newnp = inet6_sk(newsk);

	memcpy(newnp, np, sizeof(struct ipv6_pinfo));

	ipv6_addr_copy(&newnp->daddr, &treq->rmt_addr);
	ipv6_addr_copy(&newnp->saddr, &treq->loc_addr);
	ipv6_addr_copy(&newnp->rcv_saddr, &treq->loc_addr);
	newsk->sk_bound_dev_if = treq->iif;

	/* Now IPv6 options...

	   First: no IPv4 options.
	 */
	newinet->opt = NULL;
	newnp->ipv6_fl_list = NULL;

	/* Clone RX bits */
	newnp->rxopt.all = np->rxopt.all;

	/* Clone pktoptions received with SYN */
	newnp->pktoptions = NULL;
	if (treq->pktopts != NULL) {
		newnp->pktoptions = skb_clone(treq->pktopts, GFP_ATOMIC);
		kfree_skb(treq->pktopts);
		treq->pktopts = NULL;
		if (newnp->pktoptions)
			skb_set_owner_r(newnp->pktoptions, newsk);
	}
	newnp->opt	  = NULL;
	newnp->mcast_oif  = inet6_iif(skb);
	newnp->mcast_hops = ipv6_hdr(skb)->hop_limit;

	/* Clone native IPv6 options from listening socket (if any)

	   Yes, keeping reference count would be much more clever,
	   but we make one more one thing there: reattach optmem
	   to newsk.
	 */
	if (opt) {
		newnp->opt = ipv6_dup_options(newsk, opt);
		if (opt != np->opt)
			sock_kfree_s(sk, opt, opt->tot_len);
	}

	inet_csk(newsk)->icsk_ext_hdr_len = 0;
	if (newnp->opt)
		inet_csk(newsk)->icsk_ext_hdr_len = (newnp->opt->opt_nflen +
						     newnp->opt->opt_flen);

	tcp_mtup_init(newsk);
	tcp_sync_mss(newsk, dst_mtu(dst));
	newtp->advmss = dst_metric_advmss(dst);
	tcp_initialize_rcv_mss(newsk);

	newinet->inet_daddr = newinet->inet_saddr = LOOPBACK4_IPV6;
	newinet->inet_rcv_saddr = LOOPBACK4_IPV6;

#ifdef CONFIG_TCP_MD5SIG
	/* Copy over the MD5 key from the original socket */
	if ((key = tcp_v6_md5_do_lookup(sk, &newnp->daddr)) != NULL) {
		/* We're using one, so create a matching key
		 * on the newsk structure. If we fail to get
		 * memory, then we end up not copying the key
		 * across. Shucks.
		 */
		char *newkey = kmemdup(key->key, key->keylen, GFP_ATOMIC);
		if (newkey != NULL)
			tcp_v6_md5_do_add(newsk, &newnp->daddr,
					  newkey, key->keylen);
	}
#endif

	if (__inet_inherit_port(sk, newsk) < 0) {
		sock_put(newsk);
		goto out;
	}
	__inet6_hash(newsk, NULL);

	return newsk;

out_overflow:
	NET_INC_STATS_BH(sock_net(sk), LINUX_MIB_LISTENOVERFLOWS);
out_nonewsk:
	if (opt && opt != np->opt)
		sock_kfree_s(sk, opt, opt->tot_len);
	dst_release(dst);
out:
	NET_INC_STATS_BH(sock_net(sk), LINUX_MIB_LISTENDROPS);
	return NULL;
}

static __sum16 tcp_v6_checksum_init(struct sk_buff *skb)
{
	if (skb->ip_summed == CHECKSUM_COMPLETE) {
		if (!tcp_v6_check(skb->len, &ipv6_hdr(skb)->saddr,
				  &ipv6_hdr(skb)->daddr, skb->csum)) {
			skb->ip_summed = CHECKSUM_UNNECESSARY;
			return 0;
		}
	}

	skb->csum = ~csum_unfold(tcp_v6_check(skb->len,
					      &ipv6_hdr(skb)->saddr,
					      &ipv6_hdr(skb)->daddr, 0));

	if (skb->len <= 76) {
		return __skb_checksum_complete(skb);
	}
	return 0;
}

/* The socket must have it's spinlock held when we get
 * here.
 *
 * We have a potential double-lock case here, so even when
 * doing backlog processing we use the BH locking scheme.
 * This is because we cannot sleep with the original spinlock
 * held.
 */
int tcp_v6_do_rcv(struct sock *sk, struct sk_buff *skb)
{
	struct ipv6_pinfo *np = inet6_sk(sk);
	struct tcp_sock *tp;
	struct sk_buff *opt_skb = NULL;

	/* Imagine: socket is IPv6. IPv4 packet arrives,
	   goes to IPv4 receive handler and backlogged.
	   From backlog it always goes here. Kerboom...
	   Fortunately, tcp_rcv_established and rcv_established
	   handle them correctly, but it is not case with
	   tcp_v6_hnd_req and tcp_v6_send_reset().   --ANK
	 */

	if (skb->protocol == htons(ETH_P_IP))
		return tcp_v4_do_rcv(sk, skb);

#ifdef CONFIG_TCP_MD5SIG
	if (tcp_v6_inbound_md5_hash (sk, skb))
		goto discard;
#endif

	if (sk_filter(sk, skb))
		goto discard;

	/*
	 *	socket locking is here for SMP purposes as backlog rcv
	 *	is currently called with bh processing disabled.
	 */

	/* Do Stevens' IPV6_PKTOPTIONS.

	   Yes, guys, it is the only place in our code, where we
	   may make it not affecting IPv4.
	   The rest of code is protocol independent,
	   and I do not like idea to uglify IPv4.

	   Actually, all the idea behind IPV6_PKTOPTIONS
	   looks not very well thought. For now we latch
	   options, received in the last packet, enqueued
	   by tcp. Feel free to propose better solution.
					       --ANK (980728)
	 */
	if (np->rxopt.all)
		opt_skb = skb_clone(skb, GFP_ATOMIC);

	if (sk->sk_state == TCP_ESTABLISHED) { /* Fast path */
		TCP_CHECK_TIMER(sk);
		if (tcp_rcv_established(sk, skb, tcp_hdr(skb), skb->len))
			goto reset;
		TCP_CHECK_TIMER(sk);
		if (opt_skb)
			goto ipv6_pktoptions;
		return 0;
	}

	if (skb->len < tcp_hdrlen(skb) || tcp_checksum_complete(skb))
		goto csum_err;

	if (sk->sk_state == TCP_LISTEN) {
		struct sock *nsk = tcp_v6_hnd_req(sk, skb);
		if (!nsk)
			goto discard;

		/*
		 * Queue it on the new socket if the new socket is active,
		 * otherwise we just shortcircuit this and continue with
		 * the new socket..
		 */
		if(nsk != sk) {
			if (tcp_child_process(sk, nsk, skb))
				goto reset;
			if (opt_skb)
				__kfree_skb(opt_skb);
			return 0;
		}
	}

	TCP_CHECK_TIMER(sk);
	if (tcp_rcv_state_process(sk, skb, tcp_hdr(skb), skb->len))
		goto reset;
	TCP_CHECK_TIMER(sk);
	if (opt_skb)
		goto ipv6_pktoptions;
	return 0;

reset:
	tcp_v6_send_reset(sk, skb);
discard:
	if (opt_skb)
		__kfree_skb(opt_skb);
	kfree_skb(skb);
	return 0;
csum_err:
	TCP_INC_STATS_BH(sock_net(sk), TCP_MIB_INERRS);
	goto discard;


ipv6_pktoptions:
	/* Do you ask, what is it?

	   1. skb was enqueued by tcp.
	   2. skb is added to tail of read queue, rather than out of order.
	   3. socket is not in passive state.
	   4. Finally, it really contains options, which user wants to receive.
	 */
	tp = tcp_sk(sk);
	if (TCP_SKB_CB(opt_skb)->end_seq == tp->rcv_nxt &&
	    !((1 << sk->sk_state) & (TCPF_CLOSE | TCPF_LISTEN))) {
		if (np->rxopt.bits.rxinfo || np->rxopt.bits.rxoinfo)
			np->mcast_oif = inet6_iif(opt_skb);
		if (np->rxopt.bits.rxhlim || np->rxopt.bits.rxohlim)
			np->mcast_hops = ipv6_hdr(opt_skb)->hop_limit;
		if (ipv6_opt_accepted(sk, opt_skb)) {
			skb_set_owner_r(opt_skb, sk);
			opt_skb = xchg(&np->pktoptions, opt_skb);
		} else {
			__kfree_skb(opt_skb);
			opt_skb = xchg(&np->pktoptions, NULL);
		}
	}

	kfree_skb(opt_skb);
	return 0;
}

static int tcp_v6_rcv(struct sk_buff *skb)
{
	struct tcphdr *th;
	struct ipv6hdr *hdr;
	struct sock *sk;
	int ret;
	struct net *net = dev_net(skb->dev);

	if (skb->pkt_type != PACKET_HOST)
		goto discard_it;

	/*
	 *	Count it even if it's bad.
	 */
	TCP_INC_STATS_BH(net, TCP_MIB_INSEGS);

	if (!pskb_may_pull(skb, sizeof(struct tcphdr)))
		goto discard_it;

	th = tcp_hdr(skb);

	if (th->doff < sizeof(struct tcphdr)/4)
		goto bad_packet;
	if (!pskb_may_pull(skb, th->doff*4))
		goto discard_it;

	if (!skb_csum_unnecessary(skb) && tcp_v6_checksum_init(skb))
		goto bad_packet;

	th = tcp_hdr(skb);
	hdr = ipv6_hdr(skb);
	TCP_SKB_CB(skb)->seq = ntohl(th->seq);
	TCP_SKB_CB(skb)->end_seq = (TCP_SKB_CB(skb)->seq + th->syn + th->fin +
				    skb->len - th->doff*4);
	TCP_SKB_CB(skb)->ack_seq = ntohl(th->ack_seq);
#ifdef CONFIG_MTCP
	/*Init to zero, will be set upon option parsing.*/
	TCP_SKB_CB(skb)->data_seq = 0;
	TCP_SKB_CB(skb)->end_data_seq = 0;
#endif
	TCP_SKB_CB(skb)->when = 0;
	TCP_SKB_CB(skb)->flags = ipv6_get_dsfield(hdr);
	TCP_SKB_CB(skb)->sacked = 0;

#ifdef CONFIG_MTCP
	/* We must absolutely check for subflow related segments
	 * before the normal sock lookup, because otherwise subflow
	 * segments could be understood as associated to some listening
	 * socket.
	 */

	/* Is there a pending request sock for this segment ? */
	if (mtcp_syn_recv_sock(skb)) return 0;

	/* Is this a new syn+join ? */
	if (th->syn) {
		switch(mtcp_lookup_join(skb)) {
			/* The specified token can't be found
			 * Send a reset and discard the packet.
			 */
			case -ENOKEY:
				goto send_reset_and_discard_it;
			case 1:
				return 0;
		}
	}

	/* OK, this segment is not related to subflow initiation,
	 * we can proceed to normal lookup
	 */
#endif /* CONFIG_MTCP */

	sk = __inet6_lookup_skb(&tcp_hashinfo, skb, th->source, th->dest);
	if (!sk)
		goto no_tcp_socket;

process:
	if (sk->sk_state == TCP_TIME_WAIT)
		goto do_time_wait;

	if (hdr->hop_limit < inet6_sk(sk)->min_hopcount) {
		NET_INC_STATS_BH(net, LINUX_MIB_TCPMINTTLDROP);
		goto discard_and_relse;
	}

	if (!xfrm6_policy_check(sk, XFRM_POLICY_IN, skb))
		goto discard_and_relse;

	if (sk_filter(sk, skb))
		goto discard_and_relse;

	skb->dev = NULL;

	bh_lock_sock_nested(sk);
	ret = 0;
	if (!sock_owned_by_user(sk)) {
#ifdef CONFIG_NET_DMA
		struct tcp_sock *tp = tcp_sk(sk);
		if (!tp->ucopy.dma_chan && tp->ucopy.pinned_list)
			tp->ucopy.dma_chan = dma_find_channel(DMA_MEMCPY);
		if (tp->ucopy.dma_chan)
			ret = tcp_v6_do_rcv(sk, skb);
		else
#endif
		{
			if (!tcp_prequeue(sk, skb))
				ret = tcp_v6_do_rcv(sk, skb);
		}
	} else if (unlikely(sk_add_backlog(sk, skb))) {
		bh_unlock_sock(sk);
		NET_INC_STATS_BH(net, LINUX_MIB_TCPBACKLOGDROP);
		goto discard_and_relse;
	}
	bh_unlock_sock(sk);

	sock_put(sk);
	return ret ? -1 : 0;

no_tcp_socket:
	if (!xfrm6_policy_check(NULL, XFRM_POLICY_IN, skb))
		goto discard_it;

	if (skb->len < (th->doff<<2) || tcp_checksum_complete(skb)) {
bad_packet:
		TCP_INC_STATS_BH(net, TCP_MIB_INERRS);
	} else {
send_reset_and_discard_it:
		tcp_v6_send_reset(NULL, skb);
	}

discard_it:

	/*
	 *	Discard frame
	 */

	kfree_skb(skb);
	return 0;

discard_and_relse:
	sock_put(sk);
	goto discard_it;

do_time_wait:
	if (!xfrm6_policy_check(NULL, XFRM_POLICY_IN, skb)) {
		inet_twsk_put(inet_twsk(sk));
		goto discard_it;
	}

	if (skb->len < (th->doff<<2) || tcp_checksum_complete(skb)) {
		TCP_INC_STATS_BH(net, TCP_MIB_INERRS);
		inet_twsk_put(inet_twsk(sk));
		goto discard_it;
	}

	switch (tcp_timewait_state_process(inet_twsk(sk), skb, th)) {
	case TCP_TW_SYN:
	{
		struct sock *sk2;

		sk2 = inet6_lookup_listener(dev_net(skb->dev), &tcp_hashinfo,
					    &ipv6_hdr(skb)->daddr,
					    ntohs(th->dest), inet6_iif(skb));
		if (sk2 != NULL) {
			struct inet_timewait_sock *tw = inet_twsk(sk);
			inet_twsk_deschedule(tw, &tcp_death_row);
			inet_twsk_put(tw);
			sk = sk2;
			goto process;
		}
		/* Fall through to ACK */
	}
	case TCP_TW_ACK:
		tcp_v6_timewait_ack(sk, skb);
		break;
	case TCP_TW_RST:
		goto no_tcp_socket;
	case TCP_TW_SUCCESS:;
	}
	goto discard_it;
}

static struct inet_peer *tcp_v6_get_peer(struct sock *sk, bool *release_it)
{
	struct rt6_info *rt = (struct rt6_info *) __sk_dst_get(sk);
	struct ipv6_pinfo *np = inet6_sk(sk);
	struct inet_peer *peer;

	if (!rt ||
	    !ipv6_addr_equal(&np->daddr, &rt->rt6i_dst.addr)) {
		peer = inet_getpeer_v6(&np->daddr, 1);
		*release_it = true;
	} else {
		if (!rt->rt6i_peer)
			rt6_bind_peer(rt, 1);
		peer = rt->rt6i_peer;
		*release_it = false;
	}

	return peer;
}

static void *tcp_v6_tw_get_peer(struct sock *sk)
{
	struct inet6_timewait_sock *tw6 = inet6_twsk(sk);
	struct inet_timewait_sock *tw = inet_twsk(sk);

	if (tw->tw_family == AF_INET)
		return tcp_v4_tw_get_peer(sk);

	return inet_getpeer_v6(&tw6->tw_v6_daddr, 1);
}

<<<<<<< HEAD
static struct timewait_sock_ops tcp6_timewait_sock_ops = {
	.twsk_obj_size	= sizeof(struct tcp6_timewait_sock),
	.twsk_unique	= tcp_twsk_unique,
	.twsk_destructor= tcp_twsk_destructor,
	.twsk_getpeer	= tcp_v6_tw_get_peer,
};

static const struct inet_connection_sock_af_ops ipv6_specific = {
=======
const struct inet_connection_sock_af_ops ipv6_specific = {
>>>>>>> 93011118
	.queue_xmit	   = inet6_csk_xmit,
	.send_check	   = tcp_v6_send_check,
	.rebuild_header	   = inet6_sk_rebuild_header,
	.conn_request	   = tcp_v6_conn_request,
	.syn_recv_sock	   = tcp_v6_syn_recv_sock,
	.get_peer	   = tcp_v6_get_peer,
	.net_header_len	   = sizeof(struct ipv6hdr),
	.setsockopt	   = ipv6_setsockopt,
	.getsockopt	   = ipv6_getsockopt,
	.addr2sockaddr	   = inet6_csk_addr2sockaddr,
	.sockaddr_len	   = sizeof(struct sockaddr_in6),
	.bind_conflict	   = inet6_csk_bind_conflict,
#ifdef CONFIG_COMPAT
	.compat_setsockopt = compat_ipv6_setsockopt,
	.compat_getsockopt = compat_ipv6_getsockopt,
#endif
};

#ifdef CONFIG_TCP_MD5SIG
static const struct tcp_sock_af_ops tcp_sock_ipv6_specific = {
	.md5_lookup	=	tcp_v6_md5_lookup,
	.calc_md5_hash	=	tcp_v6_md5_hash_skb,
	.md5_add	=	tcp_v6_md5_add_func,
	.md5_parse	=	tcp_v6_parse_md5_keys,
};
#endif

/*
 *	TCP over IPv4 via INET6 API
 */

static const struct inet_connection_sock_af_ops ipv6_mapped = {
	.queue_xmit	   = ip_queue_xmit,
	.send_check	   = tcp_v4_send_check,
	.rebuild_header	   = inet_sk_rebuild_header,
	.conn_request	   = tcp_v6_conn_request,
	.syn_recv_sock	   = tcp_v6_syn_recv_sock,
	.get_peer	   = tcp_v4_get_peer,
	.net_header_len	   = sizeof(struct iphdr),
	.setsockopt	   = ipv6_setsockopt,
	.getsockopt	   = ipv6_getsockopt,
	.addr2sockaddr	   = inet6_csk_addr2sockaddr,
	.sockaddr_len	   = sizeof(struct sockaddr_in6),
	.bind_conflict	   = inet6_csk_bind_conflict,
#ifdef CONFIG_COMPAT
	.compat_setsockopt = compat_ipv6_setsockopt,
	.compat_getsockopt = compat_ipv6_getsockopt,
#endif
};

#ifdef CONFIG_TCP_MD5SIG
static const struct tcp_sock_af_ops tcp_sock_ipv6_mapped_specific = {
	.md5_lookup	=	tcp_v4_md5_lookup,
	.calc_md5_hash	=	tcp_v4_md5_hash_skb,
	.md5_add	=	tcp_v6_md5_add_func,
	.md5_parse	=	tcp_v6_parse_md5_keys,
};
#endif

/* NOTE: A lot of things set to zero explicitly by call to
 *       sk_alloc() so need not be done here.
 */
static int tcp_v6_init_sock(struct sock *sk)
{
	struct inet_connection_sock *icsk = inet_csk(sk);
	struct tcp_sock *tp = tcp_sk(sk);

	skb_queue_head_init(&tp->out_of_order_queue);
	tcp_init_xmit_timers(sk);
	tcp_prequeue_init(tp);

	icsk->icsk_rto = TCP_TIMEOUT_INIT;
	tp->mdev = TCP_TIMEOUT_INIT;

	/* So many TCP implementations out there (incorrectly) count the
	 * initial SYN frame in their delayed-ACK and congestion control
	 * algorithms that we must have the following bandaid to talk
	 * efficiently to them.  -DaveM
	 */
	tp->snd_cwnd = 2;

	/* See draft-stevens-tcpca-spec-01 for discussion of the
	 * initialization of these values.
	 */
	tp->snd_ssthresh = TCP_INFINITE_SSTHRESH;
	tp->snd_cwnd_clamp = ~0;
	tp->mss_cache = TCP_MSS_DEFAULT;

	tp->reordering = sysctl_tcp_reordering;

	sk->sk_state = TCP_CLOSE;

	icsk->icsk_af_ops = &ipv6_specific;
	icsk->icsk_ca_ops = &tcp_init_congestion_ops;
	icsk->icsk_sync_mss = tcp_sync_mss;
	sk->sk_write_space = sk_stream_write_space;
	sock_set_flag(sk, SOCK_USE_WRITE_QUEUE);

#ifdef CONFIG_TCP_MD5SIG
	tp->af_specific = &tcp_sock_ipv6_specific;
#endif

	/* TCP Cookie Transactions */
	if (sysctl_tcp_cookie_size > 0) {
		/* Default, cookies without s_data_payload. */
		tp->cookie_values =
			kzalloc(sizeof(*tp->cookie_values),
				sk->sk_allocation);
		if (tp->cookie_values != NULL)
			kref_init(&tp->cookie_values->kref);
	}
	/* Presumed zeroed, in order of appearance:
	 *	cookie_in_always, cookie_out_never,
	 *	s_data_constant, s_data_in, s_data_out
	 */
	sk->sk_sndbuf = sysctl_tcp_wmem[1];
	sk->sk_rcvbuf = sysctl_tcp_rmem[1];

	local_bh_disable();
	percpu_counter_inc(&tcp_sockets_allocated);
	local_bh_enable();

#ifdef CONFIG_MTCP
	/*Init the MTCP mpcb*/
	{
		struct multipath_pcb *mpcb;
		mpcb = mtcp_alloc_mpcb(sk, GFP_KERNEL);

		if (!mpcb)
			return -1;

		tp->path_index = 0;
		mtcp_add_sock(mpcb, tp);
	}
#endif
	return 0;
}

void tcp_v6_destroy_sock(struct sock *sk)
{
#ifdef CONFIG_TCP_MD5SIG
	/* Clean up the MD5 key list */
	if (tcp_sk(sk)->md5sig_info)
		tcp_v6_clear_md5_list(sk);
#endif
	tcp_v4_destroy_sock(sk);
	inet6_destroy_sock(sk);
}

#ifdef CONFIG_PROC_FS
/* Proc filesystem TCPv6 sock list dumping. */
static void get_openreq6(struct seq_file *seq,
			 struct sock *sk, struct request_sock *req, int i, int uid)
{
	int ttd = req->expires - jiffies;
	struct in6_addr *src = &inet6_rsk(req)->loc_addr;
	struct in6_addr *dest = &inet6_rsk(req)->rmt_addr;

	if (ttd < 0)
		ttd = 0;

	seq_printf(seq,
		   "%4d: %08X%08X%08X%08X:%04X %08X%08X%08X%08X:%04X "
		   "%02X %08X:%08X %02X:%08lX %08X %5d %8d %d %d %p\n",
		   i,
		   src->s6_addr32[0], src->s6_addr32[1],
		   src->s6_addr32[2], src->s6_addr32[3],
		   ntohs(inet_rsk(req)->loc_port),
		   dest->s6_addr32[0], dest->s6_addr32[1],
		   dest->s6_addr32[2], dest->s6_addr32[3],
		   ntohs(inet_rsk(req)->rmt_port),
		   TCP_SYN_RECV,
		   0,0, /* could print option size, but that is af dependent. */
		   1,   /* timers active (only the expire timer) */
		   jiffies_to_clock_t(ttd),
		   req->retrans,
		   uid,
		   0,  /* non standard timer */
		   0, /* open_requests have no inode */
		   0, req);
}

static void get_tcp6_sock(struct seq_file *seq, struct sock *sp, int i)
{
	struct in6_addr *dest, *src;
	__u16 destp, srcp;
	int timer_active;
	unsigned long timer_expires;
	struct inet_sock *inet = inet_sk(sp);
	struct tcp_sock *tp = tcp_sk(sp);
	const struct inet_connection_sock *icsk = inet_csk(sp);
	struct ipv6_pinfo *np = inet6_sk(sp);

	dest  = &np->daddr;
	src   = &np->rcv_saddr;
	destp = ntohs(inet->inet_dport);
	srcp  = ntohs(inet->inet_sport);

	if (icsk->icsk_pending == ICSK_TIME_RETRANS) {
		timer_active	= 1;
		timer_expires	= icsk->icsk_timeout;
	} else if (icsk->icsk_pending == ICSK_TIME_PROBE0) {
		timer_active	= 4;
		timer_expires	= icsk->icsk_timeout;
	} else if (timer_pending(&sp->sk_timer)) {
		timer_active	= 2;
		timer_expires	= sp->sk_timer.expires;
	} else {
		timer_active	= 0;
		timer_expires = jiffies;
	}

	seq_printf(seq,
		   "%4d: %08X%08X%08X%08X:%04X %08X%08X%08X%08X:%04X "
		   "%02X %08X:%08X %02X:%08lX %08X %5d %8d %lu %d %p %lu %lu %u %u %d\n",
		   i,
		   src->s6_addr32[0], src->s6_addr32[1],
		   src->s6_addr32[2], src->s6_addr32[3], srcp,
		   dest->s6_addr32[0], dest->s6_addr32[1],
		   dest->s6_addr32[2], dest->s6_addr32[3], destp,
		   sp->sk_state,
		   tp->write_seq-tp->snd_una,
		   (sp->sk_state == TCP_LISTEN) ? sp->sk_ack_backlog : (tp->rcv_nxt - tp->copied_seq),
		   timer_active,
		   jiffies_to_clock_t(timer_expires - jiffies),
		   icsk->icsk_retransmits,
		   sock_i_uid(sp),
		   icsk->icsk_probes_out,
		   sock_i_ino(sp),
		   atomic_read(&sp->sk_refcnt), sp,
		   jiffies_to_clock_t(icsk->icsk_rto),
		   jiffies_to_clock_t(icsk->icsk_ack.ato),
		   (icsk->icsk_ack.quick << 1 ) | icsk->icsk_ack.pingpong,
		   tp->snd_cwnd,
		   tcp_in_initial_slowstart(tp) ? -1 : tp->snd_ssthresh
		   );
}

static void get_timewait6_sock(struct seq_file *seq,
			       struct inet_timewait_sock *tw, int i)
{
	struct in6_addr *dest, *src;
	__u16 destp, srcp;
	struct inet6_timewait_sock *tw6 = inet6_twsk((struct sock *)tw);
	int ttd = tw->tw_ttd - jiffies;

	if (ttd < 0)
		ttd = 0;

	dest = &tw6->tw_v6_daddr;
	src  = &tw6->tw_v6_rcv_saddr;
	destp = ntohs(tw->tw_dport);
	srcp  = ntohs(tw->tw_sport);

	seq_printf(seq,
		   "%4d: %08X%08X%08X%08X:%04X %08X%08X%08X%08X:%04X "
		   "%02X %08X:%08X %02X:%08lX %08X %5d %8d %d %d %p\n",
		   i,
		   src->s6_addr32[0], src->s6_addr32[1],
		   src->s6_addr32[2], src->s6_addr32[3], srcp,
		   dest->s6_addr32[0], dest->s6_addr32[1],
		   dest->s6_addr32[2], dest->s6_addr32[3], destp,
		   tw->tw_substate, 0, 0,
		   3, jiffies_to_clock_t(ttd), 0, 0, 0, 0,
		   atomic_read(&tw->tw_refcnt), tw);
}

static int tcp6_seq_show(struct seq_file *seq, void *v)
{
	struct tcp_iter_state *st;

	if (v == SEQ_START_TOKEN) {
		seq_puts(seq,
			 "  sl  "
			 "local_address                         "
			 "remote_address                        "
			 "st tx_queue rx_queue tr tm->when retrnsmt"
			 "   uid  timeout inode\n");
		goto out;
	}
	st = seq->private;

	switch (st->state) {
	case TCP_SEQ_STATE_LISTENING:
	case TCP_SEQ_STATE_ESTABLISHED:
		get_tcp6_sock(seq, v, st->num);
		break;
	case TCP_SEQ_STATE_OPENREQ:
		get_openreq6(seq, st->syn_wait_sk, v, st->num, st->uid);
		break;
	case TCP_SEQ_STATE_TIME_WAIT:
		get_timewait6_sock(seq, v, st->num);
		break;
	}
out:
	return 0;
}

static struct tcp_seq_afinfo tcp6_seq_afinfo = {
	.name		= "tcp6",
	.family		= AF_INET6,
	.seq_fops	= {
		.owner		= THIS_MODULE,
	},
	.seq_ops	= {
		.show		= tcp6_seq_show,
	},
};

int __net_init tcp6_proc_init(struct net *net)
{
	return tcp_proc_register(net, &tcp6_seq_afinfo);
}

void tcp6_proc_exit(struct net *net)
{
	tcp_proc_unregister(net, &tcp6_seq_afinfo);
}
#endif

struct proto tcpv6_prot = {
	.name			= "TCPv6",
	.owner			= THIS_MODULE,
#ifdef CONFIG_MTCP
	.close			= mtcp_close,
#else
	.close			= tcp_close,
#endif
	.connect		= tcp_v6_connect,
	.disconnect		= tcp_disconnect,
	.accept			= inet_csk_accept,
	.ioctl			= tcp_ioctl,
	.init			= tcp_v6_init_sock,
	.destroy		= tcp_v6_destroy_sock,
	.shutdown		= tcp_shutdown,
	.setsockopt		= tcp_setsockopt,
	.getsockopt		= tcp_getsockopt,
	.recvmsg		= tcp_recvmsg,
#ifdef CONFIG_MTCP
	.sendmsg		= mtcp_sendmsg,
#else
	.sendmsg		= tcp_sendmsg,
#endif
	.sendpage		= tcp_sendpage,
	.backlog_rcv		= tcp_v6_do_rcv,
	.hash			= tcp_v6_hash,
	.unhash			= inet_unhash,
	.get_port		= inet_csk_get_port,
	.enter_memory_pressure	= tcp_enter_memory_pressure,
	.sockets_allocated	= &tcp_sockets_allocated,
	.memory_allocated	= &tcp_memory_allocated,
	.memory_pressure	= &tcp_memory_pressure,
	.orphan_count		= &tcp_orphan_count,
	.sysctl_mem		= sysctl_tcp_mem,
	.sysctl_wmem		= sysctl_tcp_wmem,
	.sysctl_rmem		= sysctl_tcp_rmem,
	.max_header		= MAX_TCP_HEADER,
	.obj_size		= sizeof(struct tcp6_sock),
	.slab_flags		= SLAB_DESTROY_BY_RCU,
	.twsk_prot		= &tcp6_timewait_sock_ops,
	.rsk_prot		= &tcp6_request_sock_ops,
	.h.hashinfo		= &tcp_hashinfo,
	.no_autobind		= true,
#ifdef CONFIG_COMPAT
	.compat_setsockopt	= compat_tcp_setsockopt,
	.compat_getsockopt	= compat_tcp_getsockopt,
#endif
};

static const struct inet6_protocol tcpv6_protocol = {
	.handler	=	tcp_v6_rcv,
	.err_handler	=	tcp_v6_err,
	.gso_send_check	=	tcp_v6_gso_send_check,
	.gso_segment	=	tcp_tso_segment,
	.gro_receive	=	tcp6_gro_receive,
	.gro_complete	=	tcp6_gro_complete,
	.flags		=	INET6_PROTO_NOPOLICY|INET6_PROTO_FINAL,
};

static struct inet_protosw tcpv6_protosw = {
	.type		=	SOCK_STREAM,
	.protocol	=	IPPROTO_TCP,
	.prot		=	&tcpv6_prot,
	.ops		=	&inet6_stream_ops,
	.no_check	=	0,
	.flags		=	INET_PROTOSW_PERMANENT |
				INET_PROTOSW_ICSK,
};

static int __net_init tcpv6_net_init(struct net *net)
{
	return inet_ctl_sock_create(&net->ipv6.tcp_sk, PF_INET6,
				    SOCK_RAW, IPPROTO_TCP, net);
}

static void __net_exit tcpv6_net_exit(struct net *net)
{
	inet_ctl_sock_destroy(net->ipv6.tcp_sk);
}

static void __net_exit tcpv6_net_exit_batch(struct list_head *net_exit_list)
{
	inet_twsk_purge(&tcp_hashinfo, &tcp_death_row, AF_INET6);
}

static struct pernet_operations tcpv6_net_ops = {
	.init	    = tcpv6_net_init,
	.exit	    = tcpv6_net_exit,
	.exit_batch = tcpv6_net_exit_batch,
};

int __init tcpv6_init(void)
{
	int ret;

	ret = inet6_add_protocol(&tcpv6_protocol, IPPROTO_TCP);
	if (ret)
		goto out;

	/* register inet6 protocol */
	ret = inet6_register_protosw(&tcpv6_protosw);
	if (ret)
		goto out_tcpv6_protocol;

	ret = register_pernet_subsys(&tcpv6_net_ops);
	if (ret)
		goto out_tcpv6_protosw;

out:
	return ret;

out_tcpv6_protocol:
	inet6_del_protocol(&tcpv6_protocol, IPPROTO_TCP);
out_tcpv6_protosw:
	inet6_unregister_protosw(&tcpv6_protosw);
	goto out;
}

void tcpv6_exit(void)
{
	unregister_pernet_subsys(&tcpv6_net_ops);
	inet6_unregister_protosw(&tcpv6_protosw);
	inet6_del_protocol(&tcpv6_protocol, IPPROTO_TCP);
}<|MERGE_RESOLUTION|>--- conflicted
+++ resolved
@@ -932,15 +932,6 @@
 };
 #endif
 
-<<<<<<< HEAD
-=======
-struct timewait_sock_ops tcp6_timewait_sock_ops = {
-	.twsk_obj_size	= sizeof(struct tcp6_timewait_sock),
-	.twsk_unique	= tcp_twsk_unique,
-	.twsk_destructor= tcp_twsk_destructor,
-};
-
->>>>>>> 93011118
 static void __tcp_v6_send_check(struct sk_buff *skb,
 				struct in6_addr *saddr, struct in6_addr *daddr)
 {
@@ -1947,18 +1938,14 @@
 	return inet_getpeer_v6(&tw6->tw_v6_daddr, 1);
 }
 
-<<<<<<< HEAD
-static struct timewait_sock_ops tcp6_timewait_sock_ops = {
+struct timewait_sock_ops tcp6_timewait_sock_ops = {
 	.twsk_obj_size	= sizeof(struct tcp6_timewait_sock),
 	.twsk_unique	= tcp_twsk_unique,
 	.twsk_destructor= tcp_twsk_destructor,
 	.twsk_getpeer	= tcp_v6_tw_get_peer,
 };
 
-static const struct inet_connection_sock_af_ops ipv6_specific = {
-=======
 const struct inet_connection_sock_af_ops ipv6_specific = {
->>>>>>> 93011118
 	.queue_xmit	   = inet6_csk_xmit,
 	.send_check	   = tcp_v6_send_check,
 	.rebuild_header	   = inet6_sk_rebuild_header,
