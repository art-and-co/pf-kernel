/*
 * fs/f2fs/node.c
 *
 * Copyright (c) 2012 Samsung Electronics Co., Ltd.
 *             http://www.samsung.com/
 *
 * This program is free software; you can redistribute it and/or modify
 * it under the terms of the GNU General Public License version 2 as
 * published by the Free Software Foundation.
 */
#include <linux/fs.h>
#include <linux/f2fs_fs.h>
#include <linux/mpage.h>
#include <linux/backing-dev.h>
#include <linux/blkdev.h>
#include <linux/pagevec.h>
#include <linux/swap.h>

#include "f2fs.h"
#include "node.h"
#include "segment.h"
#include <trace/events/f2fs.h>

#define on_build_free_nids(nmi) mutex_is_locked(&nm_i->build_lock)

static struct kmem_cache *nat_entry_slab;
static struct kmem_cache *free_nid_slab;
static struct kmem_cache *nat_entry_set_slab;

bool available_free_memory(struct f2fs_sb_info *sbi, int type)
{
	struct f2fs_nm_info *nm_i = NM_I(sbi);
	struct sysinfo val;
	unsigned long mem_size = 0;
	bool res = false;

	si_meminfo(&val);
	/* give 25%, 25%, 50% memory for each components respectively */
	if (type == FREE_NIDS) {
		mem_size = (nm_i->fcnt * sizeof(struct free_nid)) >> 12;
		res = mem_size < ((val.totalram * nm_i->ram_thresh / 100) >> 2);
	} else if (type == NAT_ENTRIES) {
		mem_size = (nm_i->nat_cnt * sizeof(struct nat_entry)) >> 12;
		res = mem_size < ((val.totalram * nm_i->ram_thresh / 100) >> 2);
	} else if (type == DIRTY_DENTS) {
		if (sbi->sb->s_bdi->dirty_exceeded)
			return false;
		mem_size = get_pages(sbi, F2FS_DIRTY_DENTS);
		res = mem_size < ((val.totalram * nm_i->ram_thresh / 100) >> 1);
	}
	return res;
}

static void clear_node_page_dirty(struct page *page)
{
	struct address_space *mapping = page->mapping;
	struct f2fs_sb_info *sbi = F2FS_SB(mapping->host->i_sb);
	unsigned int long flags;

	if (PageDirty(page)) {
		spin_lock_irqsave(&mapping->tree_lock, flags);
		radix_tree_tag_clear(&mapping->page_tree,
				page_index(page),
				PAGECACHE_TAG_DIRTY);
		spin_unlock_irqrestore(&mapping->tree_lock, flags);

		clear_page_dirty_for_io(page);
		dec_page_count(sbi, F2FS_DIRTY_NODES);
	}
	ClearPageUptodate(page);
}

static struct page *get_current_nat_page(struct f2fs_sb_info *sbi, nid_t nid)
{
	pgoff_t index = current_nat_addr(sbi, nid);
	return get_meta_page(sbi, index);
}

static struct page *get_next_nat_page(struct f2fs_sb_info *sbi, nid_t nid)
{
	struct page *src_page;
	struct page *dst_page;
	pgoff_t src_off;
	pgoff_t dst_off;
	void *src_addr;
	void *dst_addr;
	struct f2fs_nm_info *nm_i = NM_I(sbi);

	src_off = current_nat_addr(sbi, nid);
	dst_off = next_nat_addr(sbi, src_off);

	/* get current nat block page with lock */
	src_page = get_meta_page(sbi, src_off);
	dst_page = grab_meta_page(sbi, dst_off);
	f2fs_bug_on(PageDirty(src_page));

	src_addr = page_address(src_page);
	dst_addr = page_address(dst_page);
	memcpy(dst_addr, src_addr, PAGE_CACHE_SIZE);
	set_page_dirty(dst_page);
	f2fs_put_page(src_page, 1);

	set_to_next_nat(nm_i, nid);

	return dst_page;
}

static struct nat_entry *__lookup_nat_cache(struct f2fs_nm_info *nm_i, nid_t n)
{
	return radix_tree_lookup(&nm_i->nat_root, n);
}

static unsigned int __gang_lookup_nat_cache(struct f2fs_nm_info *nm_i,
		nid_t start, unsigned int nr, struct nat_entry **ep)
{
	return radix_tree_gang_lookup(&nm_i->nat_root, (void **)ep, start, nr);
}

static void __del_from_nat_cache(struct f2fs_nm_info *nm_i, struct nat_entry *e)
{
	list_del(&e->list);
	radix_tree_delete(&nm_i->nat_root, nat_get_nid(e));
	nm_i->nat_cnt--;
	kmem_cache_free(nat_entry_slab, e);
}

int is_checkpointed_node(struct f2fs_sb_info *sbi, nid_t nid)
{
	struct f2fs_nm_info *nm_i = NM_I(sbi);
	struct nat_entry *e;
	int is_cp = 1;

	read_lock(&nm_i->nat_tree_lock);
	e = __lookup_nat_cache(nm_i, nid);
	if (e && !e->checkpointed)
		is_cp = 0;
	read_unlock(&nm_i->nat_tree_lock);
	return is_cp;
}

bool fsync_mark_done(struct f2fs_sb_info *sbi, nid_t nid)
{
	struct f2fs_nm_info *nm_i = NM_I(sbi);
	struct nat_entry *e;
	bool fsync_done = false;

	read_lock(&nm_i->nat_tree_lock);
	e = __lookup_nat_cache(nm_i, nid);
	if (e)
		fsync_done = e->fsync_done;
	read_unlock(&nm_i->nat_tree_lock);
	return fsync_done;
}

void fsync_mark_clear(struct f2fs_sb_info *sbi, nid_t nid)
{
	struct f2fs_nm_info *nm_i = NM_I(sbi);
	struct nat_entry *e;

	write_lock(&nm_i->nat_tree_lock);
	e = __lookup_nat_cache(nm_i, nid);
	if (e)
		e->fsync_done = false;
	write_unlock(&nm_i->nat_tree_lock);
}

static struct nat_entry *grab_nat_entry(struct f2fs_nm_info *nm_i, nid_t nid)
{
	struct nat_entry *new;

	new = kmem_cache_alloc(nat_entry_slab, GFP_ATOMIC);
	if (!new)
		return NULL;
	if (radix_tree_insert(&nm_i->nat_root, nid, new)) {
		kmem_cache_free(nat_entry_slab, new);
		return NULL;
	}
	memset(new, 0, sizeof(struct nat_entry));
	nat_set_nid(new, nid);
	new->checkpointed = true;
	list_add_tail(&new->list, &nm_i->nat_entries);
	nm_i->nat_cnt++;
	return new;
}

static void cache_nat_entry(struct f2fs_nm_info *nm_i, nid_t nid,
						struct f2fs_nat_entry *ne)
{
	struct nat_entry *e;
retry:
	write_lock(&nm_i->nat_tree_lock);
	e = __lookup_nat_cache(nm_i, nid);
	if (!e) {
		e = grab_nat_entry(nm_i, nid);
		if (!e) {
			write_unlock(&nm_i->nat_tree_lock);
			goto retry;
		}
		node_info_from_raw_nat(&e->ni, ne);
	}
	write_unlock(&nm_i->nat_tree_lock);
}

static void set_node_addr(struct f2fs_sb_info *sbi, struct node_info *ni,
			block_t new_blkaddr, bool fsync_done)
{
	struct f2fs_nm_info *nm_i = NM_I(sbi);
	struct nat_entry *e;
retry:
	write_lock(&nm_i->nat_tree_lock);
	e = __lookup_nat_cache(nm_i, ni->nid);
	if (!e) {
		e = grab_nat_entry(nm_i, ni->nid);
		if (!e) {
			write_unlock(&nm_i->nat_tree_lock);
			goto retry;
		}
		e->ni = *ni;
		f2fs_bug_on(ni->blk_addr == NEW_ADDR);
	} else if (new_blkaddr == NEW_ADDR) {
		/*
		 * when nid is reallocated,
		 * previous nat entry can be remained in nat cache.
		 * So, reinitialize it with new information.
		 */
		e->ni = *ni;
		f2fs_bug_on(ni->blk_addr != NULL_ADDR);
	}

	/* sanity check */
	f2fs_bug_on(nat_get_blkaddr(e) != ni->blk_addr);
	f2fs_bug_on(nat_get_blkaddr(e) == NULL_ADDR &&
			new_blkaddr == NULL_ADDR);
	f2fs_bug_on(nat_get_blkaddr(e) == NEW_ADDR &&
			new_blkaddr == NEW_ADDR);
	f2fs_bug_on(nat_get_blkaddr(e) != NEW_ADDR &&
			nat_get_blkaddr(e) != NULL_ADDR &&
			new_blkaddr == NEW_ADDR);

	/* increment version no as node is removed */
	if (nat_get_blkaddr(e) != NEW_ADDR && new_blkaddr == NULL_ADDR) {
		unsigned char version = nat_get_version(e);
		nat_set_version(e, inc_node_version(version));
	}

	/* change address */
	nat_set_blkaddr(e, new_blkaddr);
	__set_nat_cache_dirty(nm_i, e);

	/* update fsync_mark if its inode nat entry is still alive */
	e = __lookup_nat_cache(nm_i, ni->ino);
	if (e)
		e->fsync_done = fsync_done;
	write_unlock(&nm_i->nat_tree_lock);
}

int try_to_free_nats(struct f2fs_sb_info *sbi, int nr_shrink)
{
	struct f2fs_nm_info *nm_i = NM_I(sbi);

	if (available_free_memory(sbi, NAT_ENTRIES))
		return 0;

	write_lock(&nm_i->nat_tree_lock);
	while (nr_shrink && !list_empty(&nm_i->nat_entries)) {
		struct nat_entry *ne;
		ne = list_first_entry(&nm_i->nat_entries,
					struct nat_entry, list);
		__del_from_nat_cache(nm_i, ne);
		nr_shrink--;
	}
	write_unlock(&nm_i->nat_tree_lock);
	return nr_shrink;
}

/*
 * This function always returns success
 */
void get_node_info(struct f2fs_sb_info *sbi, nid_t nid, struct node_info *ni)
{
	struct f2fs_nm_info *nm_i = NM_I(sbi);
	struct curseg_info *curseg = CURSEG_I(sbi, CURSEG_HOT_DATA);
	struct f2fs_summary_block *sum = curseg->sum_blk;
	nid_t start_nid = START_NID(nid);
	struct f2fs_nat_block *nat_blk;
	struct page *page = NULL;
	struct f2fs_nat_entry ne;
	struct nat_entry *e;
	int i;

	memset(&ne, 0, sizeof(struct f2fs_nat_entry));
	ni->nid = nid;

	/* Check nat cache */
	read_lock(&nm_i->nat_tree_lock);
	e = __lookup_nat_cache(nm_i, nid);
	if (e) {
		ni->ino = nat_get_ino(e);
		ni->blk_addr = nat_get_blkaddr(e);
		ni->version = nat_get_version(e);
	}
	read_unlock(&nm_i->nat_tree_lock);
	if (e)
		return;

	/* Check current segment summary */
	mutex_lock(&curseg->curseg_mutex);
	i = lookup_journal_in_cursum(sum, NAT_JOURNAL, nid, 0);
	if (i >= 0) {
		ne = nat_in_journal(sum, i);
		node_info_from_raw_nat(ni, &ne);
	}
	mutex_unlock(&curseg->curseg_mutex);
	if (i >= 0)
		goto cache;

	/* Fill node_info from nat page */
	page = get_current_nat_page(sbi, start_nid);
	nat_blk = (struct f2fs_nat_block *)page_address(page);
	ne = nat_blk->entries[nid - start_nid];
	node_info_from_raw_nat(ni, &ne);
	f2fs_put_page(page, 1);
cache:
	/* cache nat entry */
	cache_nat_entry(NM_I(sbi), nid, &ne);
}

/*
 * The maximum depth is four.
 * Offset[0] will have raw inode offset.
 */
static int get_node_path(struct f2fs_inode_info *fi, long block,
				int offset[4], unsigned int noffset[4])
{
	const long direct_index = ADDRS_PER_INODE(fi);
	const long direct_blks = ADDRS_PER_BLOCK;
	const long dptrs_per_blk = NIDS_PER_BLOCK;
	const long indirect_blks = ADDRS_PER_BLOCK * NIDS_PER_BLOCK;
	const long dindirect_blks = indirect_blks * NIDS_PER_BLOCK;
	int n = 0;
	int level = 0;

	noffset[0] = 0;

	if (block < direct_index) {
		offset[n] = block;
		goto got;
	}
	block -= direct_index;
	if (block < direct_blks) {
		offset[n++] = NODE_DIR1_BLOCK;
		noffset[n] = 1;
		offset[n] = block;
		level = 1;
		goto got;
	}
	block -= direct_blks;
	if (block < direct_blks) {
		offset[n++] = NODE_DIR2_BLOCK;
		noffset[n] = 2;
		offset[n] = block;
		level = 1;
		goto got;
	}
	block -= direct_blks;
	if (block < indirect_blks) {
		offset[n++] = NODE_IND1_BLOCK;
		noffset[n] = 3;
		offset[n++] = block / direct_blks;
		noffset[n] = 4 + offset[n - 1];
		offset[n] = block % direct_blks;
		level = 2;
		goto got;
	}
	block -= indirect_blks;
	if (block < indirect_blks) {
		offset[n++] = NODE_IND2_BLOCK;
		noffset[n] = 4 + dptrs_per_blk;
		offset[n++] = block / direct_blks;
		noffset[n] = 5 + dptrs_per_blk + offset[n - 1];
		offset[n] = block % direct_blks;
		level = 2;
		goto got;
	}
	block -= indirect_blks;
	if (block < dindirect_blks) {
		offset[n++] = NODE_DIND_BLOCK;
		noffset[n] = 5 + (dptrs_per_blk * 2);
		offset[n++] = block / indirect_blks;
		noffset[n] = 6 + (dptrs_per_blk * 2) +
			      offset[n - 1] * (dptrs_per_blk + 1);
		offset[n++] = (block / direct_blks) % dptrs_per_blk;
		noffset[n] = 7 + (dptrs_per_blk * 2) +
			      offset[n - 2] * (dptrs_per_blk + 1) +
			      offset[n - 1];
		offset[n] = block % direct_blks;
		level = 3;
		goto got;
	} else {
		BUG();
	}
got:
	return level;
}

/*
 * Caller should call f2fs_put_dnode(dn).
 * Also, it should grab and release a rwsem by calling f2fs_lock_op() and
 * f2fs_unlock_op() only if ro is not set RDONLY_NODE.
 * In the case of RDONLY_NODE, we don't need to care about mutex.
 */
int get_dnode_of_data(struct dnode_of_data *dn, pgoff_t index, int mode)
{
	struct f2fs_sb_info *sbi = F2FS_SB(dn->inode->i_sb);
	struct page *npage[4];
	struct page *parent;
	int offset[4];
	unsigned int noffset[4];
	nid_t nids[4];
	int level, i;
	int err = 0;

	level = get_node_path(F2FS_I(dn->inode), index, offset, noffset);

	nids[0] = dn->inode->i_ino;
	npage[0] = dn->inode_page;

	if (!npage[0]) {
		npage[0] = get_node_page(sbi, nids[0]);
		if (IS_ERR(npage[0]))
			return PTR_ERR(npage[0]);
	}
	parent = npage[0];
	if (level != 0)
		nids[1] = get_nid(parent, offset[0], true);
	dn->inode_page = npage[0];
	dn->inode_page_locked = true;

	/* get indirect or direct nodes */
	for (i = 1; i <= level; i++) {
		bool done = false;

		if (!nids[i] && mode == ALLOC_NODE) {
			/* alloc new node */
			if (!alloc_nid(sbi, &(nids[i]))) {
				err = -ENOSPC;
				goto release_pages;
			}

			dn->nid = nids[i];
			npage[i] = new_node_page(dn, noffset[i], NULL);
			if (IS_ERR(npage[i])) {
				alloc_nid_failed(sbi, nids[i]);
				err = PTR_ERR(npage[i]);
				goto release_pages;
			}

			set_nid(parent, offset[i - 1], nids[i], i == 1);
			alloc_nid_done(sbi, nids[i]);
			done = true;
		} else if (mode == LOOKUP_NODE_RA && i == level && level > 1) {
			npage[i] = get_node_page_ra(parent, offset[i - 1]);
			if (IS_ERR(npage[i])) {
				err = PTR_ERR(npage[i]);
				goto release_pages;
			}
			done = true;
		}
		if (i == 1) {
			dn->inode_page_locked = false;
			unlock_page(parent);
		} else {
			f2fs_put_page(parent, 1);
		}

		if (!done) {
			npage[i] = get_node_page(sbi, nids[i]);
			if (IS_ERR(npage[i])) {
				err = PTR_ERR(npage[i]);
				f2fs_put_page(npage[0], 0);
				goto release_out;
			}
		}
		if (i < level) {
			parent = npage[i];
			nids[i + 1] = get_nid(parent, offset[i], false);
		}
	}
	dn->nid = nids[level];
	dn->ofs_in_node = offset[level];
	dn->node_page = npage[level];
	dn->data_blkaddr = datablock_addr(dn->node_page, dn->ofs_in_node);
	return 0;

release_pages:
	f2fs_put_page(parent, 1);
	if (i > 1)
		f2fs_put_page(npage[0], 0);
release_out:
	dn->inode_page = NULL;
	dn->node_page = NULL;
	return err;
}

static void truncate_node(struct dnode_of_data *dn)
{
	struct f2fs_sb_info *sbi = F2FS_SB(dn->inode->i_sb);
	struct node_info ni;

	get_node_info(sbi, dn->nid, &ni);
	if (dn->inode->i_blocks == 0) {
		f2fs_bug_on(ni.blk_addr != NULL_ADDR);
		goto invalidate;
	}
	f2fs_bug_on(ni.blk_addr == NULL_ADDR);

	/* Deallocate node address */
	invalidate_blocks(sbi, ni.blk_addr);
	dec_valid_node_count(sbi, dn->inode);
	set_node_addr(sbi, &ni, NULL_ADDR, false);

	if (dn->nid == dn->inode->i_ino) {
		remove_orphan_inode(sbi, dn->nid);
		dec_valid_inode_count(sbi);
	} else {
		sync_inode_page(dn);
	}
invalidate:
	clear_node_page_dirty(dn->node_page);
	F2FS_SET_SB_DIRT(sbi);

	f2fs_put_page(dn->node_page, 1);

	invalidate_mapping_pages(NODE_MAPPING(sbi),
			dn->node_page->index, dn->node_page->index);

	dn->node_page = NULL;
	trace_f2fs_truncate_node(dn->inode, dn->nid, ni.blk_addr);
}

static int truncate_dnode(struct dnode_of_data *dn)
{
	struct f2fs_sb_info *sbi = F2FS_SB(dn->inode->i_sb);
	struct page *page;

	if (dn->nid == 0)
		return 1;

	/* get direct node */
	page = get_node_page(sbi, dn->nid);
	if (IS_ERR(page) && PTR_ERR(page) == -ENOENT)
		return 1;
	else if (IS_ERR(page))
		return PTR_ERR(page);

	/* Make dnode_of_data for parameter */
	dn->node_page = page;
	dn->ofs_in_node = 0;
	truncate_data_blocks(dn);
	truncate_node(dn);
	return 1;
}

static int truncate_nodes(struct dnode_of_data *dn, unsigned int nofs,
						int ofs, int depth)
{
	struct f2fs_sb_info *sbi = F2FS_SB(dn->inode->i_sb);
	struct dnode_of_data rdn = *dn;
	struct page *page;
	struct f2fs_node *rn;
	nid_t child_nid;
	unsigned int child_nofs;
	int freed = 0;
	int i, ret;

	if (dn->nid == 0)
		return NIDS_PER_BLOCK + 1;

	trace_f2fs_truncate_nodes_enter(dn->inode, dn->nid, dn->data_blkaddr);

	page = get_node_page(sbi, dn->nid);
	if (IS_ERR(page)) {
		trace_f2fs_truncate_nodes_exit(dn->inode, PTR_ERR(page));
		return PTR_ERR(page);
	}

	rn = F2FS_NODE(page);
	if (depth < 3) {
		for (i = ofs; i < NIDS_PER_BLOCK; i++, freed++) {
			child_nid = le32_to_cpu(rn->in.nid[i]);
			if (child_nid == 0)
				continue;
			rdn.nid = child_nid;
			ret = truncate_dnode(&rdn);
			if (ret < 0)
				goto out_err;
			set_nid(page, i, 0, false);
		}
	} else {
		child_nofs = nofs + ofs * (NIDS_PER_BLOCK + 1) + 1;
		for (i = ofs; i < NIDS_PER_BLOCK; i++) {
			child_nid = le32_to_cpu(rn->in.nid[i]);
			if (child_nid == 0) {
				child_nofs += NIDS_PER_BLOCK + 1;
				continue;
			}
			rdn.nid = child_nid;
			ret = truncate_nodes(&rdn, child_nofs, 0, depth - 1);
			if (ret == (NIDS_PER_BLOCK + 1)) {
				set_nid(page, i, 0, false);
				child_nofs += ret;
			} else if (ret < 0 && ret != -ENOENT) {
				goto out_err;
			}
		}
		freed = child_nofs;
	}

	if (!ofs) {
		/* remove current indirect node */
		dn->node_page = page;
		truncate_node(dn);
		freed++;
	} else {
		f2fs_put_page(page, 1);
	}
	trace_f2fs_truncate_nodes_exit(dn->inode, freed);
	return freed;

out_err:
	f2fs_put_page(page, 1);
	trace_f2fs_truncate_nodes_exit(dn->inode, ret);
	return ret;
}

static int truncate_partial_nodes(struct dnode_of_data *dn,
			struct f2fs_inode *ri, int *offset, int depth)
{
	struct f2fs_sb_info *sbi = F2FS_SB(dn->inode->i_sb);
	struct page *pages[2];
	nid_t nid[3];
	nid_t child_nid;
	int err = 0;
	int i;
	int idx = depth - 2;

	nid[0] = le32_to_cpu(ri->i_nid[offset[0] - NODE_DIR1_BLOCK]);
	if (!nid[0])
		return 0;

	/* get indirect nodes in the path */
	for (i = 0; i < idx + 1; i++) {
		/* reference count'll be increased */
		pages[i] = get_node_page(sbi, nid[i]);
		if (IS_ERR(pages[i])) {
			err = PTR_ERR(pages[i]);
			idx = i - 1;
			goto fail;
		}
		nid[i + 1] = get_nid(pages[i], offset[i + 1], false);
	}

	/* free direct nodes linked to a partial indirect node */
	for (i = offset[idx + 1]; i < NIDS_PER_BLOCK; i++) {
		child_nid = get_nid(pages[idx], i, false);
		if (!child_nid)
			continue;
		dn->nid = child_nid;
		err = truncate_dnode(dn);
		if (err < 0)
			goto fail;
		set_nid(pages[idx], i, 0, false);
	}

	if (offset[idx + 1] == 0) {
		dn->node_page = pages[idx];
		dn->nid = nid[idx];
		truncate_node(dn);
	} else {
		f2fs_put_page(pages[idx], 1);
	}
	offset[idx]++;
	offset[idx + 1] = 0;
	idx--;
fail:
	for (i = idx; i >= 0; i--)
		f2fs_put_page(pages[i], 1);

	trace_f2fs_truncate_partial_nodes(dn->inode, nid, depth, err);

	return err;
}

/*
 * All the block addresses of data and nodes should be nullified.
 */
int truncate_inode_blocks(struct inode *inode, pgoff_t from)
{
	struct f2fs_sb_info *sbi = F2FS_SB(inode->i_sb);
	int err = 0, cont = 1;
	int level, offset[4], noffset[4];
	unsigned int nofs = 0;
	struct f2fs_inode *ri;
	struct dnode_of_data dn;
	struct page *page;

	trace_f2fs_truncate_inode_blocks_enter(inode, from);

	level = get_node_path(F2FS_I(inode), from, offset, noffset);
restart:
	page = get_node_page(sbi, inode->i_ino);
	if (IS_ERR(page)) {
		trace_f2fs_truncate_inode_blocks_exit(inode, PTR_ERR(page));
		return PTR_ERR(page);
	}

	set_new_dnode(&dn, inode, page, NULL, 0);
	unlock_page(page);

	ri = F2FS_INODE(page);
	switch (level) {
	case 0:
	case 1:
		nofs = noffset[1];
		break;
	case 2:
		nofs = noffset[1];
		if (!offset[level - 1])
			goto skip_partial;
		err = truncate_partial_nodes(&dn, ri, offset, level);
		if (err < 0 && err != -ENOENT)
			goto fail;
		nofs += 1 + NIDS_PER_BLOCK;
		break;
	case 3:
		nofs = 5 + 2 * NIDS_PER_BLOCK;
		if (!offset[level - 1])
			goto skip_partial;
		err = truncate_partial_nodes(&dn, ri, offset, level);
		if (err < 0 && err != -ENOENT)
			goto fail;
		break;
	default:
		BUG();
	}

skip_partial:
	while (cont) {
		dn.nid = le32_to_cpu(ri->i_nid[offset[0] - NODE_DIR1_BLOCK]);
		switch (offset[0]) {
		case NODE_DIR1_BLOCK:
		case NODE_DIR2_BLOCK:
			err = truncate_dnode(&dn);
			break;

		case NODE_IND1_BLOCK:
		case NODE_IND2_BLOCK:
			err = truncate_nodes(&dn, nofs, offset[1], 2);
			break;

		case NODE_DIND_BLOCK:
			err = truncate_nodes(&dn, nofs, offset[1], 3);
			cont = 0;
			break;

		default:
			BUG();
		}
		if (err < 0 && err != -ENOENT)
			goto fail;
		if (offset[1] == 0 &&
				ri->i_nid[offset[0] - NODE_DIR1_BLOCK]) {
			lock_page(page);
			if (unlikely(page->mapping != NODE_MAPPING(sbi))) {
				f2fs_put_page(page, 1);
				goto restart;
			}
			f2fs_wait_on_page_writeback(page, NODE);
			ri->i_nid[offset[0] - NODE_DIR1_BLOCK] = 0;
			set_page_dirty(page);
			unlock_page(page);
		}
		offset[1] = 0;
		offset[0]++;
		nofs += err;
	}
fail:
	f2fs_put_page(page, 0);
	trace_f2fs_truncate_inode_blocks_exit(inode, err);
	return err > 0 ? 0 : err;
}

int truncate_xattr_node(struct inode *inode, struct page *page)
{
	struct f2fs_sb_info *sbi = F2FS_SB(inode->i_sb);
	nid_t nid = F2FS_I(inode)->i_xattr_nid;
	struct dnode_of_data dn;
	struct page *npage;

	if (!nid)
		return 0;

	npage = get_node_page(sbi, nid);
	if (IS_ERR(npage))
		return PTR_ERR(npage);

	F2FS_I(inode)->i_xattr_nid = 0;

	/* need to do checkpoint during fsync */
	F2FS_I(inode)->xattr_ver = cur_cp_version(F2FS_CKPT(sbi));

	set_new_dnode(&dn, inode, page, npage, nid);

	if (page)
		dn.inode_page_locked = true;
	truncate_node(&dn);
	return 0;
}

/*
 * Caller should grab and release a rwsem by calling f2fs_lock_op() and
 * f2fs_unlock_op().
 */
void remove_inode_page(struct inode *inode)
{
	struct dnode_of_data dn;

	set_new_dnode(&dn, inode, NULL, NULL, inode->i_ino);
	if (get_dnode_of_data(&dn, 0, LOOKUP_NODE))
		return;

	if (truncate_xattr_node(inode, dn.inode_page)) {
		f2fs_put_dnode(&dn);
		return;
	}

	/* remove potential inline_data blocks */
	if (S_ISREG(inode->i_mode) || S_ISDIR(inode->i_mode) ||
				S_ISLNK(inode->i_mode))
		truncate_data_blocks_range(&dn, 1);

	/* 0 is possible, after f2fs_new_inode() has failed */
	f2fs_bug_on(inode->i_blocks != 0 && inode->i_blocks != 1);

	/* will put inode & node pages */
	truncate_node(&dn);
}

struct page *new_inode_page(struct inode *inode)
{
	struct dnode_of_data dn;

	/* allocate inode page for new inode */
	set_new_dnode(&dn, inode, NULL, NULL, inode->i_ino);

	/* caller should f2fs_put_page(page, 1); */
	return new_node_page(&dn, 0, NULL);
}

struct page *new_node_page(struct dnode_of_data *dn,
				unsigned int ofs, struct page *ipage)
{
	struct f2fs_sb_info *sbi = F2FS_SB(dn->inode->i_sb);
	struct node_info old_ni, new_ni;
	struct page *page;
	int err;

	if (unlikely(is_inode_flag_set(F2FS_I(dn->inode), FI_NO_ALLOC)))
		return ERR_PTR(-EPERM);

	page = grab_cache_page(NODE_MAPPING(sbi), dn->nid);
	if (!page)
		return ERR_PTR(-ENOMEM);

	if (unlikely(!inc_valid_node_count(sbi, dn->inode))) {
		err = -ENOSPC;
		goto fail;
	}

	get_node_info(sbi, dn->nid, &old_ni);

	/* Reinitialize old_ni with new node page */
	f2fs_bug_on(old_ni.blk_addr != NULL_ADDR);
	new_ni = old_ni;
	new_ni.ino = dn->inode->i_ino;
	set_node_addr(sbi, &new_ni, NEW_ADDR, false);

	f2fs_wait_on_page_writeback(page, NODE);
	fill_node_footer(page, dn->nid, dn->inode->i_ino, ofs, true);
	set_cold_node(dn->inode, page);
	SetPageUptodate(page);
	set_page_dirty(page);

	if (f2fs_has_xattr_block(ofs))
		F2FS_I(dn->inode)->i_xattr_nid = dn->nid;

	dn->node_page = page;
	if (ipage)
		update_inode(dn->inode, ipage);
	else
		sync_inode_page(dn);
	if (ofs == 0)
		inc_valid_inode_count(sbi);

	return page;

fail:
	clear_node_page_dirty(page);
	f2fs_put_page(page, 1);
	return ERR_PTR(err);
}

/*
 * Caller should do after getting the following values.
 * 0: f2fs_put_page(page, 0)
 * LOCKED_PAGE: f2fs_put_page(page, 1)
 * error: nothing
 */
static int read_node_page(struct page *page, int rw)
{
	struct f2fs_sb_info *sbi = F2FS_SB(page->mapping->host->i_sb);
	struct node_info ni;

	get_node_info(sbi, page->index, &ni);

	if (unlikely(ni.blk_addr == NULL_ADDR)) {
		f2fs_put_page(page, 1);
		return -ENOENT;
	}

	if (PageUptodate(page))
		return LOCKED_PAGE;

	return f2fs_submit_page_bio(sbi, page, ni.blk_addr, rw);
}

/*
 * Readahead a node page
 */
void ra_node_page(struct f2fs_sb_info *sbi, nid_t nid)
{
	struct page *apage;
	int err;

	apage = find_get_page(NODE_MAPPING(sbi), nid);
	if (apage && PageUptodate(apage)) {
		f2fs_put_page(apage, 0);
		return;
	}
	f2fs_put_page(apage, 0);

	apage = grab_cache_page(NODE_MAPPING(sbi), nid);
	if (!apage)
		return;

	err = read_node_page(apage, READA);
	if (err == 0)
		f2fs_put_page(apage, 0);
	else if (err == LOCKED_PAGE)
		f2fs_put_page(apage, 1);
}

struct page *get_node_page(struct f2fs_sb_info *sbi, pgoff_t nid)
{
	struct page *page;
	int err;
repeat:
	page = grab_cache_page(NODE_MAPPING(sbi), nid);
	if (!page)
		return ERR_PTR(-ENOMEM);

	err = read_node_page(page, READ_SYNC);
	if (err < 0)
		return ERR_PTR(err);
	else if (err == LOCKED_PAGE)
		goto got_it;

	lock_page(page);
	if (unlikely(!PageUptodate(page) || nid != nid_of_node(page))) {
		f2fs_put_page(page, 1);
		return ERR_PTR(-EIO);
	}
	if (unlikely(page->mapping != NODE_MAPPING(sbi))) {
		f2fs_put_page(page, 1);
		goto repeat;
	}
got_it:
	return page;
}

/*
 * Return a locked page for the desired node page.
 * And, readahead MAX_RA_NODE number of node pages.
 */
struct page *get_node_page_ra(struct page *parent, int start)
{
	struct f2fs_sb_info *sbi = F2FS_SB(parent->mapping->host->i_sb);
	struct blk_plug plug;
	struct page *page;
	int err, i, end;
	nid_t nid;

	/* First, try getting the desired direct node. */
	nid = get_nid(parent, start, false);
	if (!nid)
		return ERR_PTR(-ENOENT);
repeat:
	page = grab_cache_page(NODE_MAPPING(sbi), nid);
	if (!page)
		return ERR_PTR(-ENOMEM);

	err = read_node_page(page, READ_SYNC);
	if (err < 0)
		return ERR_PTR(err);
	else if (err == LOCKED_PAGE)
		goto page_hit;

	blk_start_plug(&plug);

	/* Then, try readahead for siblings of the desired node */
	end = start + MAX_RA_NODE;
	end = min(end, NIDS_PER_BLOCK);
	for (i = start + 1; i < end; i++) {
		nid = get_nid(parent, i, false);
		if (!nid)
			continue;
		ra_node_page(sbi, nid);
	}

	blk_finish_plug(&plug);

	lock_page(page);
	if (unlikely(page->mapping != NODE_MAPPING(sbi))) {
		f2fs_put_page(page, 1);
		goto repeat;
	}
page_hit:
	if (unlikely(!PageUptodate(page))) {
		f2fs_put_page(page, 1);
		return ERR_PTR(-EIO);
	}
	return page;
}

void sync_inode_page(struct dnode_of_data *dn)
{
	if (IS_INODE(dn->node_page) || dn->inode_page == dn->node_page) {
		update_inode(dn->inode, dn->node_page);
	} else if (dn->inode_page) {
		if (!dn->inode_page_locked)
			lock_page(dn->inode_page);
		update_inode(dn->inode, dn->inode_page);
		if (!dn->inode_page_locked)
			unlock_page(dn->inode_page);
	} else {
		update_inode_page(dn->inode);
	}
}

int sync_node_pages(struct f2fs_sb_info *sbi, nid_t ino,
					struct writeback_control *wbc)
{
	pgoff_t index, end;
	struct pagevec pvec;
	int step = ino ? 2 : 0;
	int nwritten = 0, wrote = 0;

	pagevec_init(&pvec, 0);

next_step:
	index = 0;
	end = LONG_MAX;

	while (index <= end) {
		int i, nr_pages;
		nr_pages = pagevec_lookup_tag(&pvec, NODE_MAPPING(sbi), &index,
				PAGECACHE_TAG_DIRTY,
				min(end - index, (pgoff_t)PAGEVEC_SIZE-1) + 1);
		if (nr_pages == 0)
			break;

		for (i = 0; i < nr_pages; i++) {
			struct page *page = pvec.pages[i];

			/*
			 * flushing sequence with step:
			 * 0. indirect nodes
			 * 1. dentry dnodes
			 * 2. file dnodes
			 */
			if (step == 0 && IS_DNODE(page))
				continue;
			if (step == 1 && (!IS_DNODE(page) ||
						is_cold_node(page)))
				continue;
			if (step == 2 && (!IS_DNODE(page) ||
						!is_cold_node(page)))
				continue;

			/*
			 * If an fsync mode,
			 * we should not skip writing node pages.
			 */
			if (ino && ino_of_node(page) == ino)
				lock_page(page);
			else if (!trylock_page(page))
				continue;

			if (unlikely(page->mapping != NODE_MAPPING(sbi))) {
continue_unlock:
				unlock_page(page);
				continue;
			}
			if (ino && ino_of_node(page) != ino)
				goto continue_unlock;

			if (!PageDirty(page)) {
				/* someone wrote it for us */
				goto continue_unlock;
			}

			if (!clear_page_dirty_for_io(page))
				goto continue_unlock;

			/* called by fsync() */
			if (ino && IS_DNODE(page)) {
				int mark = !is_checkpointed_node(sbi, ino);
				set_fsync_mark(page, 1);
				if (IS_INODE(page))
					set_dentry_mark(page, mark);
				nwritten++;
			} else {
				set_fsync_mark(page, 0);
				set_dentry_mark(page, 0);
			}

			if (NODE_MAPPING(sbi)->a_ops->writepage(page, wbc))
				unlock_page(page);
			else
				wrote++;

			if (--wbc->nr_to_write == 0)
				break;
		}
		pagevec_release(&pvec);
		cond_resched();

		if (wbc->nr_to_write == 0) {
			step = 2;
			break;
		}
	}

	if (step < 2) {
		step++;
		goto next_step;
	}

	if (wrote)
		f2fs_submit_merged_bio(sbi, NODE, WRITE);
	return nwritten;
}

int wait_on_node_pages_writeback(struct f2fs_sb_info *sbi, nid_t ino)
{
	pgoff_t index = 0, end = LONG_MAX;
	struct pagevec pvec;
	int ret2 = 0, ret = 0;

	pagevec_init(&pvec, 0);

	while (index <= end) {
		int i, nr_pages;
		nr_pages = pagevec_lookup_tag(&pvec, NODE_MAPPING(sbi), &index,
				PAGECACHE_TAG_WRITEBACK,
				min(end - index, (pgoff_t)PAGEVEC_SIZE-1) + 1);
		if (nr_pages == 0)
			break;

		for (i = 0; i < nr_pages; i++) {
			struct page *page = pvec.pages[i];

			/* until radix tree lookup accepts end_index */
			if (unlikely(page->index > end))
				continue;

			if (ino && ino_of_node(page) == ino) {
				f2fs_wait_on_page_writeback(page, NODE);
				if (TestClearPageError(page))
					ret = -EIO;
			}
		}
		pagevec_release(&pvec);
		cond_resched();
	}

	if (unlikely(test_and_clear_bit(AS_ENOSPC, &NODE_MAPPING(sbi)->flags)))
		ret2 = -ENOSPC;
	if (unlikely(test_and_clear_bit(AS_EIO, &NODE_MAPPING(sbi)->flags)))
		ret2 = -EIO;
	if (!ret)
		ret = ret2;
	return ret;
}

static int f2fs_write_node_page(struct page *page,
				struct writeback_control *wbc)
{
	struct f2fs_sb_info *sbi = F2FS_SB(page->mapping->host->i_sb);
	nid_t nid;
	block_t new_addr;
	struct node_info ni;
	struct f2fs_io_info fio = {
		.type = NODE,
		.rw = (wbc->sync_mode == WB_SYNC_ALL) ? WRITE_SYNC : WRITE,
	};

	trace_f2fs_writepage(page, NODE);

	if (unlikely(sbi->por_doing))
		goto redirty_out;
	if (unlikely(f2fs_cp_error(sbi)))
		goto redirty_out;

	f2fs_wait_on_page_writeback(page, NODE);

	/* get old block addr of this node page */
	nid = nid_of_node(page);
	f2fs_bug_on(page->index != nid);

	get_node_info(sbi, nid, &ni);

	/* This page is already truncated */
	if (unlikely(ni.blk_addr == NULL_ADDR)) {
		dec_page_count(sbi, F2FS_DIRTY_NODES);
		unlock_page(page);
		return 0;
	}

	if (wbc->for_reclaim)
		goto redirty_out;

	down_read(&sbi->node_write);
	set_page_writeback(page);
	write_node_page(sbi, page, &fio, nid, ni.blk_addr, &new_addr);
	set_node_addr(sbi, &ni, new_addr, is_fsync_dnode(page));
	dec_page_count(sbi, F2FS_DIRTY_NODES);
	up_read(&sbi->node_write);
	unlock_page(page);
	return 0;

redirty_out:
	redirty_page_for_writepage(wbc, page);
	return AOP_WRITEPAGE_ACTIVATE;
}

static int f2fs_write_node_pages(struct address_space *mapping,
			    struct writeback_control *wbc)
{
	struct f2fs_sb_info *sbi = F2FS_SB(mapping->host->i_sb);
	long diff;

	trace_f2fs_writepages(mapping->host, wbc, NODE);

	/* balancing f2fs's metadata in background */
	f2fs_balance_fs_bg(sbi);

	/* collect a number of dirty node pages and write together */
	if (get_pages(sbi, F2FS_DIRTY_NODES) < nr_pages_to_skip(sbi, NODE))
		goto skip_write;

	diff = nr_pages_to_write(sbi, NODE, wbc);
	wbc->sync_mode = WB_SYNC_NONE;
	sync_node_pages(sbi, 0, wbc);
	wbc->nr_to_write = max((long)0, wbc->nr_to_write - diff);
	return 0;

skip_write:
	wbc->pages_skipped += get_pages(sbi, F2FS_DIRTY_NODES);
	return 0;
}

static int f2fs_set_node_page_dirty(struct page *page)
{
	struct address_space *mapping = page->mapping;
	struct f2fs_sb_info *sbi = F2FS_SB(mapping->host->i_sb);

	trace_f2fs_set_page_dirty(page, NODE);

	SetPageUptodate(page);
	if (!PageDirty(page)) {
		__set_page_dirty_nobuffers(page);
		inc_page_count(sbi, F2FS_DIRTY_NODES);
		SetPagePrivate(page);
		return 1;
	}
	return 0;
}

static void f2fs_invalidate_node_page(struct page *page, unsigned int offset,
				      unsigned int length)
{
	struct inode *inode = page->mapping->host;
	struct f2fs_sb_info *sbi = F2FS_SB(inode->i_sb);
	if (PageDirty(page))
		dec_page_count(sbi, F2FS_DIRTY_NODES);
	ClearPagePrivate(page);
}

static int f2fs_release_node_page(struct page *page, gfp_t wait)
{
	ClearPagePrivate(page);
	return 1;
}

/*
 * Structure of the f2fs node operations
 */
const struct address_space_operations f2fs_node_aops = {
	.writepage	= f2fs_write_node_page,
	.writepages	= f2fs_write_node_pages,
	.set_page_dirty	= f2fs_set_node_page_dirty,
	.invalidatepage	= f2fs_invalidate_node_page,
	.releasepage	= f2fs_release_node_page,
};

static struct free_nid *__lookup_free_nid_list(struct f2fs_nm_info *nm_i,
						nid_t n)
{
	return radix_tree_lookup(&nm_i->free_nid_root, n);
}

static void __del_from_free_nid_list(struct f2fs_nm_info *nm_i,
						struct free_nid *i)
{
	list_del(&i->list);
	radix_tree_delete(&nm_i->free_nid_root, i->nid);
}

static int add_free_nid(struct f2fs_sb_info *sbi, nid_t nid, bool build)
{
	struct f2fs_nm_info *nm_i = NM_I(sbi);
	struct free_nid *i;
	struct nat_entry *ne;
	bool allocated = false;

	if (!available_free_memory(sbi, FREE_NIDS))
		return -1;

	/* 0 nid should not be used */
	if (unlikely(nid == 0))
		return 0;

	if (build) {
		/* do not add allocated nids */
		read_lock(&nm_i->nat_tree_lock);
		ne = __lookup_nat_cache(nm_i, nid);
		if (ne &&
			(!ne->checkpointed || nat_get_blkaddr(ne) != NULL_ADDR))
			allocated = true;
		read_unlock(&nm_i->nat_tree_lock);
		if (allocated)
			return 0;
	}

	i = f2fs_kmem_cache_alloc(free_nid_slab, GFP_NOFS);
	i->nid = nid;
	i->state = NID_NEW;

	spin_lock(&nm_i->free_nid_list_lock);
	if (radix_tree_insert(&nm_i->free_nid_root, i->nid, i)) {
		spin_unlock(&nm_i->free_nid_list_lock);
		kmem_cache_free(free_nid_slab, i);
		return 0;
	}
	list_add_tail(&i->list, &nm_i->free_nid_list);
	nm_i->fcnt++;
	spin_unlock(&nm_i->free_nid_list_lock);
	return 1;
}

static void remove_free_nid(struct f2fs_nm_info *nm_i, nid_t nid)
{
	struct free_nid *i;
	bool need_free = false;

	spin_lock(&nm_i->free_nid_list_lock);
	i = __lookup_free_nid_list(nm_i, nid);
	if (i && i->state == NID_NEW) {
		__del_from_free_nid_list(nm_i, i);
		nm_i->fcnt--;
		need_free = true;
	}
	spin_unlock(&nm_i->free_nid_list_lock);

	if (need_free)
		kmem_cache_free(free_nid_slab, i);
}

static void scan_nat_page(struct f2fs_sb_info *sbi,
			struct page *nat_page, nid_t start_nid)
{
	struct f2fs_nm_info *nm_i = NM_I(sbi);
	struct f2fs_nat_block *nat_blk = page_address(nat_page);
	block_t blk_addr;
	int i;

	i = start_nid % NAT_ENTRY_PER_BLOCK;

	for (; i < NAT_ENTRY_PER_BLOCK; i++, start_nid++) {

		if (unlikely(start_nid >= nm_i->max_nid))
			break;

		blk_addr = le32_to_cpu(nat_blk->entries[i].block_addr);
		f2fs_bug_on(blk_addr == NEW_ADDR);
		if (blk_addr == NULL_ADDR) {
			if (add_free_nid(sbi, start_nid, true) < 0)
				break;
		}
	}
}

static void build_free_nids(struct f2fs_sb_info *sbi)
{
	struct f2fs_nm_info *nm_i = NM_I(sbi);
	struct curseg_info *curseg = CURSEG_I(sbi, CURSEG_HOT_DATA);
	struct f2fs_summary_block *sum = curseg->sum_blk;
	int i = 0;
	nid_t nid = nm_i->next_scan_nid;

	/* Enough entries */
	if (nm_i->fcnt > NAT_ENTRY_PER_BLOCK)
		return;

	/* readahead nat pages to be scanned */
	ra_meta_pages(sbi, NAT_BLOCK_OFFSET(nid), FREE_NID_PAGES, META_NAT);

	while (1) {
		struct page *page = get_current_nat_page(sbi, nid);

		scan_nat_page(sbi, page, nid);
		f2fs_put_page(page, 1);

		nid += (NAT_ENTRY_PER_BLOCK - (nid % NAT_ENTRY_PER_BLOCK));
		if (unlikely(nid >= nm_i->max_nid))
			nid = 0;

		if (i++ == FREE_NID_PAGES)
			break;
	}

	/* go to the next free nat pages to find free nids abundantly */
	nm_i->next_scan_nid = nid;

	/* find free nids from current sum_pages */
	mutex_lock(&curseg->curseg_mutex);
	for (i = 0; i < nats_in_cursum(sum); i++) {
		block_t addr = le32_to_cpu(nat_in_journal(sum, i).block_addr);
		nid = le32_to_cpu(nid_in_journal(sum, i));
		if (addr == NULL_ADDR)
			add_free_nid(sbi, nid, true);
		else
			remove_free_nid(nm_i, nid);
	}
	mutex_unlock(&curseg->curseg_mutex);
}

/*
 * If this function returns success, caller can obtain a new nid
 * from second parameter of this function.
 * The returned nid could be used ino as well as nid when inode is created.
 */
bool alloc_nid(struct f2fs_sb_info *sbi, nid_t *nid)
{
	struct f2fs_nm_info *nm_i = NM_I(sbi);
	struct free_nid *i = NULL;
retry:
	if (unlikely(sbi->total_valid_node_count + 1 > nm_i->available_nids))
		return false;

	spin_lock(&nm_i->free_nid_list_lock);

	/* We should not use stale free nids created by build_free_nids */
	if (nm_i->fcnt && !on_build_free_nids(nm_i)) {
		f2fs_bug_on(list_empty(&nm_i->free_nid_list));
		list_for_each_entry(i, &nm_i->free_nid_list, list)
			if (i->state == NID_NEW)
				break;

		f2fs_bug_on(i->state != NID_NEW);
		*nid = i->nid;
		i->state = NID_ALLOC;
		nm_i->fcnt--;
		spin_unlock(&nm_i->free_nid_list_lock);
		return true;
	}
	spin_unlock(&nm_i->free_nid_list_lock);

	/* Let's scan nat pages and its caches to get free nids */
	mutex_lock(&nm_i->build_lock);
	build_free_nids(sbi);
	mutex_unlock(&nm_i->build_lock);
	goto retry;
}

/*
 * alloc_nid() should be called prior to this function.
 */
void alloc_nid_done(struct f2fs_sb_info *sbi, nid_t nid)
{
	struct f2fs_nm_info *nm_i = NM_I(sbi);
	struct free_nid *i;

	spin_lock(&nm_i->free_nid_list_lock);
	i = __lookup_free_nid_list(nm_i, nid);
	f2fs_bug_on(!i || i->state != NID_ALLOC);
	__del_from_free_nid_list(nm_i, i);
	spin_unlock(&nm_i->free_nid_list_lock);

	kmem_cache_free(free_nid_slab, i);
}

/*
 * alloc_nid() should be called prior to this function.
 */
void alloc_nid_failed(struct f2fs_sb_info *sbi, nid_t nid)
{
	struct f2fs_nm_info *nm_i = NM_I(sbi);
	struct free_nid *i;
	bool need_free = false;

	if (!nid)
		return;

	spin_lock(&nm_i->free_nid_list_lock);
	i = __lookup_free_nid_list(nm_i, nid);
	f2fs_bug_on(!i || i->state != NID_ALLOC);
	if (!available_free_memory(sbi, FREE_NIDS)) {
		__del_from_free_nid_list(nm_i, i);
		need_free = true;
	} else {
		i->state = NID_NEW;
		nm_i->fcnt++;
	}
	spin_unlock(&nm_i->free_nid_list_lock);

	if (need_free)
		kmem_cache_free(free_nid_slab, i);
}

<<<<<<< HEAD
void recover_node_page(struct f2fs_sb_info *sbi, struct page *page,
		struct f2fs_summary *sum, struct node_info *ni,
		block_t new_blkaddr)
{
	rewrite_node_page(sbi, page, sum, ni->blk_addr, new_blkaddr);
	set_node_addr(sbi, ni, new_blkaddr, false);
	clear_node_page_dirty(page);
}

=======
>>>>>>> 9e82bf01
void recover_inline_xattr(struct inode *inode, struct page *page)
{
	struct f2fs_sb_info *sbi = F2FS_SB(inode->i_sb);
	void *src_addr, *dst_addr;
	size_t inline_size;
	struct page *ipage;
	struct f2fs_inode *ri;

	ipage = get_node_page(sbi, inode->i_ino);
	f2fs_bug_on(IS_ERR(ipage));

	ri = F2FS_INODE(page);
	if (!(ri->i_inline & F2FS_INLINE_XATTR)) {
		clear_inode_flag(F2FS_I(inode), FI_INLINE_XATTR);
		goto update_inode;
	}

	dst_addr = inline_xattr_addr(ipage);
	src_addr = inline_xattr_addr(page);
	inline_size = inline_xattr_size(inode);

	f2fs_wait_on_page_writeback(ipage, NODE);
	memcpy(dst_addr, src_addr, inline_size);
update_inode:
	update_inode(inode, ipage);
	f2fs_put_page(ipage, 1);
}

void recover_xattr_data(struct inode *inode, struct page *page, block_t blkaddr)
{
	struct f2fs_sb_info *sbi = F2FS_SB(inode->i_sb);
	nid_t prev_xnid = F2FS_I(inode)->i_xattr_nid;
	nid_t new_xnid = nid_of_node(page);
	struct node_info ni;

<<<<<<< HEAD
	if (!f2fs_has_xattr_block(ofs_of_node(page)))
		return false;

=======
>>>>>>> 9e82bf01
	/* 1: invalidate the previous xattr nid */
	if (!prev_xnid)
		goto recover_xnid;

	/* Deallocate node address */
	get_node_info(sbi, prev_xnid, &ni);
	f2fs_bug_on(ni.blk_addr == NULL_ADDR);
	invalidate_blocks(sbi, ni.blk_addr);
	dec_valid_node_count(sbi, inode);
	set_node_addr(sbi, &ni, NULL_ADDR, false);

recover_xnid:
	/* 2: allocate new xattr nid */
	if (unlikely(!inc_valid_node_count(sbi, inode)))
		f2fs_bug_on(1);

	remove_free_nid(NM_I(sbi), new_xnid);
	get_node_info(sbi, new_xnid, &ni);
	ni.ino = inode->i_ino;
	set_node_addr(sbi, &ni, NEW_ADDR, false);
	F2FS_I(inode)->i_xattr_nid = new_xnid;

	/* 3: update xattr blkaddr */
	refresh_sit_entry(sbi, NEW_ADDR, blkaddr);
	set_node_addr(sbi, &ni, blkaddr, false);

	update_inode_page(inode);
}

int recover_inode_page(struct f2fs_sb_info *sbi, struct page *page)
{
	struct f2fs_inode *src, *dst;
	nid_t ino = ino_of_node(page);
	struct node_info old_ni, new_ni;
	struct page *ipage;

	get_node_info(sbi, ino, &old_ni);

	if (unlikely(old_ni.blk_addr != NULL_ADDR))
		return -EINVAL;

	ipage = grab_cache_page(NODE_MAPPING(sbi), ino);
	if (!ipage)
		return -ENOMEM;

	/* Should not use this inode from free nid list */
	remove_free_nid(NM_I(sbi), ino);

	SetPageUptodate(ipage);
	fill_node_footer(ipage, ino, ino, 0, true);

	src = F2FS_INODE(page);
	dst = F2FS_INODE(ipage);

	memcpy(dst, src, (unsigned long)&src->i_ext - (unsigned long)src);
	dst->i_size = 0;
	dst->i_blocks = cpu_to_le64(1);
	dst->i_links = cpu_to_le32(1);
	dst->i_xattr_nid = 0;
	dst->i_inline = src->i_inline & F2FS_INLINE_XATTR;

	new_ni = old_ni;
	new_ni.ino = ino;

	if (unlikely(!inc_valid_node_count(sbi, NULL)))
		WARN_ON(1);
	set_node_addr(sbi, &new_ni, NEW_ADDR, false);
	inc_valid_inode_count(sbi);
	set_page_dirty(ipage);
	f2fs_put_page(ipage, 1);
	return 0;
}

/*
 * ra_sum_pages() merge contiguous pages into one bio and submit.
 * these pre-read pages are allocated in bd_inode's mapping tree.
 */
static int ra_sum_pages(struct f2fs_sb_info *sbi, struct page **pages,
				int start, int nrpages)
{
	struct inode *inode = sbi->sb->s_bdev->bd_inode;
	struct address_space *mapping = inode->i_mapping;
	int i, page_idx = start;
	struct f2fs_io_info fio = {
		.type = META,
		.rw = READ_SYNC | REQ_META | REQ_PRIO
	};

	for (i = 0; page_idx < start + nrpages; page_idx++, i++) {
		/* alloc page in bd_inode for reading node summary info */
		pages[i] = grab_cache_page(mapping, page_idx);
		if (!pages[i])
			break;
		f2fs_submit_page_mbio(sbi, pages[i], page_idx, &fio);
	}

	f2fs_submit_merged_bio(sbi, META, READ);
	return i;
}

int restore_node_summary(struct f2fs_sb_info *sbi,
			unsigned int segno, struct f2fs_summary_block *sum)
{
	struct f2fs_node *rn;
	struct f2fs_summary *sum_entry;
	struct inode *inode = sbi->sb->s_bdev->bd_inode;
	block_t addr;
	int bio_blocks = MAX_BIO_BLOCKS(max_hw_blocks(sbi));
	struct page *pages[bio_blocks];
	int i, idx, last_offset, nrpages, err = 0;

	/* scan the node segment */
	last_offset = sbi->blocks_per_seg;
	addr = START_BLOCK(sbi, segno);
	sum_entry = &sum->entries[0];

	for (i = 0; !err && i < last_offset; i += nrpages, addr += nrpages) {
		nrpages = min(last_offset - i, bio_blocks);

		/* readahead node pages */
		nrpages = ra_sum_pages(sbi, pages, addr, nrpages);
		if (!nrpages)
			return -ENOMEM;

		for (idx = 0; idx < nrpages; idx++) {
			if (err)
				goto skip;

			lock_page(pages[idx]);
			if (unlikely(!PageUptodate(pages[idx]))) {
				err = -EIO;
			} else {
				rn = F2FS_NODE(pages[idx]);
				sum_entry->nid = rn->footer.nid;
				sum_entry->version = 0;
				sum_entry->ofs_in_node = 0;
				sum_entry++;
			}
			unlock_page(pages[idx]);
skip:
			page_cache_release(pages[idx]);
		}

		invalidate_mapping_pages(inode->i_mapping, addr,
							addr + nrpages);
	}
	return err;
}

static struct nat_entry_set *grab_nat_entry_set(void)
{
	struct nat_entry_set *nes =
			f2fs_kmem_cache_alloc(nat_entry_set_slab, GFP_ATOMIC);

	nes->entry_cnt = 0;
	INIT_LIST_HEAD(&nes->set_list);
	INIT_LIST_HEAD(&nes->entry_list);
	return nes;
}

static void release_nat_entry_set(struct nat_entry_set *nes,
						struct f2fs_nm_info *nm_i)
{
	f2fs_bug_on(!list_empty(&nes->entry_list));

	nm_i->dirty_nat_cnt -= nes->entry_cnt;
	list_del(&nes->set_list);
	kmem_cache_free(nat_entry_set_slab, nes);
}

static void adjust_nat_entry_set(struct nat_entry_set *nes,
						struct list_head *head)
{
	struct nat_entry_set *next = nes;

	if (list_is_last(&nes->set_list, head))
		return;

	list_for_each_entry_continue(next, head, set_list)
		if (nes->entry_cnt <= next->entry_cnt)
			break;

	list_move_tail(&nes->set_list, &next->set_list);
}

static void add_nat_entry(struct nat_entry *ne, struct list_head *head)
{
	struct nat_entry_set *nes;
	nid_t start_nid = START_NID(ne->ni.nid);

	list_for_each_entry(nes, head, set_list) {
		if (nes->start_nid == start_nid) {
			list_move_tail(&ne->list, &nes->entry_list);
			nes->entry_cnt++;
			adjust_nat_entry_set(nes, head);
			return;
		}
	}

	nes = grab_nat_entry_set();

	nes->start_nid = start_nid;
	list_move_tail(&ne->list, &nes->entry_list);
	nes->entry_cnt++;
	list_add(&nes->set_list, head);
}

static void merge_nats_in_set(struct f2fs_sb_info *sbi)
{
	struct f2fs_nm_info *nm_i = NM_I(sbi);
	struct list_head *dirty_list = &nm_i->dirty_nat_entries;
	struct list_head *set_list = &nm_i->nat_entry_set;
	struct nat_entry *ne, *tmp;

	write_lock(&nm_i->nat_tree_lock);
	list_for_each_entry_safe(ne, tmp, dirty_list, list) {
		if (nat_get_blkaddr(ne) == NEW_ADDR)
			continue;
		add_nat_entry(ne, set_list);
		nm_i->dirty_nat_cnt++;
	}
	write_unlock(&nm_i->nat_tree_lock);
}

static bool __has_cursum_space(struct f2fs_summary_block *sum, int size)
{
	if (nats_in_cursum(sum) + size <= NAT_JOURNAL_ENTRIES)
		return true;
	else
		return false;
}

static void remove_nats_in_journal(struct f2fs_sb_info *sbi)
{
	struct f2fs_nm_info *nm_i = NM_I(sbi);
	struct curseg_info *curseg = CURSEG_I(sbi, CURSEG_HOT_DATA);
	struct f2fs_summary_block *sum = curseg->sum_blk;
	int i;

	mutex_lock(&curseg->curseg_mutex);
	for (i = 0; i < nats_in_cursum(sum); i++) {
		struct nat_entry *ne;
		struct f2fs_nat_entry raw_ne;
		nid_t nid = le32_to_cpu(nid_in_journal(sum, i));

		raw_ne = nat_in_journal(sum, i);
retry:
		write_lock(&nm_i->nat_tree_lock);
		ne = __lookup_nat_cache(nm_i, nid);
		if (ne)
			goto found;

		ne = grab_nat_entry(nm_i, nid);
		if (!ne) {
			write_unlock(&nm_i->nat_tree_lock);
			goto retry;
		}
		node_info_from_raw_nat(&ne->ni, &raw_ne);
found:
		__set_nat_cache_dirty(nm_i, ne);
		write_unlock(&nm_i->nat_tree_lock);
	}
	update_nats_in_cursum(sum, -i);
	mutex_unlock(&curseg->curseg_mutex);
}

/*
 * This function is called during the checkpointing process.
 */
void flush_nat_entries(struct f2fs_sb_info *sbi)
{
	struct f2fs_nm_info *nm_i = NM_I(sbi);
	struct curseg_info *curseg = CURSEG_I(sbi, CURSEG_HOT_DATA);
	struct f2fs_summary_block *sum = curseg->sum_blk;
	struct nat_entry_set *nes, *tmp;
	struct list_head *head = &nm_i->nat_entry_set;
	bool to_journal = true;

	/* merge nat entries of dirty list to nat entry set temporarily */
	merge_nats_in_set(sbi);

	/*
	 * if there are no enough space in journal to store dirty nat
	 * entries, remove all entries from journal and merge them
	 * into nat entry set.
	 */
	if (!__has_cursum_space(sum, nm_i->dirty_nat_cnt)) {
		remove_nats_in_journal(sbi);

		/*
		 * merge nat entries of dirty list to nat entry set temporarily
		 */
		merge_nats_in_set(sbi);
	}

	if (!nm_i->dirty_nat_cnt)
		return;

	/*
	 * there are two steps to flush nat entries:
	 * #1, flush nat entries to journal in current hot data summary block.
	 * #2, flush nat entries to nat page.
	 */
	list_for_each_entry_safe(nes, tmp, head, set_list) {
		struct f2fs_nat_block *nat_blk;
		struct nat_entry *ne, *cur;
		struct page *page;
		nid_t start_nid = nes->start_nid;

		if (to_journal && !__has_cursum_space(sum, nes->entry_cnt))
			to_journal = false;

		if (to_journal) {
			mutex_lock(&curseg->curseg_mutex);
		} else {
			page = get_next_nat_page(sbi, start_nid);
			nat_blk = page_address(page);
			f2fs_bug_on(!nat_blk);
		}

		/* flush dirty nats in nat entry set */
		list_for_each_entry_safe(ne, cur, &nes->entry_list, list) {
			struct f2fs_nat_entry *raw_ne;
			nid_t nid = nat_get_nid(ne);
			int offset;

			if (to_journal) {
				offset = lookup_journal_in_cursum(sum,
							NAT_JOURNAL, nid, 1);
				f2fs_bug_on(offset < 0);
				raw_ne = &nat_in_journal(sum, offset);
				nid_in_journal(sum, offset) = cpu_to_le32(nid);
			} else {
				raw_ne = &nat_blk->entries[nid - start_nid];
			}
			raw_nat_from_node_info(raw_ne, &ne->ni);

			if (nat_get_blkaddr(ne) == NULL_ADDR &&
				add_free_nid(sbi, nid, false) <= 0) {
				write_lock(&nm_i->nat_tree_lock);
				__del_from_nat_cache(nm_i, ne);
				write_unlock(&nm_i->nat_tree_lock);
			} else {
				write_lock(&nm_i->nat_tree_lock);
				__clear_nat_cache_dirty(nm_i, ne);
				write_unlock(&nm_i->nat_tree_lock);
			}
		}

		if (to_journal)
			mutex_unlock(&curseg->curseg_mutex);
		else
			f2fs_put_page(page, 1);

		release_nat_entry_set(nes, nm_i);
	}

	f2fs_bug_on(!list_empty(head));
	f2fs_bug_on(nm_i->dirty_nat_cnt);
}

static int init_node_manager(struct f2fs_sb_info *sbi)
{
	struct f2fs_super_block *sb_raw = F2FS_RAW_SUPER(sbi);
	struct f2fs_nm_info *nm_i = NM_I(sbi);
	unsigned char *version_bitmap;
	unsigned int nat_segs, nat_blocks;

	nm_i->nat_blkaddr = le32_to_cpu(sb_raw->nat_blkaddr);

	/* segment_count_nat includes pair segment so divide to 2. */
	nat_segs = le32_to_cpu(sb_raw->segment_count_nat) >> 1;
	nat_blocks = nat_segs << le32_to_cpu(sb_raw->log_blocks_per_seg);

	nm_i->max_nid = NAT_ENTRY_PER_BLOCK * nat_blocks;

	/* not used nids: 0, node, meta, (and root counted as valid node) */
	nm_i->available_nids = nm_i->max_nid - F2FS_RESERVED_NODE_NUM;
	nm_i->fcnt = 0;
	nm_i->nat_cnt = 0;
	nm_i->ram_thresh = DEF_RAM_THRESHOLD;

	INIT_RADIX_TREE(&nm_i->free_nid_root, GFP_ATOMIC);
	INIT_LIST_HEAD(&nm_i->free_nid_list);
	INIT_RADIX_TREE(&nm_i->nat_root, GFP_ATOMIC);
	INIT_LIST_HEAD(&nm_i->nat_entries);
	INIT_LIST_HEAD(&nm_i->dirty_nat_entries);
	INIT_LIST_HEAD(&nm_i->nat_entry_set);

	mutex_init(&nm_i->build_lock);
	spin_lock_init(&nm_i->free_nid_list_lock);
	rwlock_init(&nm_i->nat_tree_lock);

	nm_i->next_scan_nid = le32_to_cpu(sbi->ckpt->next_free_nid);
	nm_i->bitmap_size = __bitmap_size(sbi, NAT_BITMAP);
	version_bitmap = __bitmap_ptr(sbi, NAT_BITMAP);
	if (!version_bitmap)
		return -EFAULT;

	nm_i->nat_bitmap = kmemdup(version_bitmap, nm_i->bitmap_size,
					GFP_KERNEL);
	if (!nm_i->nat_bitmap)
		return -ENOMEM;
	return 0;
}

int build_node_manager(struct f2fs_sb_info *sbi)
{
	int err;

	sbi->nm_info = kzalloc(sizeof(struct f2fs_nm_info), GFP_KERNEL);
	if (!sbi->nm_info)
		return -ENOMEM;

	err = init_node_manager(sbi);
	if (err)
		return err;

	build_free_nids(sbi);
	return 0;
}

void destroy_node_manager(struct f2fs_sb_info *sbi)
{
	struct f2fs_nm_info *nm_i = NM_I(sbi);
	struct free_nid *i, *next_i;
	struct nat_entry *natvec[NATVEC_SIZE];
	nid_t nid = 0;
	unsigned int found;

	if (!nm_i)
		return;

	/* destroy free nid list */
	spin_lock(&nm_i->free_nid_list_lock);
	list_for_each_entry_safe(i, next_i, &nm_i->free_nid_list, list) {
		f2fs_bug_on(i->state == NID_ALLOC);
		__del_from_free_nid_list(nm_i, i);
		nm_i->fcnt--;
		spin_unlock(&nm_i->free_nid_list_lock);
		kmem_cache_free(free_nid_slab, i);
		spin_lock(&nm_i->free_nid_list_lock);
	}
	f2fs_bug_on(nm_i->fcnt);
	spin_unlock(&nm_i->free_nid_list_lock);

	/* destroy nat cache */
	write_lock(&nm_i->nat_tree_lock);
	while ((found = __gang_lookup_nat_cache(nm_i,
					nid, NATVEC_SIZE, natvec))) {
		unsigned idx;
		nid = nat_get_nid(natvec[found - 1]) + 1;
		for (idx = 0; idx < found; idx++)
			__del_from_nat_cache(nm_i, natvec[idx]);
	}
	f2fs_bug_on(nm_i->nat_cnt);
	write_unlock(&nm_i->nat_tree_lock);

	kfree(nm_i->nat_bitmap);
	sbi->nm_info = NULL;
	kfree(nm_i);
}

int __init create_node_manager_caches(void)
{
	nat_entry_slab = f2fs_kmem_cache_create("nat_entry",
			sizeof(struct nat_entry));
	if (!nat_entry_slab)
		goto fail;

	free_nid_slab = f2fs_kmem_cache_create("free_nid",
			sizeof(struct free_nid));
	if (!free_nid_slab)
		goto destory_nat_entry;

	nat_entry_set_slab = f2fs_kmem_cache_create("nat_entry_set",
			sizeof(struct nat_entry_set));
	if (!nat_entry_set_slab)
		goto destory_free_nid;
	return 0;

destory_free_nid:
	kmem_cache_destroy(free_nid_slab);
destory_nat_entry:
	kmem_cache_destroy(nat_entry_slab);
fail:
	return -ENOMEM;
}

void destroy_node_manager_caches(void)
{
	kmem_cache_destroy(nat_entry_set_slab);
	kmem_cache_destroy(free_nid_slab);
	kmem_cache_destroy(nat_entry_slab);
}<|MERGE_RESOLUTION|>--- conflicted
+++ resolved
@@ -1549,18 +1549,6 @@
 		kmem_cache_free(free_nid_slab, i);
 }
 
-<<<<<<< HEAD
-void recover_node_page(struct f2fs_sb_info *sbi, struct page *page,
-		struct f2fs_summary *sum, struct node_info *ni,
-		block_t new_blkaddr)
-{
-	rewrite_node_page(sbi, page, sum, ni->blk_addr, new_blkaddr);
-	set_node_addr(sbi, ni, new_blkaddr, false);
-	clear_node_page_dirty(page);
-}
-
-=======
->>>>>>> 9e82bf01
 void recover_inline_xattr(struct inode *inode, struct page *page)
 {
 	struct f2fs_sb_info *sbi = F2FS_SB(inode->i_sb);
@@ -1596,12 +1584,6 @@
 	nid_t new_xnid = nid_of_node(page);
 	struct node_info ni;
 
-<<<<<<< HEAD
-	if (!f2fs_has_xattr_block(ofs_of_node(page)))
-		return false;
-
-=======
->>>>>>> 9e82bf01
 	/* 1: invalidate the previous xattr nid */
 	if (!prev_xnid)
 		goto recover_xnid;
