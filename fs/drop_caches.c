--- conflicted
+++ resolved
@@ -8,11 +8,8 @@
 #include <linux/writeback.h>
 #include <linux/sysctl.h>
 #include <linux/gfp.h>
-<<<<<<< HEAD
 #include <linux/module.h>
-=======
 #include "internal.h"
->>>>>>> 94c8a984
 
 /* A global variable is a bit ugly, but it keeps the code simple */
 int sysctl_drop_caches;
